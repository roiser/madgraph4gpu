--- conflicted
+++ resolved
@@ -38,12 +38,7 @@
       fail-fast: false # important to see all results even if one fails (fail-fast is true by default)
       matrix:
         # FIXME? Can the list of supported processes be specified only once in oneprocess.yml or allprocesses.yml?
-<<<<<<< HEAD
-        process: [ee_mumu, gg_tt, gg_ttg, gg_ttgg, gg_ttggg, gg_tt01g, gq_ttq, pp_tt012j, nobm_pp_ttW]
-        ###process: [ee_mumu, gg_tt, gg_ttg, gg_ttgg, gq_ttq]
-=======
         process: [ee_mumu, gg_tt, gg_ttg, gg_ttgg, gg_ttggg, gg_tt01g, gq_ttq, pp_tt012j, nobm_pp_ttW, susy_gg_tt, susy_gg_t1t1, smeft_gg_tttt, heft_gg_bb]
->>>>>>> bd4e8ae4
         suffix: [mad, sa]
     uses: ./.github/workflows/testsuite_oneprocess.yml
     with:
