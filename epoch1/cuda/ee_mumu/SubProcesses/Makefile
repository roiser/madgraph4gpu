--- conflicted
+++ resolved
@@ -142,21 +142,13 @@
 endif
 
 ifeq ($(NVCC),)
-<<<<<<< HEAD
+# Link only runTest.o
 $(testmain): $(LIBDIR)/lib$(MODELLIB).a $(cxx_objects) $(GTESTLIBS) 
 	$(CXX) -o $@ $(cxx_objects) $(CPPFLAGS) $(CXXFLAGS) -ldl -pthread $(LIBFLAGS) $(CULIBFLAGS)
 else
+# Link both runTest.o and runTest_cu.o
 $(testmain) build.$(TAG)/runTest_cu.o &: runTest.cc $(LIBDIR)/lib$(MODELLIB).a $(cxx_objects) $(cu_objects) $(GTESTLIBS)
 	$(NVCC) -o build.$(TAG)/runTest_cu.o -c -x cu runTest.cc $(CPPFLAGS) $(CUFLAGS)
-=======
-# Link only runTest.o
-runTest.exe: $(LIBDIR)/lib$(MODELLIB).a $(cxx_objects) $(GTESTLIBS)
-	$(CXX) -o $@ $(cxx_objects) $(CPPFLAGS) $(CXXFLAGS) -ldl -pthread $(LIBFLAGS) $(CULIBFLAGS)
-else
-# Link both runTest.o and runTest_cu.o
-runTest.exe runTest_cu.o &: runTest.cc $(LIBDIR)/lib$(MODELLIB).a $(cxx_objects) $(cu_objects) $(GTESTLIBS)
-	$(NVCC) -o runTest_cu.o -c -x cu runTest.cc $(CPPFLAGS) $(CUFLAGS)
->>>>>>> b0346bfe
 	$(NVCC) -o $@ $(cxx_objects) $(cu_objects) $(CPPFLAGS) $(CUFLAGS) -ldl $(LIBFLAGS) $(CULIBFLAGS) -lcuda -lgomp
 endif
 
