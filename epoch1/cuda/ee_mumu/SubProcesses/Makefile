TOOLSDIR = ../../../../../tools
TESTDIR  = ../../../../../test
INCFLAGS = -I. -I../../src -I$(TOOLSDIR)
MODELLIB = model_sm
OPTFLAGS = -O3 # this ends up in CUFLAGS too (should it?), cannot add -Ofast or -ffast-math here
OMPFLAGS?= -fopenmp
CXXFLAGS = $(OPTFLAGS) -std=c++17 $(INCFLAGS) $(USE_NVTX) -Wall -Wshadow -Wextra $(OMPFLAGS) $(MGONGPU_CONFIG)
CXXFLAGS+= -ffast-math # see issue #117
###CXXFLAGS+= -Ofast # performance is not different from --fast-math
LIBFLAGS = -L$(LIBDIR) -l$(MODELLIB)
CXX     ?= g++

# AVX choice (example: "make AVX=none")
ifneq ($(findstring clang++,$(CXX)),)
override AVX = none
$(warning Using AVX='$(AVX)' for clang builds)
else ifneq ($(AVX),)
###$(info Using AVX='$(AVX)' according to user input)
else ifneq ($(shell grep -c avx512vl /proc/cpuinfo),0)
override AVX = 512y
###$(info Using AVX='$(AVX)' as no user input exists)
else
override AVX = avx2
$(warning Using AVX='$(AVX)' as no user input exists and host does not support avx512vl)
endif
###$(info AVX=$(AVX))

# Set the build flags appropriate to each AVX
# [NB MGONGPU_PVW512 is needed because "-mprefer-vector-width=256" is not exposed in a macro]
# [See https://gcc.gnu.org/bugzilla/show_bug.cgi?id=96476]
ifeq ($(AVX),sse4)
override AVXFLAGS = -march=nehalem # SSE4.2 with 128 width (xmm registers)
else ifeq ($(AVX),avx2)
override AVXFLAGS = -march=haswell # AVX2 with 256 width (ymm registers)
else ifeq ($(AVX),512y)
override AVXFLAGS = -march=skylake-avx512 -mprefer-vector-width=256 # AVX512 with 256 width (ymm registers) [DEFAULT!]
else ifeq ($(AVX),512z)
override AVXFLAGS = -march=skylake-avx512 -DMGONGPU_PVW512 # AVX512 with 512 width (zmm registers)
else ifneq ($(AVX),none)
$(error Unknown AVX='$(AVX)': only 'none', 'sse4', 'avx2', '512y' and '512z' are supported)
endif

# For the moment, use AVXFLAGS everywhere: eventually, use them only in encapsulated implementations
CXXFLAGS+= $(AVXFLAGS)

# Build tag (defines target and path to the optional build directory)
override TAG = $(AVX)

# Build directory: current directory by default, or build.$(TAG) if USEBUILDDIR==1
ifeq ($(USEBUILDDIR),1)
override BUILDDIR = build.$(TAG)
override LIBDIR   = ../../lib/$(BUILDDIR)
else
override BUILDDIR = .
override LIBDIR   = ../../lib
endif
###$(info BUILDDIR=$(BUILDDIR))
$(info Building in BUILDDIR=$(BUILDDIR) for tag=$(TAG))

# If CUDA_HOME is not set, try to set it from the location of nvcc
ifndef CUDA_HOME
  NVCC ?= $(shell which nvcc 2>/dev/null)
  ifneq ($(NVCC),)
    # NVCC is in the PATH or set explicitly
    CUDA_HOME  = $(patsubst %bin/nvcc,%,$(NVCC))
    CUDA_HOME := $(warning No CUDA_HOME exported. Using "$(CUDA_HOME)") $(CUDA_HOME)
  endif
endif

ifneq ($(wildcard $(CUDA_HOME)/bin/nvcc),)
  NVCC = $(CUDA_HOME)/bin/nvcc
  CUARCHNUM=70
  ###CUARCHNUM=61 # (For Pascal Architecture Cards)
  USE_NVTX ?=-DUSE_NVTX
  CUARCHFLAGS = -arch=compute_$(CUARCHNUM)
  ###CUARCHFLAGS = -gencode arch=compute_$(CUARCHNUM),code=sm_$(CUARCHNUM)
  CUINC       = -I$(CUDA_HOME)/include/
  CULIBFLAGS  = -L$(CUDA_HOME)/lib64/ -lcuda -lcurand
  CUOPTFLAGS  = -lineinfo
  CUFLAGS     = $(OPTFLAGS) $(CUOPTFLAGS) -std=c++14 $(INCFLAGS) $(CUINC) $(USE_NVTX) $(CUARCHFLAGS) -use_fast_math $(MGONGPU_CONFIG)
  # Without -maxrregcount: baseline throughput: 6.5E8 (16384 32 12) up to 7.3E8 (65536 128 12)
  ###CUFLAGS+= --maxrregcount 160 # improves throughput: 6.9E8 (16384 32 12) up to 7.7E8 (65536 128 12)
  ###CUFLAGS+= --maxrregcount 128 # improves throughput: 7.3E8 (16384 32 12) up to 7.6E8 (65536 128 12)
  ###CUFLAGS+= --maxrregcount 96 # degrades throughput: 4.1E8 (16384 32 12) up to 4.5E8 (65536 128 12)
  ###CUFLAGS+= --maxrregcount 64 # degrades throughput: 1.7E8 (16384 32 12) flat at 1.7E8 (65536 128 12)
  cu_main     = $(BUILDDIR)/gcheck.exe
  cu_objects  = $(BUILDDIR)/gCPPProcess.o
else
  # No cuda. Switch cuda compilation off and go to common random numbers in C++
  NVCC       := $(warning CUDA_HOME is not set or is invalid. Export CUDA_HOME to compile with cuda)
  USE_NVTX   :=
  CULIBFLAGS :=
  ifndef MGONGPU_CONFIG
    export MGONGPU_CONFIG = -DMGONGPU_COMMONRAND_ONHOST
  endif
endif

GTESTLIBDIR = $(TESTDIR)/googletest/build/lib/
GTESTLIBS   = $(GTESTLIBDIR)/libgtest.a $(GTESTLIBDIR)/libgtest_main.a

MAKEDEBUG=

cxx_main=$(BUILDDIR)/check.exe
cxx_objects=$(BUILDDIR)/CPPProcess.o

testmain=$(BUILDDIR)/runTest.exe

# Assuming uname is available, detect if architecture is power
UNAME_P := $(shell uname -p)
ifeq ($(UNAME_P),ppc64le)
    CUFLAGS+= -Xcompiler -mno-float128
endif

all.$(TAG): $(BUILDDIR)/build.tag_$(TAG) ../../src $(cu_main) $(cxx_main) $(testmain)

override oldtags=`find $(BUILDDIR) -maxdepth 1 -name 'build.tag_*' ! -name 'build.tag_$(TAG)'`
$(BUILDDIR)/build.tag_$(TAG):
	@if [ ! -d $(BUILDDIR) ]; then echo "mkdir $(BUILDDIR)"; mkdir $(BUILDDIR); fi
	@if [ "$(oldtags)" != "" ]; then echo -e "Cannot build for tag=$(TAG) as old builds exist for other tags:\n$(oldtags)\nPlease run 'make clean' first or consider using 'make USEBUILDDIR=1 AVX=$(AVX)'"; exit 1; fi
	@touch $(BUILDDIR)/build.tag_$(TAG)

debug: OPTFLAGS   = -g -O0 -DDEBUG2
debug: CUOPTFLAGS = -G
debug: MAKEDEBUG := debug
debug: all.$(TAG)

<<<<<<< HEAD
$(LIBDIR)/lib$(MODELLIB).a:
	$(MAKE) -C ../../src AVX=$(AVX) $(MAKEDEBUG)
=======
$(LIBDIR)/lib$(MODELLIB).a: ../../src/*.h ../../src/*.cc
	$(MAKE) -C ../../src $(MAKEDEBUG)
>>>>>>> 1abd9d5d

$(BUILDDIR)/gcheck.o: gcheck.cu *.h ../../src/*.h ../../src/*.cu
	@if [ ! -d $(BUILDDIR) ]; then mkdir $(BUILDDIR); fi
	$(NVCC) $(CPPFLAGS) $(CUFLAGS) -c $< -o $@

$(BUILDDIR)/%.o : %.cu *.h ../../src/*.h
	@if [ ! -d $(BUILDDIR) ]; then mkdir $(BUILDDIR); fi
	$(NVCC) $(CPPFLAGS) $(CUFLAGS) -c $< -o $@

#$(BUILDDIR)/CPPProcess.o : CPPProcess.cc *.h ../../src/*.h
#	@if [ ! -d $(BUILDDIR) ]; then mkdir $(BUILDDIR); fi
#	$(CXX) $(CPPFLAGS) $(CXXFLAGS) $(AVXFLAGS) $(CUINC) -c $< -o $@

$(BUILDDIR)/%.o : %.cc *.h ../../src/*.h
	@if [ ! -d $(BUILDDIR) ]; then mkdir $(BUILDDIR); fi
	$(CXX) $(CPPFLAGS) $(CXXFLAGS) $(CUINC) -c $< -o $@

$(cu_main): $(BUILDDIR)/gcheck.o $(LIBDIR)/lib$(MODELLIB).a $(cu_objects)
	$(NVCC) $< -o $@ $(cu_objects) $(CUARCHFLAGS) $(LIBFLAGS) $(CULIBFLAGS)

$(cxx_main): $(BUILDDIR)/check.o $(LIBDIR)/lib$(MODELLIB).a $(cxx_objects)
	$(CXX) $< -o $@ $(cxx_objects) $(CPPFLAGS) $(CXXFLAGS) -ldl -pthread $(LIBFLAGS) $(CULIBFLAGS)

$(BUILDDIR)/runTest.o: $(GTESTLIBS)
$(testmain): $(GTESTLIBS)
$(testmain): INCFLAGS += -I$(TESTDIR)/googletest/googletest/include
$(testmain): INCFLAGS += -I$(TESTDIR)/include
$(testmain): LIBFLAGS += -L$(GTESTLIBDIR) -lgtest -lgtest_main
$(testmain): $(BUILDDIR)/runTest.o $(TESTDIR)/src/MadgraphTest.o $(TESTDIR)/include/*.h
$(testmain): cxx_objects += $(BUILDDIR)/runTest.o $(TESTDIR)/src/MadgraphTest.o
$(testmain): cu_objects  += $(BUILDDIR)/runTest_cu.o
ifneq ($(findstring clang++,$(CXX)),)
$(testmain): LIBFLAGS += -L$(patsubst %bin/clang++,%lib,$(CXX))
endif

$(BUILDDIR)/testxxx.o:   $(GTESTLIBS)
$(BUILDDIR)/testxxx.o:   testxxx_cc_ref.txt
$(testmain): $(BUILDDIR)/testxxx.o
$(testmain): cxx_objects += $(BUILDDIR)/testxxx.o # Comment out this line to skip the test of xxx functions

ifeq ($(NVCC),)
# Link only runTest.o
$(testmain): $(LIBDIR)/lib$(MODELLIB).a $(cxx_objects) $(GTESTLIBS) 
	$(CXX) -o $@ $(cxx_objects) $(CPPFLAGS) $(CXXFLAGS) -ldl -pthread $(LIBFLAGS) $(CULIBFLAGS)
else
# Link both runTest.o and runTest_cu.o
$(testmain) $(BUILDDIR)/runTest_cu.o &: runTest.cc $(LIBDIR)/lib$(MODELLIB).a $(cxx_objects) $(cu_objects) $(GTESTLIBS)
	$(NVCC) -o $(BUILDDIR)/runTest_cu.o -c -x cu runTest.cc $(CPPFLAGS) $(CUFLAGS)
	$(NVCC) -o $@ $(cxx_objects) $(cu_objects) $(CPPFLAGS) $(CUFLAGS) -ldl $(LIBFLAGS) $(CULIBFLAGS) -lcuda -lgomp
endif

$(GTESTLIBS):
	$(MAKE) -C $(TESTDIR)

check: $(testmain)
	$(testmain)

.PHONY: clean

clean:
	make -C ../../src AVX=$(AVX) clean
	rm -f $(BUILDDIR)/build.tag*
ifneq ($(BUILDDIR),.)
	rm -rf $(BUILDDIR)
else
	rm -f $(BUILDDIR)/*.o $(BUILDDIR)/*.exe
endif

avxall:
	@echo
	make USEBUILDDIR=1 AVX=none
	@echo
	make USEBUILDDIR=1 AVX=sse4
	@echo
	make USEBUILDDIR=1 AVX=avx2
	@echo
	make USEBUILDDIR=1 AVX=512y
	@echo
	make USEBUILDDIR=1 AVX=512z

cleanall:
	@echo
	make clean
	@echo
	make USEBUILDDIR=1 AVX=none clean; make -C ../../src USEBUILDDIR=1 AVX=none clean
	@echo
	make USEBUILDDIR=1 AVX=sse4 clean; make -C ../../src USEBUILDDIR=1 AVX=sse4 clean
	@echo
	make USEBUILDDIR=1 AVX=avx2 clean; make -C ../../src USEBUILDDIR=1 AVX=avx2 clean
	@echo
	make USEBUILDDIR=1 AVX=512y clean; make -C ../../src USEBUILDDIR=1 AVX=512y clean
	@echo
	make USEBUILDDIR=1 AVX=512z clean; make -C ../../src USEBUILDDIR=1 AVX=512z clean

distclean: cleanall
	make -C $(TOOLSDIR) clean
	make -C $(TESTDIR) clean

memcheck: $(cu_main)
	/usr/local/cuda/bin/cuda-memcheck --check-api-memory-access yes --check-deprecated-instr yes --check-device-heap yes --demangle full --language c --leak-check full --racecheck-report all --report-api-errors all --show-backtrace yes --tool memcheck --track-unused-memory yes $(BUILDDIR)/gcheck.exe 2 32 2

perf: force
	make clean && make
	time $(BUILDDIR)/gcheck.exe -p 16348 32 12 && date

test: force
	$(BUILDDIR)/gcheck.exe -v 1 32 1

info:
	@hostname
	@cat /proc/cpuinfo | grep "model name" | sort -u
	@cat /proc/cpuinfo | grep "flags" | sort -u
	@cat /proc/cpuinfo | grep "cpu cores" | sort -u
	@cat /proc/cpuinfo | grep "physical id" | sort -u
	@echo ""
ifneq ($(NVCC),)
	$(NVCC) --version
	@echo ""
endif
	$(CXX) --version

force:

#Allowed values for this option: 'compute_30', 'compute_32', 'compute_35', 'compute_37', 'compute_50', 'compute_52', 'compute_53', 'compute_60', 'compute_61', 'compute_62', 'compute_70', 'compute_72', 'compute_75', 'sm_30', 'sm_32', 'sm_35', 'sm_37', 'sm_50', 'sm_52', 'sm_53', 'sm_60', 'sm_61', 'sm_62', 'sm_70', 'sm_72', 'sm_75'.

# Max compute architectures
# cern batch (tesla v100): 70
# jetson nano (maxwell): 35<|MERGE_RESOLUTION|>--- conflicted
+++ resolved
@@ -124,13 +124,8 @@
 debug: MAKEDEBUG := debug
 debug: all.$(TAG)
 
-<<<<<<< HEAD
-$(LIBDIR)/lib$(MODELLIB).a:
+$(LIBDIR)/lib$(MODELLIB).a: ../../src/*.h ../../src/*.cc
 	$(MAKE) -C ../../src AVX=$(AVX) $(MAKEDEBUG)
-=======
-$(LIBDIR)/lib$(MODELLIB).a: ../../src/*.h ../../src/*.cc
-	$(MAKE) -C ../../src $(MAKEDEBUG)
->>>>>>> 1abd9d5d
 
 $(BUILDDIR)/gcheck.o: gcheck.cu *.h ../../src/*.h ../../src/*.cu
 	@if [ ! -d $(BUILDDIR) ]; then mkdir $(BUILDDIR); fi
