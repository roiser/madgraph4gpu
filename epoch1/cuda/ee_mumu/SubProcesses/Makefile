LIBDIR   = ../../lib/build.$(TAG)
TOOLSDIR = ../../../../../tools
TESTDIR  = ../../../../../test
INCFLAGS = -I. -I../../src -I$(TOOLSDIR)
MODELLIB = model_sm
OPTFLAGS = -O3 # this ends up in CUFLAGS too (should it?), cannot add -Ofast or -ffast-math here
OMPFLAGS?= -fopenmp
CXXFLAGS = $(OPTFLAGS) -std=c++17 $(INCFLAGS) $(USE_NVTX) -Wall -Wshadow -Wextra $(OMPFLAGS) $(MGONGPU_CONFIG)
CXXFLAGS+= -ffast-math # see issue #117
###CXXFLAGS+= -Ofast # performance is not different from --fast-math
LIBFLAGS = -L$(LIBDIR) -l$(MODELLIB)
CXX     ?= g++

# AVX choice (example: "make AVX=none")
ifneq ($(findstring clang++,$(CXX)),)
AVX := none
$(warning Setting AVX='$(AVX)' for clang builds)
else
AVX ?= avx2
endif
ifeq ($(AVX),avx2)
CXXFLAGS+= -march=core-avx2 # AVX2 (DEFAULT!)
else ifeq ($(AVX),avx512)
CXXFLAGS+= -march=native # AVX512F
else ifneq ($(AVX),none)
$(error Unknown AVX='$(AVX)': only 'avx2', 'avx512' and 'none' are supported)
endif

# Build tag (path to the build directory)
TAG = $(AVX)

# If CUDA_HOME is not set, try to set it from the location of nvcc
ifndef CUDA_HOME
  NVCC ?= $(shell which nvcc 2>/dev/null)
  ifneq ($(NVCC),)
    # NVCC is in the PATH or set explicitly
    CUDA_HOME  = $(patsubst %bin/nvcc,%,$(NVCC))
    CUDA_HOME := $(warning No CUDA_HOME exported. Using "$(CUDA_HOME)") $(CUDA_HOME)
  endif
endif

ifneq ($(wildcard $(CUDA_HOME)/bin/nvcc),)
  NVCC = $(CUDA_HOME)/bin/nvcc
  CUARCHNUM=70
<<<<<<< HEAD
  #CUARCHNUM=61 #(For Pascal Architecture Cards)
  USE_NVTX?=-DUSE_NVTX
  CUARCHFLAGS= -arch=compute_$(CUARCHNUM)
  # CUARCHFLAGS= -gencode arch=compute_$(CUARCHNUM),code=sm_$(CUARCHNUM)
  CUINC       = -I$(CUDA_HOME)/include
  CULIBFLAGS  = -L$(CUDA_HOME)/lib64 -lcuda -lcurand
=======
  ###CUARCHNUM=61 # (For Pascal Architecture Cards)
  USE_NVTX ?=-DUSE_NVTX
  CUARCHFLAGS = -arch=compute_$(CUARCHNUM)
  ###CUARCHFLAGS = -gencode arch=compute_$(CUARCHNUM),code=sm_$(CUARCHNUM)
  CUINC       = -I$(CUDA_HOME)/include/
  CULIBFLAGS  = -L$(CUDA_HOME)/lib64/ -lcuda -lcurand
>>>>>>> d047ea48
  CUOPTFLAGS  = -lineinfo
  CUFLAGS     = $(OPTFLAGS) $(CUOPTFLAGS) -std=c++14 $(INCFLAGS) $(CUINC) $(USE_NVTX) $(CUARCHFLAGS) -use_fast_math $(MGONGPU_CONFIG)
  # Without -maxrregcount: baseline throughput: 6.5E8 (16384 32 12) up to 7.3E8 (65536 128 12)
  ###CUFLAGS+= --maxrregcount 160 # improves throughput: 6.9E8 (16384 32 12) up to 7.7E8 (65536 128 12)
  ###CUFLAGS+= --maxrregcount 128 # improves throughput: 7.3E8 (16384 32 12) up to 7.6E8 (65536 128 12)
  ###CUFLAGS+= --maxrregcount 96 # degrades throughput: 4.1E8 (16384 32 12) up to 4.5E8 (65536 128 12)
  ###CUFLAGS+= --maxrregcount 64 # degrades throughput: 1.7E8 (16384 32 12) flat at 1.7E8 (65536 128 12)
<<<<<<< HEAD
  cu_main     = build.$(TAG)/gcheck.exe
  cu_objects  = build.$(TAG)/gCPPProcess.o
=======
  cu_main     = gcheck.exe
  cu_objects  = gCPPProcess.o
>>>>>>> d047ea48
else
  # No cuda. Switch cuda compilation off and go to common random numbers in C++
  NVCC       := $(warning CUDA_HOME is not set or is invalid. Export CUDA_HOME to compile with cuda)
  USE_NVTX   :=
  CULIBFLAGS :=
  ifndef MGONGPU_CONFIG
    export MGONGPU_CONFIG = -DMGONGPU_COMMONRAND_ONHOST
  endif
endif

GTESTLIBDIR = $(TESTDIR)/googletest/build/lib/
GTESTLIBS   = $(GTESTLIBDIR)/libgtest.a $(GTESTLIBDIR)/libgtest_main.a

MAKEDEBUG=

cxx_main=build.$(TAG)/check.exe
cxx_objects=build.$(TAG)/CPPProcess.o

testmain=build.$(TAG)/runTest.exe

# Assuming uname is available, detect if architecture is power
UNAME_P := $(shell uname -p)
ifeq ($(UNAME_P),ppc64le)
    CUFLAGS+= -Xcompiler -mno-float128
endif

all.$(TAG): ../../src $(cu_main) $(cxx_main) $(testmain)

debug: OPTFLAGS   = -g -O0 -DDEBUG2
debug: CUOPTFLAGS = -G
debug: MAKEDEBUG := debug
debug: all.$(TAG)

$(LIBDIR)/lib$(MODELLIB).a:
	$(MAKE) -C ../../src AVX=$(AVX) $(MAKEDEBUG)

build.$(TAG)/gcheck.o: gcheck.cu *.h ../../src/*.h ../../src/*.cu
	if [ ! -d build.$(TAG) ]; then mkdir build.$(TAG); fi
	$(NVCC) $(CPPFLAGS) $(CUFLAGS) -c $< -o $@

build.$(TAG)/%.o : %.cu *.h ../../src/*.h
	if [ ! -d build.$(TAG) ]; then mkdir build.$(TAG); fi
	$(NVCC) $(CPPFLAGS) $(CUFLAGS) -c $< -o $@

build.$(TAG)/%.o : %.cc *.h ../../src/*.h
	if [ ! -d build.$(TAG) ]; then mkdir build.$(TAG); fi
	$(CXX) $(CPPFLAGS) $(CXXFLAGS) $(CUINC) -c $< -o $@

$(cu_main): build.$(TAG)/gcheck.o $(LIBDIR)/lib$(MODELLIB).a $(cu_objects)
	$(NVCC) $< -o $@ $(cu_objects) $(CUARCHFLAGS) $(LIBFLAGS) $(CULIBFLAGS)

$(cxx_main): build.$(TAG)/check.o $(LIBDIR)/lib$(MODELLIB).a $(cxx_objects)
	$(CXX) $< -o $@ $(cxx_objects) $(CPPFLAGS) $(CXXFLAGS) -ldl -pthread $(LIBFLAGS) $(CULIBFLAGS)

$(testmain): INCFLAGS += -I$(TESTDIR)/googletest/googletest/include
$(testmain): INCFLAGS += -I$(TESTDIR)/include
$(testmain): LIBFLAGS += -L$(GTESTLIBDIR) -lgtest -lgtest_main
ifneq ($(findstring clang++,$(CXX)),)
$(testmain): LIBFLAGS += -L$(patsubst %bin/clang++,%lib,$(CXX))
endif

ifeq ($(NVCC),)
$(testmain): $(LIBDIR)/lib$(MODELLIB).a $(cxx_objects) $(GTESTLIBS) build.$(TAG)/runTest.o $(TESTDIR)/src/MadgraphTest.o $(TESTDIR)/include/*.h
	$(CXX) -o $@ $(cxx_objects) build.$(TAG)/runTest.o $(TESTDIR)/src/MadgraphTest.o $(CPPFLAGS) $(CXXFLAGS) -ldl -pthread $(LIBFLAGS) $(CULIBFLAGS)
else
$(testmain) build.$(TAG)/runTest_cu.o &: runTest.cc $(LIBDIR)/lib$(MODELLIB).a $(cxx_objects) $(cu_objects) $(GTESTLIBS) $(TESTDIR)/include/*.h
	$(NVCC) -o build.$(TAG)/runTest_cu.o -c -x cu runTest.cc $(CPPFLAGS) $(CUFLAGS)
	$(NVCC) -o $@ $(cxx_objects) $(cu_objects) build.$(TAG)/runTest_cu.o $(CPPFLAGS) $(CUFLAGS) -ldl $(LIBFLAGS) $(CULIBFLAGS) -lcuda -lgomp
endif

$(GTESTLIBS):
	$(MAKE) -C $(TESTDIR)

check: $(testmain)
	$(testmain)

.PHONY: clean

clean:
	make -C ../../src AVX=$(AVX) clean
	rm -rf build.$(TAG)

cleanall:
	make AVX=none clean; make -C ../../src AVX=none clean
	make AVX=avx2 clean; make -C ../../src AVX=avx2 clean
	make AVX=avx512 clean; make -C ../../src AVX=avx512 clean

distclean: cleanall
	make -C $(TOOLSDIR) clean
	make -C $(TESTDIR) clean

memcheck: $(cu_main)
	/usr/local/cuda/bin/cuda-memcheck --check-api-memory-access yes --check-deprecated-instr yes --check-device-heap yes --demangle full --language c --leak-check full --racecheck-report all --report-api-errors all --show-backtrace yes --tool memcheck --track-unused-memory yes build.$(TAG)/gcheck.exe 2 32 2

perf: force
	make clean && make
	time build.$(TAG)/gcheck.exe -p 16348 32 12 && date

test: force
	build.$(TAG)/gcheck.exe -v 1 32 1

info:
	@hostname
	@cat /proc/cpuinfo | grep "model name" | sort -u
	@cat /proc/cpuinfo | grep "flags" | sort -u
	@cat /proc/cpuinfo | grep "cpu cores" | sort -u
	@cat /proc/cpuinfo | grep "physical id" | sort -u
	@echo ""
ifneq ($(NVCC),)
	$(NVCC) --version
	@echo ""
endif
	$(CXX) --version

force:

#Allowed values for this option: 'compute_30', 'compute_32', 'compute_35', 'compute_37', 'compute_50', 'compute_52', 'compute_53', 'compute_60', 'compute_61', 'compute_62', 'compute_70', 'compute_72', 'compute_75', 'sm_30', 'sm_32', 'sm_35', 'sm_37', 'sm_50', 'sm_52', 'sm_53', 'sm_60', 'sm_61', 'sm_62', 'sm_70', 'sm_72', 'sm_75'.

# Max compute architectures
# cern batch (tesla v100): 70
# jetson nano (maxwell): 35<|MERGE_RESOLUTION|>--- conflicted
+++ resolved
@@ -42,21 +42,12 @@
 ifneq ($(wildcard $(CUDA_HOME)/bin/nvcc),)
   NVCC = $(CUDA_HOME)/bin/nvcc
   CUARCHNUM=70
-<<<<<<< HEAD
-  #CUARCHNUM=61 #(For Pascal Architecture Cards)
-  USE_NVTX?=-DUSE_NVTX
-  CUARCHFLAGS= -arch=compute_$(CUARCHNUM)
-  # CUARCHFLAGS= -gencode arch=compute_$(CUARCHNUM),code=sm_$(CUARCHNUM)
-  CUINC       = -I$(CUDA_HOME)/include
-  CULIBFLAGS  = -L$(CUDA_HOME)/lib64 -lcuda -lcurand
-=======
   ###CUARCHNUM=61 # (For Pascal Architecture Cards)
   USE_NVTX ?=-DUSE_NVTX
   CUARCHFLAGS = -arch=compute_$(CUARCHNUM)
   ###CUARCHFLAGS = -gencode arch=compute_$(CUARCHNUM),code=sm_$(CUARCHNUM)
   CUINC       = -I$(CUDA_HOME)/include/
   CULIBFLAGS  = -L$(CUDA_HOME)/lib64/ -lcuda -lcurand
->>>>>>> d047ea48
   CUOPTFLAGS  = -lineinfo
   CUFLAGS     = $(OPTFLAGS) $(CUOPTFLAGS) -std=c++14 $(INCFLAGS) $(CUINC) $(USE_NVTX) $(CUARCHFLAGS) -use_fast_math $(MGONGPU_CONFIG)
   # Without -maxrregcount: baseline throughput: 6.5E8 (16384 32 12) up to 7.3E8 (65536 128 12)
@@ -64,13 +55,8 @@
   ###CUFLAGS+= --maxrregcount 128 # improves throughput: 7.3E8 (16384 32 12) up to 7.6E8 (65536 128 12)
   ###CUFLAGS+= --maxrregcount 96 # degrades throughput: 4.1E8 (16384 32 12) up to 4.5E8 (65536 128 12)
   ###CUFLAGS+= --maxrregcount 64 # degrades throughput: 1.7E8 (16384 32 12) flat at 1.7E8 (65536 128 12)
-<<<<<<< HEAD
   cu_main     = build.$(TAG)/gcheck.exe
   cu_objects  = build.$(TAG)/gCPPProcess.o
-=======
-  cu_main     = gcheck.exe
-  cu_objects  = gCPPProcess.o
->>>>>>> d047ea48
 else
   # No cuda. Switch cuda compilation off and go to common random numbers in C++
   NVCC       := $(warning CUDA_HOME is not set or is invalid. Export CUDA_HOME to compile with cuda)
