//==========================================================================
// This file has been automatically generated for C++ Standalone by
// MadGraph5_aMC@NLO v. 2.7.3.py3, 2020-06-28
// By the MadGraph5_aMC@NLO Development Team
// Visit launchpad.net/madgraph5 and amcatnlo.web.cern.ch
//==========================================================================

#include "mgOnGpuConfig.h"
#include "mgOnGpuTypes.h"
#include "mgOnGpuVectors.h"

#include <cassert>
#include <cmath>
#include <cstring>
#include <cstdlib>
#include <iomanip>
#include <iostream>

mgDebugDeclare();

namespace MG5_sm
{
<<<<<<< HEAD
#ifdef __CUDACC__
=======
>>>>>>> 84808c7f
  __device__
  inline const fptype& pIparIp4Ievt( const fptype* momenta1d, // input: momenta as AOSOA[npagM][npar][4][neppM]
                                     const int ipar,
                                     const int ip4,
                                     const int ievt )
  {
    // mapping for the various schemes (AOSOA, AOS, SOA...)
    using mgOnGpu::np4;
    using mgOnGpu::npar;
    const int neppM = mgOnGpu::neppM; // AOSOA layout: constant at compile-time
    const int ipagM = ievt/neppM; // #eventpage in this iteration
    const int ieppM = ievt%neppM; // #event in the current eventpage in this iteration
    //printf( "%f\n", momenta1d[ipagM*npar*np4*neppM + ipar*np4*neppM + ip4*neppM + ieppM] );
    return momenta1d[ipagM*npar*np4*neppM + ipar*np4*neppM + ip4*neppM + ieppM]; // AOSOA[ipagM][ipar][ip4][ieppM]
  }
#else
  // Return by value: it seems a tiny bit faster than returning a reference (both for scalar and vector), not clear why
  // NB: this assumes that neppV == neppM!
  inline fptype_sv pIparIp4Ipag( const fptype_sv* momenta1d, // input: momenta as AOSOA[npagM][npar][4][neppM]
                                 const int ipar,
                                 const int ip4,
                                 const int ipagM )
  {
    // mapping for the various schemes (AOSOA, AOS, SOA...)
    using mgOnGpu::np4;
    using mgOnGpu::npar;
    //printf( "%f\n", momenta1d[ipagM*npar*np4 + ipar*np4 + ip4] );
    return momenta1d[ipagM*npar*np4 + ipar*np4 + ip4]; // AOSOA[ipagM][ipar][ip4][ieppM]
  }
#endif

  //--------------------------------------------------------------------------

  /*
  __device__
  void ixxxxx( const fptype* allmomenta,
               const fptype fmass,
               const int nhel,
               const int nsf,
               cxtype* fi,               // output: wavefunction[(nw6==6)]
#ifndef __CUDACC__
               const int ievt,
#endif
               const int ipar )  // input: particle# out of npar
  {
    mgDebug( 0, __FUNCTION__ );
#ifdef __CUDACC__
    const int ievt = blockDim.x * blockIdx.x + threadIdx.x;  // index of event (thread) in grid
#endif
#ifndef __CUDACC__
    using std::max;
    using std::min;
#endif
    // const fptype& pvec0 = pIparIp4Ievt( allmomenta, ipar, 0, ievt );
    const fptype& pvec1 = pIparIp4Ievt(allmomenta, ipar, 1, ievt);
    const fptype& pvec2 = pIparIp4Ievt(allmomenta, ipar, 2, ievt);
    const fptype& pvec3 = pIparIp4Ievt(allmomenta, ipar, 3, ievt);
    cxtype chi[2];
    fptype sf[2], sfomega[2], omega[2], pp, pp3, sqp0p3, sqm[2];
    int ip, im, nh;
    fptype p[4] = {0, pvec1, pvec2, pvec3};
    p[0] = sqrt(p[1] * p[1] + p[2] * p[2] + p[3] * p[3] + fmass * fmass);
    fi[0] = cxtype(-p[0] * nsf, -p[3] * nsf);
    fi[1] = cxtype(-p[1] * nsf, -p[2] * nsf);
    nh = nhel * nsf;
    if (fmass != 0.0)
    {
      pp = min(p[0], sqrt(p[1] * p[1] + p[2] * p[2] + p[3] * p[3]));
      if (pp == 0.0)
      {
        sqm[0] = sqrt(std::abs(fmass));
        sqm[1] = (fmass < 0) ? - abs(sqm[0]) : abs(sqm[0]);
        ip = (1 + nh)/2;
        im = (1 - nh)/2;
        fi[2] = ip * sqm[ip];
        fi[3] = im * nsf * sqm[ip];
        fi[4] = ip * nsf * sqm[im];
        fi[5] = im * sqm[im];
      }
      else
      {
        sf[0] = (1 + nsf + (1 - nsf) * nh) * 0.5;
        sf[1] = (1 + nsf - (1 - nsf) * nh) * 0.5;
        omega[0] = sqrt(p[0] + pp);
        omega[1] = fmass/omega[0];
        ip = (1 + nh)/2;
        im = (1 - nh)/2;
        sfomega[0] = sf[0] * omega[ip];
        sfomega[1] = sf[1] * omega[im];
        pp3 = max(pp + p[3], 0.0);
        chi[0] = cxtype(sqrt(pp3 * 0.5/pp), 0);
        if (pp3 == 0.0)
        {
          chi[1] = cxtype(-nh, 0);
        }
        else
        {
          chi[1] =
            cxtype(nh * p[1], p[2])/sqrt(2.0 * pp * pp3);
        }
        fi[2] = sfomega[0] * chi[im];
        fi[3] = sfomega[0] * chi[ip];
        fi[4] = sfomega[1] * chi[im];
        fi[5] = sfomega[1] * chi[ip];
      }
    }
    else
    {
      if (p[1] == 0.0 and p[2] == 0.0 and p[3] < 0.0)
      {
        sqp0p3 = 0.0;
      }
      else
      {
        sqp0p3 = sqrt(max(p[0] + p[3], 0.0)) * nsf;
      }
      chi[0] = cxtype(sqp0p3, 0.0);
      if (sqp0p3 == 0.0)
      {
        chi[1] = cxtype(-nhel * sqrt(2.0 * p[0]), 0.0);
      }
      else
      {
        chi[1] = cxtype(nh * p[1], p[2])/sqp0p3;
      }
      if (nh == 1)
      {
        fi[2] = cxtype(0.0, 0.0);
        fi[3] = cxtype(0.0, 0.0);
        fi[4] = chi[0];
        fi[5] = chi[1];
      }
      else
      {
        fi[2] = chi[1];
        fi[3] = chi[0];
        fi[4] = cxtype(0.0, 0.0);
        fi[5] = cxtype(0.0, 0.0);
      }
    }
    mgDebug( 1, __FUNCTION__ );
    return;
  }
  */

  //--------------------------------------------------------------------------

  /*
<<<<<<< HEAD
  __device__
  void ipzxxx( const fptype * allmomenta,
=======
  __device__
  void ixxxxx( const fptype* allmomenta,
               const fptype fmass,
               const int nhel,
               const int nsf,
               cxtype* fi,               // output: wavefunction[(nw6==6)]
#ifndef __CUDACC__
               const int ievt,
#endif
               const int ipar )  // input: particle# out of npar
  {
    mgDebug( 0, __FUNCTION__ );
#ifdef __CUDACC__
    const int ievt = blockDim.x * blockIdx.x + threadIdx.x;  // index of event (thread) in grid
#endif
#ifndef __CUDACC__
    using std::max;
    using std::min;
#endif
    // const fptype& pvec0 = pIparIp4Ievt( allmomenta, ipar, 0, ievt );
    const fptype& pvec1 = pIparIp4Ievt(allmomenta, ipar, 1, ievt);
    const fptype& pvec2 = pIparIp4Ievt(allmomenta, ipar, 2, ievt);
    const fptype& pvec3 = pIparIp4Ievt(allmomenta, ipar, 3, ievt);
    cxtype chi[2];
    fptype sf[2], sfomega[2], omega[2], pp, pp3, sqp0p3, sqm[2];
    int ip, im, nh;
    fptype p[4] = {0, pvec1, pvec2, pvec3};
    p[0] = sqrt(p[1] * p[1] + p[2] * p[2] + p[3] * p[3] + fmass * fmass);
    fi[0] = cxtype(-p[0] * nsf, -p[3] * nsf);
    fi[1] = cxtype(-p[1] * nsf, -p[2] * nsf);
    nh = nhel * nsf;
    if (fmass != 0.0)
    {
      pp = min(p[0], sqrt(p[1] * p[1] + p[2] * p[2] + p[3] * p[3]));
      if (pp == 0.0)
      {
        sqm[0] = sqrt(std::abs(fmass));
        sqm[1] = (fmass < 0) ? - abs(sqm[0]) : abs(sqm[0]);
        ip = (1 + nh)/2;
        im = (1 - nh)/2;
        fi[2] = ip * sqm[ip];
        fi[3] = im * nsf * sqm[ip];
        fi[4] = ip * nsf * sqm[im];
        fi[5] = im * sqm[im];
      }
      else
      {
        sf[0] = (1 + nsf + (1 - nsf) * nh) * 0.5;
        sf[1] = (1 + nsf - (1 - nsf) * nh) * 0.5;
        omega[0] = sqrt(p[0] + pp);
        omega[1] = fmass/omega[0];
        ip = (1 + nh)/2;
        im = (1 - nh)/2;
        sfomega[0] = sf[0] * omega[ip];
        sfomega[1] = sf[1] * omega[im];
        pp3 = max(pp + p[3], 0.0);
        chi[0] = cxtype(sqrt(pp3 * 0.5/pp), 0);
        if (pp3 == 0.0)
        {
          chi[1] = cxtype(-nh, 0);
        }
        else
        {
          chi[1] =
            cxtype(nh * p[1], p[2])/sqrt(2.0 * pp * pp3);
        }
        fi[2] = sfomega[0] * chi[im];
        fi[3] = sfomega[0] * chi[ip];
        fi[4] = sfomega[1] * chi[im];
        fi[5] = sfomega[1] * chi[ip];
      }
    }
    else
    {
      if (p[1] == 0.0 and p[2] == 0.0 and p[3] < 0.0)
      {
        sqp0p3 = 0.0;
      }
      else
      {
        sqp0p3 = sqrt(max(p[0] + p[3], 0.0)) * nsf;
      }
      chi[0] = cxtype(sqp0p3, 0.0);
      if (sqp0p3 == 0.0)
      {
        chi[1] = cxtype(-nhel * sqrt(2.0 * p[0]), 0.0);
      }
      else
      {
        chi[1] = cxtype(nh * p[1], p[2])/sqp0p3;
      }
      if (nh == 1)
      {
        fi[2] = cxtype(0.0, 0.0);
        fi[3] = cxtype(0.0, 0.0);
        fi[4] = chi[0];
        fi[5] = chi[1];
      }
      else
      {
        fi[2] = chi[1];
        fi[3] = chi[0];
        fi[4] = cxtype(0.0, 0.0);
        fi[5] = cxtype(0.0, 0.0);
      }
    }
    mgDebug( 1, __FUNCTION__ );
    return;
  }
  */

  //--------------------------------------------------------------------------

  /*
  __device__
  void ipzxxx( const fptype * allmomenta,
               const int nhel,
               const int nsf,
               cxtype* fi,               // output: wavefunction[(nw6==6)]
#ifndef __CUDACC__
               const int ievt,
#endif
               const int ipar ) // input: particle# out of npar
  {
    mgDebug( 0, __FUNCTION__ );
    // ASSUMPTIONS: (FMASS == 0) and (PX == PY == 0 and E == +PZ > 0)
#ifdef __CUDACC__
    const int ievt = blockDim.x * blockIdx.x + threadIdx.x;  // index of event (thread) in grid
#endif
    // const fptype& pvec0 = pIparIp4Ievt( allmomenta, ipar, 0, ievt );
    const fptype& pvec3 = pIparIp4Ievt(allmomenta, ipar, 3, ievt);
    fi[0] = cxtype (-pvec3 * nsf, -pvec3 * nsf);
    fi[1] = cxtype (0., 0.);
    int nh = nhel * nsf;
    cxtype sqp0p3 = cxtype(sqrt(2. * pvec3) * nsf, 0.);
    fi[2] = fi[1];
    if(nh == 1)
    {
      fi[3] = fi[1];
      fi[4] = sqp0p3;
    }
    else
    {
      fi[3] = sqp0p3;
      fi[4] = fi[1];
    }
    fi[5] = fi[1];
    mgDebug( 1, __FUNCTION__ );
    return;
  }
  */

  //--------------------------------------------------------------------------

  __device__
  void imzxxx( const fptype* allmomenta, // input[(npar=4)*(np4=4)*nevt]
               //const fptype fmass,     // ASSUME fmass==0
>>>>>>> 84808c7f
               const int nhel,
               const int nsf,
               cxtype* fi,               // output: wavefunction[(nw6==6)]
#ifndef __CUDACC__
               const int ievt,
#endif
<<<<<<< HEAD
               const int ipar ) // input: particle# out of npar
  {
    mgDebug( 0, __FUNCTION__ );
    // ASSUMPTIONS: (FMASS == 0) and (PX == PY == 0 and E == +PZ > 0)
#ifdef __CUDACC__
    const int ievt = blockDim.x * blockIdx.x + threadIdx.x;  // index of event (thread) in grid
#endif
    // const fptype& pvec0 = pIparIp4Ievt( allmomenta, ipar, 0, ievt );
    const fptype& pvec3 = pIparIp4Ievt(allmomenta, ipar, 3, ievt);
    fi[0] = cxtype (-pvec3 * nsf, -pvec3 * nsf);
    fi[1] = cxtype (0., 0.);
    int nh = nhel * nsf;
    cxtype sqp0p3 = cxtype(sqrt(2. * pvec3) * nsf, 0.);
    fi[2] = fi[1];
    if(nh == 1)
    {
      fi[3] = fi[1];
      fi[4] = sqp0p3;
    }
    else
    {
      fi[3] = sqp0p3;
      fi[4] = fi[1];
    }
    fi[5] = fi[1];
    mgDebug( 1, __FUNCTION__ );
    return;
  }
  */

  //--------------------------------------------------------------------------

  __device__
  void imzxxx( const fptype_sv* allmomenta, // input[(npar=4)*(np4=4)*nevt]
               //const fptype fmass,        // ASSUME fmass==0
               const short nhel,
               const short nsf,
               cxtype_sv* fi,               // output: wavefunction[(nw6==6)]
#ifndef __CUDACC__
               const int ipagV,
#endif
               const int ipar )             // input: particle# out of npar
  {
    mgDebug( 0, __FUNCTION__ );
    // ASSUMPTIONS: (FMASS == 0) and (PX == PY == 0 and E == -PZ > 0)
#ifndef __CUDACC__
=======
               const int ipar )          // input: particle# out of npar
  {
    mgDebug( 0, __FUNCTION__ );
    // ASSUMPTIONS: (FMASS == 0) and (PX == PY == 0 and E == -PZ > 0)
#ifndef __CUDACC__
>>>>>>> 84808c7f
    // +++ START LOOP ON IEVT +++
    //for (int ievt = 0; ievt < nevt; ++ievt)
#endif
    {
#ifdef __CUDACC__
      const int ievt = blockDim.x * blockIdx.x + threadIdx.x; // index of event (thread) in grid
      //printf( "imzxxx: ievt=%d threadId=%d\n", ievt, threadIdx.x );
<<<<<<< HEAD
=======
#endif
>>>>>>> 84808c7f
      const fptype& pvec0 = pIparIp4Ievt( allmomenta, ipar, 0, ievt );
      const fptype& pvec1 = pIparIp4Ievt( allmomenta, ipar, 1, ievt );
      const fptype& pvec2 = pIparIp4Ievt( allmomenta, ipar, 2, ievt );
      const fptype& pvec3 = pIparIp4Ievt( allmomenta, ipar, 3, ievt );
<<<<<<< HEAD
#else
      //printf( "imzxxx: ipagV=%d\n", ipagV );
      const fptype_sv pvec0 = pIparIp4Ipag( allmomenta, ipar, 0, ipagV );
      const fptype_sv pvec1 = pIparIp4Ipag( allmomenta, ipar, 1, ipagV );
      const fptype_sv pvec2 = pIparIp4Ipag( allmomenta, ipar, 2, ipagV );
      const fptype_sv pvec3 = pIparIp4Ipag( allmomenta, ipar, 3, ipagV );
#endif
      cxtype_sv& fi_0 = fi[0];
      cxtype_sv& fi_1 = fi[1];
      cxtype_sv& fi_2 = fi[2];
      cxtype_sv& fi_3 = fi[3];
      cxtype_sv& fi_4 = fi[4];
      cxtype_sv& fi_5 = fi[5];
      fi_0 = cxmake( -pvec0 * nsf, -pvec3 * nsf );
      fi_1 = cxmake( -pvec1 * nsf, -pvec2 * nsf );
      const short nh = nhel * nsf;
=======
      cxtype& fi_0 = fi[0];
      cxtype& fi_1 = fi[1];
      cxtype& fi_2 = fi[2];
      cxtype& fi_3 = fi[3];
      cxtype& fi_4 = fi[4];
      cxtype& fi_5 = fi[5];
      fi_0 = cxmake( -pvec0 * nsf, -pvec3 * nsf );
      fi_1 = cxmake( -pvec1 * nsf, -pvec2 * nsf );
      const int nh = nhel * nsf;
>>>>>>> 84808c7f
      // ASSUMPTIONS: (FMASS == 0) and (PX == PY == 0 and E == -PZ > 0)
      {
#ifdef __CUDACC__
        const cxtype chi0 = cxmake00();
        const cxtype chi1 = cxmake( -nhel * sqrt(2 * pvec0), 0 );
#else
        const cxtype_sv chi0 = cxmake00();
        const cxtype_sv chi1 = cxmaker0( (short)(-nhel) * sqrt(2 * pvec0) );
#endif
        if (nh == 1)
        {
          fi_2 = cxmake00();
          fi_3 = cxmake00();
          fi_4 = chi0;
          fi_5 = chi1;
        }
        else
        {
          fi_2 = chi1;
          fi_3 = chi0;
          fi_4 = cxmake00();
          fi_5 = cxmake00();
        }
      }
    }
    // +++ END LOOP ON IEVT +++
    mgDebug( 1, __FUNCTION__ );
    return;
  }

  //--------------------------------------------------------------------------

  __device__
<<<<<<< HEAD
  void ixzxxx( const fptype_sv* allmomenta, // input[(npar=4)*(np4=4)*nevt]
               //const fptype fmass,        // ASSUME fmass==0
               const short nhel,
               const short nsf,
               cxtype_sv* fi,               // output: wavefunction[(nw6==6)]
#ifndef __CUDACC__
               const int ipagV,
#endif
               const int ipar )             // input: particle# out of npar
=======
  void ixzxxx( const fptype* allmomenta, // input[(npar=4)*(np4=4)*nevt]
               //const fptype fmass,     // ASSUME fmass==0
               const int nhel,
               const int nsf,
               cxtype* fi,               // output: wavefunction[(nw6==6)]
#ifndef __CUDACC__
               const int ievt,
#endif
               const int ipar )          // input: particle# out of npar
>>>>>>> 84808c7f
  {
    mgDebug( 0, __FUNCTION__ );
    // ASSUMPTIONS: (FMASS == 0) and (PT > 0)
#ifndef __CUDACC__
    // +++ START LOOP ON IEVT +++
    //for (int ievt = 0; ievt < nevt; ++ievt)
#endif
    {
#ifdef __CUDACC__
      const int ievt = blockDim.x * blockIdx.x + threadIdx.x; // index of event (thread) in grid
      //printf( "ixzxxx: ievt=%d threadId=%d\n", ievt, threadIdx.x );
<<<<<<< HEAD
=======
#endif
>>>>>>> 84808c7f
      const fptype& pvec0 = pIparIp4Ievt( allmomenta, ipar, 0, ievt );
      const fptype& pvec1 = pIparIp4Ievt( allmomenta, ipar, 1, ievt );
      const fptype& pvec2 = pIparIp4Ievt( allmomenta, ipar, 2, ievt );
      const fptype& pvec3 = pIparIp4Ievt( allmomenta, ipar, 3, ievt );
<<<<<<< HEAD
#else
      //printf( "ixzxxx: ipagV=%d\n", ipagV );
      const fptype_sv pvec0 = pIparIp4Ipag( allmomenta, ipar, 0, ipagV );
      const fptype_sv pvec1 = pIparIp4Ipag( allmomenta, ipar, 1, ipagV );
      const fptype_sv pvec2 = pIparIp4Ipag( allmomenta, ipar, 2, ipagV );
      const fptype_sv pvec3 = pIparIp4Ipag( allmomenta, ipar, 3, ipagV );
#endif
      cxtype_sv& fi_0 = fi[0];
      cxtype_sv& fi_1 = fi[1];
      cxtype_sv& fi_2 = fi[2];
      cxtype_sv& fi_3 = fi[3];
      cxtype_sv& fi_4 = fi[4];
      cxtype_sv& fi_5 = fi[5];
      fi_0 = cxmake( -pvec0 * nsf, -pvec3 * nsf );
      fi_1 = cxmake( -pvec1 * nsf, -pvec2 * nsf );
      const short nh = nhel * nsf;
=======
      cxtype& fi_0 = fi[0];
      cxtype& fi_1 = fi[1];
      cxtype& fi_2 = fi[2];
      cxtype& fi_3 = fi[3];
      cxtype& fi_4 = fi[4];
      cxtype& fi_5 = fi[5];
      fi_0 = cxmake( -pvec0 * nsf, -pvec3 * nsf );
      fi_1 = cxmake( -pvec1 * nsf, -pvec2 * nsf );
      const int nh = nhel * nsf;
>>>>>>> 84808c7f
      // ASSUMPTIONS: (FMASS == 0) and (PT > 0)
      {
#ifdef __CUDACC__
        const fptype sqp0p3 = sqrt( pvec0 + pvec3 ) * nsf;
        const cxtype chi0 = cxmake( sqp0p3, 0 );
        const cxtype chi1 = cxmake( nh * pvec1 / sqp0p3, pvec2 / sqp0p3 );
#else
        const fptype_sv sqp0p3 = sqrt( pvec0 + pvec3 ) * nsf;
        const cxtype_sv chi0 = cxmaker0( sqp0p3 );
        const cxtype_sv chi1 = cxmake( nh * pvec1 / sqp0p3, pvec2 / sqp0p3 );
#endif
        if ( nh == 1 )
        {
          fi_2 = cxmake00();
          fi_3 = cxmake00();
          fi_4 = chi0;
          fi_5 = chi1;
        }
        else
        {
          fi_2 = chi1;
          fi_3 = chi0;
          fi_4 = cxmake00();
          fi_5 = cxmake00();
        }
      }
    }
    // +++ END LOOP ON IEVT +++
<<<<<<< HEAD
=======
    mgDebug( 1, __FUNCTION__ );
    return;
  }

  //--------------------------------------------------------------------------

  /*
  __device__
  void vxxxxx( const fptype* allmomenta,
               const fptype vmass,
               const int nhel,
               const int nsv,
               cxtype* vc,               // output: wavefunction[(nw6==6)]
#ifndef __CUDACC__
               const int ievt,
#endif
               const int ipar )  // input: particle# out of npar
  {
    mgDebug( 0, __FUNCTION__ );
    fptype hel, hel0, pt, pt2, pp, pzpt, emp, sqh;
    int nsvahl;
#ifdef __CUDACC__
    const int ievt = blockDim.x * blockIdx.x + threadIdx.x;  // index of event (thread) in grid
#else
    using std::min;
#endif
    const fptype& p0 = pIparIp4Ievt(allmomenta, ipar, 0, ievt);
    const fptype& p1 = pIparIp4Ievt(allmomenta, ipar, 1, ievt);
    const fptype& p2 = pIparIp4Ievt(allmomenta, ipar, 2, ievt);
    const fptype& p3 = pIparIp4Ievt(allmomenta, ipar, 3, ievt);
    // fptype p[4] = {0, pvec[0], pvec[1], pvec[2]};
    // p[0] = sqrt(p[1] * p[1] + p[2] * p[2] + p[3] * p[3]+vmass*vmass);
    sqh = sqrt(0.5);
    hel = fptype(nhel);
    nsvahl = nsv * std::abs(hel);
    pt2 = (p1 * p1) + (p2 * p2);
    pp = min(p0, sqrt(pt2 + (p3 * p3)));
    pt = min(pp, sqrt(pt2));
    vc[0] = cxtype(p0 * nsv, p3 * nsv);
    vc[1] = cxtype(p1 * nsv, p2 * nsv);
    if (vmass != 0.0)
    {
      hel0 = 1.0 - std::abs(hel);
      if (pp == 0.0)
      {
        vc[2] = cxtype(0.0, 0.0);
        vc[3] = cxtype(-hel * sqh, 0.0);
        vc[4] = cxtype(0.0, nsvahl * sqh);
        vc[5] = cxtype(hel0, 0.0);
      }
      else
      {
        emp = p0/(vmass * pp);
        vc[2] = cxtype(hel0 * pp/vmass, 0.0);
        vc[5] =
          cxtype(hel0 * p3 * emp + hel * pt/pp * sqh, 0.0);
        if (pt != 0.0)
        {
          pzpt = p3/(pp * pt) * sqh * hel;
          vc[3] = cxtype(hel0 * p1 * emp - p1 * pzpt,
                         - nsvahl * p2/pt * sqh);
          vc[4] = cxtype(hel0 * p2 * emp - p2 * pzpt,
                         nsvahl * p1/pt * sqh);
        }
        else
        {
          vc[3] = cxtype(-hel * sqh, 0.0);
          vc[4] = cxtype(0.0, nsvahl * (p3 < 0) ? - abs(sqh)
                         : abs(sqh));
        }
      }
    }
    else
    {
      // pp = p0;
      pt = sqrt((p1 * p1) + (p2 * p2));
      vc[2] = cxtype(0.0, 0.0);
      vc[5] = cxtype(hel * pt/p0 * sqh, 0.0);
      if (pt != 0.0)
      {
        pzpt = p3/(p0 * pt) * sqh * hel;
        vc[3] = cxtype(-p1 * pzpt, -nsv * p2/pt * sqh);
        vc[4] = cxtype(-p2 * pzpt, nsv * p1/pt * sqh);
      }
      else
      {
        vc[3] = cxtype(-hel * sqh, 0.0);
        vc[4] =
          cxtype(0.0, nsv * (p3 < 0) ? - abs(sqh) : abs(sqh));
      }
    }
    mgDebug( 1, __FUNCTION__ );
    return;
  }
  */

  //--------------------------------------------------------------------------

  /*
  __device__
  void sxxxxx( const fptype* allmomenta,
               const fptype smass,
               const int nhel,
               const int nss,
               cxtype sc[3],
#ifndef __CUDACC__
               const int ievt,
#endif
               const int ipar )
  {
    mgDebug( 0, __FUNCTION__ );
#ifdef __CUDACC__
    const int ievt = blockDim.x * blockIdx.x + threadIdx.x;  // index of event (thread) in grid
#endif
    const fptype& p0 = pIparIp4Ievt(allmomenta, ipar, 0, ievt);
    const fptype& p1 = pIparIp4Ievt(allmomenta, ipar, 1, ievt);
    const fptype& p2 = pIparIp4Ievt(allmomenta, ipar, 2, ievt);
    const fptype& p3 = pIparIp4Ievt(allmomenta, ipar, 3, ievt);
    // fptype p[4] = {0, pvec[0], pvec[1], pvec[2]};
    // p[0] = sqrt(p[1] * p[1] + p[2] * p[2] + p[3] * p[3]+smass*smass);
    sc[2] = cxtype(1.00, 0.00);
    sc[0] = cxtype(p0 * nss, p3 * nss);
    sc[1] = cxtype(p1 * nss, p2 * nss);
    mgDebug( 1, __FUNCTION__ );
    return;
  }
  */

  //--------------------------------------------------------------------------

  /*
  __device__
  void oxxxxx( const fptype* allmomenta,
               const fptype fmass,
               const int nhel,
               const int nsf,
               cxtype* fo,               // output: wavefunction[(nw6==6)]
#ifndef __CUDACC__
               const int ievt,
#endif
               const int ipar )  // input: particle# out of npar
  {
    mgDebug( 0, __FUNCTION__ );
#ifdef __CUDACC__
    const int ievt = blockDim.x * blockIdx.x + threadIdx.x;  // index of event (thread) in grid
#endif
#ifndef __CUDACC__
    using std::min;
    using std::max;
#endif
    cxtype chi[2];
    fptype sf[2], sfomeg[2], omega[2], pp, pp3, sqp0p3, sqm[2];
    int nh, ip, im;
    const fptype& p0 = pIparIp4Ievt(allmomenta, ipar, 0, ievt);
    const fptype& p1 = pIparIp4Ievt(allmomenta, ipar, 1, ievt);
    const fptype& p2 = pIparIp4Ievt(allmomenta, ipar, 2, ievt);
    const fptype& p3 = pIparIp4Ievt(allmomenta, ipar, 3, ievt);
    // fptype p[4] = {0, pvec[0], pvec[1], pvec[2]};
    // p[0] = sqrt(p[1] * p[1] + p[2] * p[2] + p[3] * p[3]+fmass*fmass);
    fo[0] = cxtype(p0 * nsf, p3 * nsf);
    fo[1] = cxtype(p1 * nsf, p2 * nsf);
    nh = nhel * nsf;
    if (fmass != 0.000)
    {
      pp = min(p0, sqrt((p1 * p1) + (p2 * p2) + (p3 * p3)));
      if (pp == 0.000)
      {
        sqm[0] = sqrt(std::abs(fmass));
        sqm[1] = (fmass < 0) ? - abs(sqm[0]) : abs(sqm[0]);
        ip = -((1 - nh)/2) * nhel;
        im = (1 + nh)/2 * nhel;
        fo[2] = im * sqm[std::abs(ip)];
        fo[3] = ip * nsf * sqm[std::abs(ip)];
        fo[4] = im * nsf * sqm[std::abs(im)];
        fo[5] = ip * sqm[std::abs(im)];
      }
      else
      {
        sf[0] = fptype(1 + nsf + (1 - nsf) * nh) * 0.5;
        sf[1] = fptype(1 + nsf - (1 - nsf) * nh) * 0.5;
        omega[0] = sqrt(p0 + pp);
        omega[1] = fmass/omega[0];
        ip = (1 + nh)/2;
        im = (1 - nh)/2;
        sfomeg[0] = sf[0] * omega[ip];
        sfomeg[1] = sf[1] * omega[im];
        pp3 = max(pp + p3, 0.00);
        chi[0] = cxtype(sqrt(pp3 * 0.5/pp), 0.00);
        if (pp3 == 0.00)
        {
          chi[1] = cxtype(-nh, 0.00);
        }
        else
        {
          chi[1] =
            cxtype(nh * p1, -p2)/sqrt(2.0 * pp * pp3);
        }
        fo[2] = sfomeg[1] * chi[im];
        fo[3] = sfomeg[1] * chi[ip];
        fo[4] = sfomeg[0] * chi[im];
        fo[5] = sfomeg[0] * chi[ip];
      }
    }
    else
    {
      if ((p1 == 0.00) and (p2 == 0.00) and (p3 < 0.00))
      {
        sqp0p3 = 0.00;
      }
      else
      {
        sqp0p3 = sqrt(max(p0 + p3, 0.00)) * nsf;
      }
      chi[0] = cxtype(sqp0p3, 0.00);
      if (sqp0p3 == 0.000)
      {
        chi[1] = cxtype(-nhel, 0.00) * sqrt(2.0 * p0);
      }
      else
      {
        chi[1] = cxtype(nh * p1, -p2)/sqp0p3;
      }
      if (nh == 1)
      {
        fo[2] = chi[0];
        fo[3] = chi[1];
        fo[4] = cxtype(0.00, 0.00);
        fo[5] = cxtype(0.00, 0.00);
      }
      else
      {
        fo[2] = cxtype(0.00, 0.00);
        fo[3] = cxtype(0.00, 0.00);
        fo[4] = chi[1];
        fo[5] = chi[0];
      }
    }
    mgDebug( 1, __FUNCTION__ );
    return;
  }
  */

  //--------------------------------------------------------------------------

  /*
  __device__
  void opzxxx( const fptype* allmomenta,
               const int nhel,
               const int nsf,
               cxtype* fo,               // output: wavefunction[(nw6==6)]
#ifndef __CUDACC__
               const int ievt,
#endif
               const int ipar )  // input: particle# out of npar
  {
    mgDebug( 0, __FUNCTION__ );
    // ASSUMPTIONS: (FMASS == 0) and (PX == PY == 0 and E == +PZ > 0)
#ifndef __CUDACC__
    // +++ START LOOP ON IEVT +++
    //for (int ievt = 0; ievt < nevt; ++ievt)
#endif
    {
#ifdef __CUDACC__
      const int ievt = blockDim.x * blockIdx.x + threadIdx.x;  // index of event (thread) in grid
#endif
      const fptype& pvec3 = pIparIp4Ievt(allmomenta, ipar, 3, ievt);
      fo[0] = cxtype (pvec3 * nsf, pvec3 * nsf);
      fo[1] = cxtype (0., 0.);
      int nh = nhel * nsf;
      cxtype CSQP0P3 = cxtype (sqrt(2. * pvec3) * nsf, 0.00);
      fo[3] = fo[1];
      fo[4] = fo[1];
      if (nh == 1)
      {
        fo[2] = CSQP0P3;
        fo[5] = fo[1];
      }
      else
      {
        fo[2] = fo[1];
        fo[5] = CSQP0P3;
      }
    }
    // +++ END LOOP ON IEVT +++
    mgDebug( 1, __FUNCTION__ );
    return;
  }
  */

  //--------------------------------------------------------------------------

  /*
  __device__
  void omzxxx( const fptype* allmomenta,
               const int nhel,
               const int nsf,
               cxtype* fo,               // output: wavefunction[(nw6==6)]
#ifndef __CUDACC__
               const int ievt,
#endif
               const int ipar )  // input: particle# out of npar
  {
    mgDebug( 0, __FUNCTION__ );
    // ASSUMPTIONS: (FMASS == 0) and (PX == PY == 0 and E == -PZ > 0)
#ifdef __CUDACC__
    const int ievt = blockDim.x * blockIdx.x + threadIdx.x;  // index of event (thread) in grid
#endif
    const fptype& pvec3 = pIparIp4Ievt(allmomenta, ipar, 3, ievt);
    fo[0] = cxtype (-pvec3 * nsf, pvec3 * nsf);
    fo[1] = cxtype (0., 0.);
    int nh = nhel * nsf;
    cxtype chi = cxtype (-nhel, 0.00) * sqrt(-2.0 * pvec3);
    if(nh == 1)
    {
      fo[2] = fo[1];
      fo[3] = chi;
      fo[4] = fo[1];
      fo[5] = fo[1];
    }
    else
    {
      fo[2] = fo[1];
      fo[3] = fo[1];
      fo[4] = chi;
      fo[5] = chi;
    }
>>>>>>> 84808c7f
    mgDebug( 1, __FUNCTION__ );
    return;
  }
  */

  //--------------------------------------------------------------------------

  /*
  __device__
<<<<<<< HEAD
  void vxxxxx( const fptype* allmomenta,
               const fptype vmass,
               const int nhel,
               const int nsv,
               cxtype* vc,               // output: wavefunction[(nw6==6)]
#ifndef __CUDACC__
               const int ievt,
#endif
               const int ipar )  // input: particle# out of npar
  {
    mgDebug( 0, __FUNCTION__ );
    fptype hel, hel0, pt, pt2, pp, pzpt, emp, sqh;
    int nsvahl;
#ifdef __CUDACC__
    const int ievt = blockDim.x * blockIdx.x + threadIdx.x;  // index of event (thread) in grid
#else
    using std::min;
#endif
    const fptype& p0 = pIparIp4Ievt(allmomenta, ipar, 0, ievt);
    const fptype& p1 = pIparIp4Ievt(allmomenta, ipar, 1, ievt);
    const fptype& p2 = pIparIp4Ievt(allmomenta, ipar, 2, ievt);
    const fptype& p3 = pIparIp4Ievt(allmomenta, ipar, 3, ievt);
    // fptype p[4] = {0, pvec[0], pvec[1], pvec[2]};
    // p[0] = sqrt(p[1] * p[1] + p[2] * p[2] + p[3] * p[3]+vmass*vmass);
    sqh = sqrt(0.5);
    hel = fptype(nhel);
    nsvahl = nsv * std::abs(hel);
    pt2 = (p1 * p1) + (p2 * p2);
    pp = min(p0, sqrt(pt2 + (p3 * p3)));
    pt = min(pp, sqrt(pt2));
    vc[0] = cxtype(p0 * nsv, p3 * nsv);
    vc[1] = cxtype(p1 * nsv, p2 * nsv);
    if (vmass != 0.0)
    {
      hel0 = 1.0 - std::abs(hel);
      if (pp == 0.0)
      {
        vc[2] = cxtype(0.0, 0.0);
        vc[3] = cxtype(-hel * sqh, 0.0);
        vc[4] = cxtype(0.0, nsvahl * sqh);
        vc[5] = cxtype(hel0, 0.0);
      }
      else
      {
        emp = p0/(vmass * pp);
        vc[2] = cxtype(hel0 * pp/vmass, 0.0);
        vc[5] =
          cxtype(hel0 * p3 * emp + hel * pt/pp * sqh, 0.0);
        if (pt != 0.0)
        {
          pzpt = p3/(pp * pt) * sqh * hel;
          vc[3] = cxtype(hel0 * p1 * emp - p1 * pzpt,
                         - nsvahl * p2/pt * sqh);
          vc[4] = cxtype(hel0 * p2 * emp - p2 * pzpt,
                         nsvahl * p1/pt * sqh);
        }
        else
        {
          vc[3] = cxtype(-hel * sqh, 0.0);
          vc[4] = cxtype(0.0, nsvahl * (p3 < 0) ? - abs(sqh)
                         : abs(sqh));
        }
      }
    }
    else
    {
      // pp = p0;
      pt = sqrt((p1 * p1) + (p2 * p2));
      vc[2] = cxtype(0.0, 0.0);
      vc[5] = cxtype(hel * pt/p0 * sqh, 0.0);
      if (pt != 0.0)
      {
        pzpt = p3/(p0 * pt) * sqh * hel;
        vc[3] = cxtype(-p1 * pzpt, -nsv * p2/pt * sqh);
        vc[4] = cxtype(-p2 * pzpt, nsv * p1/pt * sqh);
      }
      else
      {
        vc[3] = cxtype(-hel * sqh, 0.0);
        vc[4] =
          cxtype(0.0, nsv * (p3 < 0) ? - abs(sqh) : abs(sqh));
      }
    }
    mgDebug( 1, __FUNCTION__ );
    return;
  }
  */

  //--------------------------------------------------------------------------

  /*
  __device__
  void sxxxxx( const fptype* allmomenta,
               const fptype smass,
               const int nhel,
               const int nss,
               cxtype sc[3],
#ifndef __CUDACC__
               const int ievt,
#endif
               const int ipar )
  {
    mgDebug( 0, __FUNCTION__ );
#ifdef __CUDACC__
    const int ievt = blockDim.x * blockIdx.x + threadIdx.x;  // index of event (thread) in grid
#endif
    const fptype& p0 = pIparIp4Ievt(allmomenta, ipar, 0, ievt);
    const fptype& p1 = pIparIp4Ievt(allmomenta, ipar, 1, ievt);
    const fptype& p2 = pIparIp4Ievt(allmomenta, ipar, 2, ievt);
    const fptype& p3 = pIparIp4Ievt(allmomenta, ipar, 3, ievt);
    // fptype p[4] = {0, pvec[0], pvec[1], pvec[2]};
    // p[0] = sqrt(p[1] * p[1] + p[2] * p[2] + p[3] * p[3]+smass*smass);
    sc[2] = cxtype(1.00, 0.00);
    sc[0] = cxtype(p0 * nss, p3 * nss);
    sc[1] = cxtype(p1 * nss, p2 * nss);
    mgDebug( 1, __FUNCTION__ );
    return;
  }
  */

  //--------------------------------------------------------------------------

  /*
  __device__
  void oxxxxx( const fptype* allmomenta,
               const fptype fmass,
               const int nhel,
               const int nsf,
               cxtype* fo,               // output: wavefunction[(nw6==6)]
#ifndef __CUDACC__
               const int ievt,
#endif
               const int ipar )  // input: particle# out of npar
  {
    mgDebug( 0, __FUNCTION__ );
#ifdef __CUDACC__
    const int ievt = blockDim.x * blockIdx.x + threadIdx.x;  // index of event (thread) in grid
#endif
#ifndef __CUDACC__
    using std::min;
    using std::max;
#endif
    cxtype chi[2];
    fptype sf[2], sfomeg[2], omega[2], pp, pp3, sqp0p3, sqm[2];
    int nh, ip, im;
    const fptype& p0 = pIparIp4Ievt(allmomenta, ipar, 0, ievt);
    const fptype& p1 = pIparIp4Ievt(allmomenta, ipar, 1, ievt);
    const fptype& p2 = pIparIp4Ievt(allmomenta, ipar, 2, ievt);
    const fptype& p3 = pIparIp4Ievt(allmomenta, ipar, 3, ievt);
    // fptype p[4] = {0, pvec[0], pvec[1], pvec[2]};
    // p[0] = sqrt(p[1] * p[1] + p[2] * p[2] + p[3] * p[3]+fmass*fmass);
    fo[0] = cxtype(p0 * nsf, p3 * nsf);
    fo[1] = cxtype(p1 * nsf, p2 * nsf);
    nh = nhel * nsf;
    if (fmass != 0.000)
    {
      pp = min(p0, sqrt((p1 * p1) + (p2 * p2) + (p3 * p3)));
      if (pp == 0.000)
      {
        sqm[0] = sqrt(std::abs(fmass));
        sqm[1] = (fmass < 0) ? - abs(sqm[0]) : abs(sqm[0]);
        ip = -((1 - nh)/2) * nhel;
        im = (1 + nh)/2 * nhel;
        fo[2] = im * sqm[std::abs(ip)];
        fo[3] = ip * nsf * sqm[std::abs(ip)];
        fo[4] = im * nsf * sqm[std::abs(im)];
        fo[5] = ip * sqm[std::abs(im)];
      }
      else
      {
        sf[0] = fptype(1 + nsf + (1 - nsf) * nh) * 0.5;
        sf[1] = fptype(1 + nsf - (1 - nsf) * nh) * 0.5;
        omega[0] = sqrt(p0 + pp);
        omega[1] = fmass/omega[0];
        ip = (1 + nh)/2;
        im = (1 - nh)/2;
        sfomeg[0] = sf[0] * omega[ip];
        sfomeg[1] = sf[1] * omega[im];
        pp3 = max(pp + p3, 0.00);
        chi[0] = cxtype(sqrt(pp3 * 0.5/pp), 0.00);
        if (pp3 == 0.00)
        {
          chi[1] = cxtype(-nh, 0.00);
        }
        else
        {
          chi[1] =
            cxtype(nh * p1, -p2)/sqrt(2.0 * pp * pp3);
        }
        fo[2] = sfomeg[1] * chi[im];
        fo[3] = sfomeg[1] * chi[ip];
        fo[4] = sfomeg[0] * chi[im];
        fo[5] = sfomeg[0] * chi[ip];
      }
    }
    else
    {
      if ((p1 == 0.00) and (p2 == 0.00) and (p3 < 0.00))
      {
        sqp0p3 = 0.00;
      }
      else
      {
        sqp0p3 = sqrt(max(p0 + p3, 0.00)) * nsf;
      }
      chi[0] = cxtype(sqp0p3, 0.00);
      if (sqp0p3 == 0.000)
      {
        chi[1] = cxtype(-nhel, 0.00) * sqrt(2.0 * p0);
      }
      else
      {
        chi[1] = cxtype(nh * p1, -p2)/sqp0p3;
      }
      if (nh == 1)
      {
        fo[2] = chi[0];
        fo[3] = chi[1];
        fo[4] = cxtype(0.00, 0.00);
        fo[5] = cxtype(0.00, 0.00);
      }
      else
      {
        fo[2] = cxtype(0.00, 0.00);
        fo[3] = cxtype(0.00, 0.00);
        fo[4] = chi[1];
        fo[5] = chi[0];
      }
    }
    mgDebug( 1, __FUNCTION__ );
    return;
  }
  */

  //--------------------------------------------------------------------------

  /*
  __device__
  void opzxxx( const fptype* allmomenta,
               const int nhel,
               const int nsf,
               cxtype* fo,               // output: wavefunction[(nw6==6)]
#ifndef __CUDACC__
               const int ievt,
#endif
               const int ipar )  // input: particle# out of npar
  {
    mgDebug( 0, __FUNCTION__ );
    // ASSUMPTIONS: (FMASS == 0) and (PX == PY == 0 and E == +PZ > 0)
#ifndef __CUDACC__
=======
  void oxzxxx( const fptype* allmomenta, // input[(npar=4)*(np4=4)*nevt]
               //const fptype fmass,     // ASSUME fmass==0
               const int nhel,
               const int nsf,
               cxtype* fo,               // output: wavefunction[(nw6==6)]
#ifndef __CUDACC__
               const int ievt,
#endif
               const int ipar )          // input: particle# out of npar
  {
    mgDebug( 0, __FUNCTION__ );
    // ASSUMPTIONS: (FMASS == 0) and ( either (PT > 0) or (PX == PY == 0 and E == +PZ > 0) )
#ifndef __CUDACC__
>>>>>>> 84808c7f
    // +++ START LOOP ON IEVT +++
    //for (int ievt = 0; ievt < nevt; ++ievt)
#endif
    {
#ifdef __CUDACC__
<<<<<<< HEAD
      const int ievt = blockDim.x * blockIdx.x + threadIdx.x;  // index of event (thread) in grid
=======
      const int ievt = blockDim.x * blockIdx.x + threadIdx.x; // index of event (thread) in grid
      //printf( "oxzxxx: ievt=%d threadId=%d\n", ievt, threadIdx.x );
>>>>>>> 84808c7f
#endif
      const fptype& pvec3 = pIparIp4Ievt(allmomenta, ipar, 3, ievt);
      fo[0] = cxtype (pvec3 * nsf, pvec3 * nsf);
      fo[1] = cxtype (0., 0.);
      int nh = nhel * nsf;
      cxtype CSQP0P3 = cxtype (sqrt(2. * pvec3) * nsf, 0.00);
      fo[3] = fo[1];
      fo[4] = fo[1];
      if (nh == 1)
      {
        fo[2] = CSQP0P3;
        fo[5] = fo[1];
      }
      else
      {
        fo[2] = fo[1];
        fo[5] = CSQP0P3;
      }
    }
    // +++ END LOOP ON IEVT +++
    mgDebug( 1, __FUNCTION__ );
    return;
  }
  */

  //--------------------------------------------------------------------------

  /*
  __device__
  void omzxxx( const fptype* allmomenta,
               const int nhel,
               const int nsf,
               cxtype* fo,               // output: wavefunction[(nw6==6)]
#ifndef __CUDACC__
               const int ievt,
#endif
               const int ipar )  // input: particle# out of npar
  {
    mgDebug( 0, __FUNCTION__ );
    // ASSUMPTIONS: (FMASS == 0) and (PX == PY == 0 and E == -PZ > 0)
#ifdef __CUDACC__
    const int ievt = blockDim.x * blockIdx.x + threadIdx.x;  // index of event (thread) in grid
#endif
    const fptype& pvec3 = pIparIp4Ievt(allmomenta, ipar, 3, ievt);
    fo[0] = cxtype (-pvec3 * nsf, pvec3 * nsf);
    fo[1] = cxtype (0., 0.);
    int nh = nhel * nsf;
    cxtype chi = cxtype (-nhel, 0.00) * sqrt(-2.0 * pvec3);
    if(nh == 1)
    {
      fo[2] = fo[1];
      fo[3] = chi;
      fo[4] = fo[1];
      fo[5] = fo[1];
    }
    else
    {
      fo[2] = fo[1];
      fo[3] = fo[1];
      fo[4] = chi;
      fo[5] = chi;
    }
    mgDebug( 1, __FUNCTION__ );
    return;
  }
  */

  //--------------------------------------------------------------------------

  __device__
  void oxzxxx( const fptype_sv* allmomenta, // input[(npar=4)*(np4=4)*nevt]
               //const fptype fmass,        // ASSUME fmass==0
               const short nhel,
               const short nsf,
               cxtype_sv* fo,               // output: wavefunction[(nw6==6)]
#ifndef __CUDACC__
               const int ipagV,
#endif
               const int ipar )             // input: particle# out of npar
  {
    mgDebug( 0, __FUNCTION__ );
    // ASSUMPTIONS: (FMASS == 0) and ( either (PT > 0) or (PX == PY == 0 and E == +PZ > 0) )
#ifndef __CUDACC__
    // +++ START LOOP ON IEVT +++
    //for (int ievt = 0; ievt < nevt; ++ievt)
#endif
    {
#ifdef __CUDACC__
      const int ievt = blockDim.x * blockIdx.x + threadIdx.x; // index of event (thread) in grid
      //printf( "oxzxxx: ievt=%d threadId=%d\n", ievt, threadIdx.x );
      const fptype& pvec0 = pIparIp4Ievt( allmomenta, ipar, 0, ievt );
      const fptype& pvec1 = pIparIp4Ievt( allmomenta, ipar, 1, ievt );
      const fptype& pvec2 = pIparIp4Ievt( allmomenta, ipar, 2, ievt );
      const fptype& pvec3 = pIparIp4Ievt( allmomenta, ipar, 3, ievt );
<<<<<<< HEAD
#else
      //printf( "oxzxxx: ipagV=%d\n", ipagV );
      const fptype_sv pvec0 = pIparIp4Ipag( allmomenta, ipar, 0, ipagV );
      const fptype_sv pvec1 = pIparIp4Ipag( allmomenta, ipar, 1, ipagV );
      const fptype_sv pvec2 = pIparIp4Ipag( allmomenta, ipar, 2, ipagV );
      const fptype_sv pvec3 = pIparIp4Ipag( allmomenta, ipar, 3, ipagV );
#endif
      cxtype_sv& fo_0 = fo[0];
      cxtype_sv& fo_1 = fo[1];
      cxtype_sv& fo_2 = fo[2];
      cxtype_sv& fo_3 = fo[3];
      cxtype_sv& fo_4 = fo[4];
      cxtype_sv& fo_5 = fo[5];
      fo_0 = cxmake( pvec0 * nsf, pvec3 * nsf ); // this used to cause the General Protection Fault
      fo_1 = cxmake( pvec1 * nsf, pvec2 * nsf );
      const short nh = nhel * nsf;
=======
      cxtype& fo_0 = fo[0];
      cxtype& fo_1 = fo[1];
      cxtype& fo_2 = fo[2];
      cxtype& fo_3 = fo[3];
      cxtype& fo_4 = fo[4];
      cxtype& fo_5 = fo[5];
      fo_0 = cxmake( pvec0 * nsf, pvec3 * nsf );
      fo_1 = cxmake( pvec1 * nsf, pvec2 * nsf );
      const int nh = nhel * nsf;
>>>>>>> 84808c7f
      // ASSUMPTIONS: (FMASS == 0) and ( either (PT > 0) or (PX == PY == 0 and E == +PZ > 0) )
      {
#ifdef __CUDACC__
        const fptype sqp0p3 = sqrt( pvec0 + pvec3 ) * nsf;
        const cxtype chi0 = cxmake( sqp0p3, 0 );
        const cxtype chi1 = cxmake( nh * pvec1 / sqp0p3, -pvec2 / sqp0p3 );
#else
        const fptype_sv sqp0p3 = sqrt( pvec0 + pvec3 ) * nsf;
        const cxtype_sv chi0 = cxmaker0( sqp0p3 );
        const cxtype_sv chi1 = cxmake( nh * pvec1 / sqp0p3, -pvec2 / sqp0p3 );
#endif
        if( nh == 1 )
        {
          fo_2 = chi0;
          fo_3 = chi1;
          fo_4 = cxmake00();
          fo_5 = cxmake00();
        }
        else
        {
          fo_2 = cxmake00();
          fo_3 = cxmake00();
          fo_4 = chi1;
          fo_5 = chi0;
        }
      }
    }
    // +++ END LOOP ON IEVT +++
    mgDebug( 1, __FUNCTION__ );
    return;
  }

  //--------------------------------------------------------------------------

  __device__
<<<<<<< HEAD
  void FFV1_0( const cxtype_sv F1[],   // input: wavefunction1[6]
               const cxtype_sv F2[],   // input: wavefunction2[6]
               const cxtype_sv V3[],   // input: wavefunction3[6]
               const cxtype COUP,
               cxtype_sv* vertex )     // output: amplitude
  {
    mgDebug( 0, __FUNCTION__ );
    const cxtype_sv& F1_2 = F1[2];
    const cxtype_sv& F1_3 = F1[3];
    const cxtype_sv& F1_4 = F1[4];
    const cxtype_sv& F1_5 = F1[5];
    const cxtype_sv& F2_2 = F2[2];
    const cxtype_sv& F2_3 = F2[3];
    const cxtype_sv& F2_4 = F2[4];
    const cxtype_sv& F2_5 = F2[5];
    const cxtype_sv& V3_2 = V3[2];
    const cxtype_sv& V3_3 = V3[3];
    const cxtype_sv& V3_4 = V3[4];
    const cxtype_sv& V3_5 = V3[5];
=======
  void FFV1_0( const cxtype F1[],    // input: wavefunction1[6]
               const cxtype F2[],    // input: wavefunction2[6]
               const cxtype V3[],    // input: wavefunction3[6]
               const cxtype COUP,
               cxtype* vertex )      // output: amplitude
  {
    mgDebug( 0, __FUNCTION__ );
    const cxtype& F1_2 = F1[2];
    const cxtype& F1_3 = F1[3];
    const cxtype& F1_4 = F1[4];
    const cxtype& F1_5 = F1[5];
    const cxtype& F2_2 = F2[2];
    const cxtype& F2_3 = F2[3];
    const cxtype& F2_4 = F2[4];
    const cxtype& F2_5 = F2[5];
    const cxtype& V3_2 = V3[2];
    const cxtype& V3_3 = V3[3];
    const cxtype& V3_4 = V3[4];
    const cxtype& V3_5 = V3[5];
>>>>>>> 84808c7f
    const cxtype cI = cxmake( 0, 1 );
    const cxtype_sv TMP4 =
      ( F1_2 * ( F2_4 * ( V3_2 + V3_5 ) +
                 F2_5 * ( V3_3 + cI * ( V3_4 ) ) ) +
        ( F1_3 * ( F2_4 * ( V3_3 - cI * ( V3_4) )
                   + F2_5 * ( V3_2 - V3_5 ) ) +
          ( F1_4 * ( F2_2 * ( V3_2 - V3_5 )
                     - F2_3 * ( V3_3 + cI * ( V3_4 ) ) ) +
            F1_5 * ( F2_2 * ( -V3_3 + cI * ( V3_4 ) )
                     + F2_3 * ( V3_2 + V3_5 ) )
            )
          )
        );
    ( *vertex ) = COUP * ( -cI ) * TMP4;
    mgDebug( 1, __FUNCTION__ );
    return;
  }

  //--------------------------------------------------------------------------

  __device__
<<<<<<< HEAD
  void FFV1P0_3( const cxtype_sv F1[],     // input: wavefunction1[6]
                 const cxtype_sv F2[],     // input: wavefunction2[6]
                 const cxtype COUP,
                 const fptype M3,
                 const fptype W3,
                 cxtype_sv V3[] )          // output: wavefunction3[6]
  {
    mgDebug( 0, __FUNCTION__ );
    const cxtype_sv& F1_0 = F1[0];
    const cxtype_sv& F1_1 = F1[1];
    const cxtype_sv& F1_2 = F1[2];
    const cxtype_sv& F1_3 = F1[3];
    const cxtype_sv& F1_4 = F1[4];
    const cxtype_sv& F1_5 = F1[5];
    const cxtype_sv& F2_0 = F2[0];
    const cxtype_sv& F2_1 = F2[1];
    const cxtype_sv& F2_2 = F2[2];
    const cxtype_sv& F2_3 = F2[3];
    const cxtype_sv& F2_4 = F2[4];
    const cxtype_sv& F2_5 = F2[5];
    cxtype_sv& V3_0 = V3[0];
    cxtype_sv& V3_1 = V3[1];
    cxtype_sv& V3_2 = V3[2];
    cxtype_sv& V3_3 = V3[3];
    cxtype_sv& V3_4 = V3[4];
    cxtype_sv& V3_5 = V3[5];
=======
  void FFV1P0_3( const cxtype F1[],   // input: wavefunction1[6]
                 const cxtype F2[],   // input: wavefunction2[6]
                 const cxtype COUP,
                 const fptype M3,
                 const fptype W3,
                 cxtype V3[] )        // output: wavefunction3[6]
  {
    mgDebug( 0, __FUNCTION__ );
    const cxtype& F1_0 = F1[0];
    const cxtype& F1_1 = F1[1];
    const cxtype& F1_2 = F1[2];
    const cxtype& F1_3 = F1[3];
    const cxtype& F1_4 = F1[4];
    const cxtype& F1_5 = F1[5];
    const cxtype& F2_0 = F2[0];
    const cxtype& F2_1 = F2[1];
    const cxtype& F2_2 = F2[2];
    const cxtype& F2_3 = F2[3];
    const cxtype& F2_4 = F2[4];
    const cxtype& F2_5 = F2[5];
    cxtype& V3_0 = V3[0];
    cxtype& V3_1 = V3[1];
    cxtype& V3_2 = V3[2];
    cxtype& V3_3 = V3[3];
    cxtype& V3_4 = V3[4];
    cxtype& V3_5 = V3[5];
>>>>>>> 84808c7f
    const cxtype cI = cxmake( 0, 1 );
    V3_0 = + F1_0 + F2_0;
    V3_1 = + F1_1 + F2_1;
    const fptype_sv PPP0 = -cxreal( V3_0 );
    const fptype_sv PPP1 = -cxreal( V3_1 );
    const fptype_sv PPP2 = -cximag( V3_1 );
    const fptype_sv PPP3 = -cximag( V3_0 );
    const cxtype_sv denom =
      COUP / ( ( PPP0 * PPP0 ) - ( PPP1 * PPP1 ) - ( PPP2 * PPP2 ) - ( PPP3 * PPP3 ) - M3 * ( M3 - cI * W3 ) );
    V3_2 = denom * ( -cI ) * ( F1_2 * F2_4 + F1_3 * F2_5 + F1_4 * F2_2 + F1_5 * F2_3 );
    V3_3 = denom * ( -cI ) * ( -F1_2 * F2_5 - F1_3 * F2_4 + F1_4 * F2_3 + F1_5 * F2_2 );
    V3_4 = denom * ( -cI ) * ( -cI * ( F1_2 * F2_5 + F1_5 * F2_2 ) + cI * ( F1_3 * F2_4 + F1_4 * F2_3 ) );
    V3_5 = denom * ( -cI ) * ( -F1_2 * F2_4 - F1_5 * F2_3 + F1_3 * F2_5 + F1_4 * F2_2 );
    mgDebug( 1, __FUNCTION__ );
    return;
  }

  //--------------------------------------------------------------------------

  /*
<<<<<<< HEAD
  __device__
  void FFV2_0( const cxtype F1[],   // input: wavefunction1[6]
               const cxtype F2[],   // input: wavefunction2[6]
               const cxtype V3[],   // input: wavefunction3[6]
               const cxtype COUP,
               cxtype* vertex )     // output: amplitude
  {
    mgDebug( 0, __FUNCTION__ );
    cxtype cI = cxtype(0., 1.);
    cxtype TMP1;
    TMP1 = (F1[2] * (F2[4] * (V3[2] + V3[5]) + F2[5] * (V3[3] + cI * (V3[4]))) +
            F1[3] * (F2[4] * (V3[3] - cI * (V3[4])) + F2[5] * (V3[2] - V3[5])));
    (*vertex) = COUP * - cI * TMP1;
    mgDebug( 1, __FUNCTION__ );
    return;
  }
  */

  //--------------------------------------------------------------------------

  /*
  __device__
  void FFV2_3( const cxtype F1[],   // input: wavefunction1[6]
               const cxtype F2[],   // input: wavefunction2[6]
               const cxtype COUP,
               const fptype M3,
               const fptype W3,
               cxtype V3[] )        // output: wavefunction3[6]
  {
    mgDebug( 0, __FUNCTION__ );
    cxtype cI = cxtype(0., 1.);
    fptype OM3;
    fptype P3[4];
    cxtype TMP2;
    cxtype denom;
    OM3 = 0.;
    if (M3 != 0.)
      OM3 = 1./(M3 * M3);
    V3[0] = +F1[0] + F2[0];
    V3[1] = +F1[1] + F2[1];
    P3[0] = -V3[0].real();
    P3[1] = -V3[1].real();
    P3[2] = -V3[1].imag();
    P3[3] = -V3[0].imag();
    TMP2 = (F1[2] * (F2[4] * (P3[0] + P3[3]) + F2[5] * (P3[1] + cI * (P3[2]))) +
            F1[3] * (F2[4] * (P3[1] - cI * (P3[2])) + F2[5] * (P3[0] - P3[3])));
    denom = COUP/((P3[0] * P3[0]) - (P3[1] * P3[1]) - (P3[2] * P3[2]) - (P3[3] * P3[3]) - M3 * (M3 - cI * W3));
    V3[2] = denom * (-cI) * (F1[2] * F2[4] + F1[3] * F2[5] - P3[0] * OM3 * TMP2);
    V3[3] = denom * (-cI) * (-F1[2] * F2[5] - F1[3] * F2[4] - P3[1] * OM3 * TMP2);
    V3[4] = denom * (-cI) * (-cI * (F1[2] * F2[5]) + cI * (F1[3] * F2[4]) - P3[2] * OM3 * TMP2);
    V3[5] = denom * (-cI) * (-F1[2] * F2[4] - P3[3] * OM3 * TMP2 + F1[3] * F2[5]);
    mgDebug( 1, __FUNCTION__ );
    return;
  }
  */

  //--------------------------------------------------------------------------

  /*
  __device__
  void FFV4_0( const cxtype F1[],
               const cxtype F2[],
               const cxtype V3[],
               const cxtype COUP,
               cxtype* vertex )
  {
    mgDebug( 0, __FUNCTION__ );
    cxtype cI = cxtype(0., 1.);
    cxtype TMP3;
    cxtype TMP4;
    TMP3 = (F1[2] * (F2[4] * (V3[2] + V3[5]) + F2[5] * (V3[3] + cI * (V3[4]))) +
            F1[3] * (F2[4] * (V3[3] - cI * (V3[4])) + F2[5] * (V3[2] - V3[5])));
    TMP4 = (F1[4] * (F2[2] * (V3[2] - V3[5]) - F2[3] * (V3[3] + cI * (V3[4]))) +
            F1[5] * (F2[2] * (-V3[3] + cI * (V3[4])) + F2[3] * (V3[2] + V3[5])));
    (*vertex) = COUP * (-1.) * (+cI * (TMP3) + 2. * cI * (TMP4));
    mgDebug( 1, __FUNCTION__ );
    return;
  }
  */

  //--------------------------------------------------------------------------

  /*
  __device__
=======
  __device__
  void FFV2_0( const cxtype F1[],   // input: wavefunction1[6]
               const cxtype F2[],   // input: wavefunction2[6]
               const cxtype V3[],   // input: wavefunction3[6]
               const cxtype COUP,
               cxtype* vertex )     // output: amplitude
  {
    mgDebug( 0, __FUNCTION__ );
    cxtype cI = cxtype(0., 1.);
    cxtype TMP1;
    TMP1 = (F1[2] * (F2[4] * (V3[2] + V3[5]) + F2[5] * (V3[3] + cI * (V3[4]))) +
            F1[3] * (F2[4] * (V3[3] - cI * (V3[4])) + F2[5] * (V3[2] - V3[5])));
    (*vertex) = COUP * - cI * TMP1;
    mgDebug( 1, __FUNCTION__ );
    return;
  }
  */

  //--------------------------------------------------------------------------

  /*
  __device__
  void FFV2_3( const cxtype F1[],   // input: wavefunction1[6]
               const cxtype F2[],   // input: wavefunction2[6]
               const cxtype COUP,
               const fptype M3,
               const fptype W3,
               cxtype V3[] )        // output: wavefunction3[6]
  {
    mgDebug( 0, __FUNCTION__ );
    cxtype cI = cxtype(0., 1.);
    fptype OM3;
    fptype P3[4];
    cxtype TMP2;
    cxtype denom;
    OM3 = 0.;
    if (M3 != 0.)
      OM3 = 1./(M3 * M3);
    V3[0] = +F1[0] + F2[0];
    V3[1] = +F1[1] + F2[1];
    P3[0] = -V3[0].real();
    P3[1] = -V3[1].real();
    P3[2] = -V3[1].imag();
    P3[3] = -V3[0].imag();
    TMP2 = (F1[2] * (F2[4] * (P3[0] + P3[3]) + F2[5] * (P3[1] + cI * (P3[2]))) +
            F1[3] * (F2[4] * (P3[1] - cI * (P3[2])) + F2[5] * (P3[0] - P3[3])));
    denom = COUP/((P3[0] * P3[0]) - (P3[1] * P3[1]) - (P3[2] * P3[2]) - (P3[3] * P3[3]) - M3 * (M3 - cI * W3));
    V3[2] = denom * (-cI) * (F1[2] * F2[4] + F1[3] * F2[5] - P3[0] * OM3 * TMP2);
    V3[3] = denom * (-cI) * (-F1[2] * F2[5] - F1[3] * F2[4] - P3[1] * OM3 * TMP2);
    V3[4] = denom * (-cI) * (-cI * (F1[2] * F2[5]) + cI * (F1[3] * F2[4]) - P3[2] * OM3 * TMP2);
    V3[5] = denom * (-cI) * (-F1[2] * F2[4] - P3[3] * OM3 * TMP2 + F1[3] * F2[5]);
    mgDebug( 1, __FUNCTION__ );
    return;
  }
  */

  //--------------------------------------------------------------------------

  /*
  __device__
  void FFV4_0( const cxtype F1[],
               const cxtype F2[],
               const cxtype V3[],
               const cxtype COUP,
               cxtype* vertex )
  {
    mgDebug( 0, __FUNCTION__ );
    cxtype cI = cxtype(0., 1.);
    cxtype TMP3;
    cxtype TMP4;
    TMP3 = (F1[2] * (F2[4] * (V3[2] + V3[5]) + F2[5] * (V3[3] + cI * (V3[4]))) +
            F1[3] * (F2[4] * (V3[3] - cI * (V3[4])) + F2[5] * (V3[2] - V3[5])));
    TMP4 = (F1[4] * (F2[2] * (V3[2] - V3[5]) - F2[3] * (V3[3] + cI * (V3[4]))) +
            F1[5] * (F2[2] * (-V3[3] + cI * (V3[4])) + F2[3] * (V3[2] + V3[5])));
    (*vertex) = COUP * (-1.) * (+cI * (TMP3) + 2. * cI * (TMP4));
    mgDebug( 1, __FUNCTION__ );
    return;
  }
  */

  //--------------------------------------------------------------------------

  /*
  __device__
>>>>>>> 84808c7f
  void FFV4_3( const cxtype F1[],
               const cxtype F2[],
               const cxtype COUP,
               const fptype M3,
               const fptype W3,
               cxtype V3[] )
  {
    mgDebug( 0, __FUNCTION__ );
    cxtype cI = cxtype(0., 1.);
    fptype OM3;
    fptype P3[4];
    cxtype TMP2;
    cxtype TMP5;
    cxtype denom;
    OM3 = 0.;
    if (M3 != 0.)
      OM3 = 1./(M3 * M3);
    V3[0] = +F1[0] + F2[0];
    V3[1] = +F1[1] + F2[1];
    P3[0] = -V3[0].real();
    P3[1] = -V3[1].real();
    P3[2] = -V3[1].imag();
    P3[3] = -V3[0].imag();
    TMP5 = (F1[4] * (F2[2] * (P3[0] - P3[3]) - F2[3] * (P3[1] + cI * (P3[2]))) +
            F1[5] * (F2[2] * (-P3[1] + cI * (P3[2])) + F2[3] * (P3[0] + P3[3])));
    TMP2 = (F1[2] * (F2[4] * (P3[0] + P3[3]) + F2[5] * (P3[1] + cI * (P3[2]))) +
            F1[3] * (F2[4] * (P3[1] - cI * (P3[2])) + F2[5] * (P3[0] - P3[3])));
    denom = COUP/((P3[0] * P3[0]) - (P3[1] * P3[1]) - (P3[2] * P3[2]) - (P3[3] * P3[3]) - M3 * (M3 - cI * W3));
    V3[2] = denom * (-2. * cI) * (OM3 * - 1./2. * P3[0] * (TMP2 + 2. * (TMP5)) +
                                  (+1./2. * (F1[2] * F2[4] + F1[3] * F2[5]) + F1[4] * F2[2] + F1[5] * F2[3]));
    V3[3] = denom * (-2. * cI) * (OM3 * - 1./2. * P3[1] * (TMP2 + 2. * (TMP5)) +
                                  (-1./2. * (F1[2] * F2[5] + F1[3] * F2[4]) + F1[4] * F2[3] + F1[5] * F2[2]));
    V3[4] = denom * 2. * cI * (OM3 * 1./2. * P3[2] * (TMP2 + 2. * (TMP5)) +
                               (+1./2. * cI * (F1[2] * F2[5]) - 1./2. * cI * (F1[3] * F2[4]) - cI *
                                (F1[4] * F2[3]) + cI * (F1[5] * F2[2])));
    V3[5] = denom * 2. * cI * (OM3 * 1./2. * P3[3] * (TMP2 + 2. * (TMP5)) +
                               (+1./2. * (F1[2] * F2[4]) - 1./2. * (F1[3] * F2[5]) - F1[4] * F2[2] + F1[5] * F2[3]));
    mgDebug( 1, __FUNCTION__ );
    return;
  }
  */

  //--------------------------------------------------------------------------

  __device__
<<<<<<< HEAD
  void FFV2_4_0( const cxtype_sv F1[],   // input: wavefunction1[6]
                 const cxtype_sv F2[],   // input: wavefunction2[6]
                 const cxtype_sv V3[],   // input: wavefunction3[6]
                 const cxtype COUP1,
                 const cxtype COUP2,
                 cxtype_sv* vertex )     // output: amplitude
  {
    mgDebug( 0, __FUNCTION__ );
    const cxtype_sv& F1_2 = F1[2];
    const cxtype_sv& F1_3 = F1[3];
    const cxtype_sv& F1_4 = F1[4];
    const cxtype_sv& F1_5 = F1[5];
    const cxtype_sv& F2_2 = F2[2];
    const cxtype_sv& F2_3 = F2[3];
    const cxtype_sv& F2_4 = F2[4];
    const cxtype_sv& F2_5 = F2[5];
    const cxtype_sv& V3_2 = V3[2];
    const cxtype_sv& V3_3 = V3[3];
    const cxtype_sv& V3_4 = V3[4];
    const cxtype_sv& V3_5 = V3[5];
=======
  void FFV2_4_0( const cxtype F1[],    // input: wavefunction1[6]
                 const cxtype F2[],    // input: wavefunction2[6]
                 const cxtype V3[],    // input: wavefunction3[6]
                 const cxtype COUP1,
                 const cxtype COUP2,
                 cxtype* vertex )      // output: amplitude
  {
    mgDebug( 0, __FUNCTION__ );
    const cxtype& F1_2 = F1[2];
    const cxtype& F1_3 = F1[3];
    const cxtype& F1_4 = F1[4];
    const cxtype& F1_5 = F1[5];
    const cxtype& F2_2 = F2[2];
    const cxtype& F2_3 = F2[3];
    const cxtype& F2_4 = F2[4];
    const cxtype& F2_5 = F2[5];
    const cxtype& V3_2 = V3[2];
    const cxtype& V3_3 = V3[3];
    const cxtype& V3_4 = V3[4];
    const cxtype& V3_5 = V3[5];
>>>>>>> 84808c7f
    const fptype fp1 = 1;
    const fptype fp2 = 2;
    const cxtype cI = cxmake( 0, 1 );
    const cxtype_sv TMP2 =
      ( F1_4 * ( F2_2 * ( V3_2 - V3_5 ) - F2_3 * ( V3_3 + cI * ( V3_4 ) ) ) +
        F1_5 * ( F2_2 * ( -V3_3 + cI * ( V3_4 ) ) + F2_3 * ( V3_2 + V3_5 ) ) );
    const cxtype_sv TMP0 =
      ( F1_2 * ( F2_4 * ( V3_2 + V3_5 ) + F2_5 * ( V3_3 + cI * ( V3_4 ) ) ) +
        F1_3 * ( F2_4 * ( V3_3 - cI * ( V3_4 ) ) + F2_5 * ( V3_2 - V3_5 ) ) );
    (*vertex) = -fp1 * ( COUP2 * ( +cI * ( TMP0 ) + fp2 * cI * ( TMP2 ) ) + cI * ( TMP0 * COUP1 ) );
    mgDebug( 1, __FUNCTION__ );
    return;
  }

  //--------------------------------------------------------------------------

  __device__
<<<<<<< HEAD
  void FFV2_4_3( const cxtype_sv F1[],   // input: wavefunction1[6]
                 const cxtype_sv F2[],   // input: wavefunction2[6]
=======
  void FFV2_4_3( const cxtype F1[],   // input: wavefunction1[6]
                 const cxtype F2[],   // input: wavefunction2[6]
>>>>>>> 84808c7f
                 const cxtype COUP1,
                 const cxtype COUP2,
                 const fptype M3,
                 const fptype W3,
<<<<<<< HEAD
                 cxtype_sv V3[] )        // output: wavefunction3[6]
  {
    mgDebug( 0, __FUNCTION__ );
    const cxtype_sv& F1_0 = F1[0];
    const cxtype_sv& F1_1 = F1[1];
    const cxtype_sv& F1_2 = F1[2];
    const cxtype_sv& F1_3 = F1[3];
    const cxtype_sv& F1_4 = F1[4];
    const cxtype_sv& F1_5 = F1[5];
    const cxtype_sv& F2_0 = F2[0];
    const cxtype_sv& F2_1 = F2[1];
    const cxtype_sv& F2_2 = F2[2];
    const cxtype_sv& F2_3 = F2[3];
    const cxtype_sv& F2_4 = F2[4];
    const cxtype_sv& F2_5 = F2[5];
    cxtype_sv& V3_0 = V3[0];
    cxtype_sv& V3_1 = V3[1];
    cxtype_sv& V3_2 = V3[2];
    cxtype_sv& V3_3 = V3[3];
    cxtype_sv& V3_4 = V3[4];
    cxtype_sv& V3_5 = V3[5];
=======
                 cxtype V3[] )        // output: wavefunction3[6]
  {
    mgDebug( 0, __FUNCTION__ );
    const cxtype& F1_0 = F1[0];
    const cxtype& F1_1 = F1[1];
    const cxtype& F1_2 = F1[2];
    const cxtype& F1_3 = F1[3];
    const cxtype& F1_4 = F1[4];
    const cxtype& F1_5 = F1[5];
    const cxtype& F2_0 = F2[0];
    const cxtype& F2_1 = F2[1];
    const cxtype& F2_2 = F2[2];
    const cxtype& F2_3 = F2[3];
    const cxtype& F2_4 = F2[4];
    const cxtype& F2_5 = F2[5];
    cxtype& V3_0 = V3[0];
    cxtype& V3_1 = V3[1];
    cxtype& V3_2 = V3[2];
    cxtype& V3_3 = V3[3];
    cxtype& V3_4 = V3[4];
    cxtype& V3_5 = V3[5];
>>>>>>> 84808c7f
    const fptype fp1 = 1;
    const fptype fp2 = 2;
    const cxtype cI = cxmake( 0, 1 );
    fptype OM3 = 0;
    if ( M3 != 0 ) OM3 = fp1 / ( M3 * M3 );
    V3_0 = + F1_0 + F2_0;
    V3_1 = + F1_1 + F2_1;
    const fptype_sv PPP0 = -cxreal( V3_0 );
    const fptype_sv PPP1 = -cxreal( V3_1 );
    const fptype_sv PPP2 = -cximag( V3_1 );
    const fptype_sv PPP3 = -cximag( V3_0 );
    const cxtype_sv TMP1 =
      ( F1_2 * ( F2_4 * ( PPP0 + PPP3 ) + F2_5 * ( PPP1 + cI * ( PPP2 ) ) ) +
        F1_3 * ( F2_4 * ( PPP1 - cI * ( PPP2 ) ) + F2_5 * ( PPP0 - PPP3 ) ) );
    const cxtype_sv TMP3 =
      ( F1_4 * ( F2_2 * ( PPP0 - PPP3 ) - F2_3 * ( PPP1 + cI * ( PPP2 ) ) ) +
        F1_5 * ( F2_2 * ( -PPP1 + cI * ( PPP2 ) ) + F2_3 * ( PPP0 + PPP3 ) ) );
    const cxtype_sv denom =
      fp1 / ( ( PPP0 * PPP0 ) - ( PPP1 * PPP1 ) - ( PPP2 * PPP2 ) -
              ( PPP3 * PPP3 ) - M3 * (M3 - cI * W3 ) );
    V3_2 = denom * ( -fp2 * cI ) *
      ( COUP2 * ( OM3 * ( -fp1/fp2 ) * PPP0 * ( TMP1 + fp2 * ( TMP3 ) )
                  + ( +fp1/fp2 * ( F1_2 * F2_4 + F1_3 * F2_5 ) + F1_4 * F2_2 + F1_5 * F2_3 ) )
        + fp1/fp2 * ( COUP1 * ( F1_2 * F2_4 + F1_3 * F2_5 - PPP0 * OM3 * TMP1 ) ) );
    V3_3 = denom * ( -fp2 * cI ) *
      ( COUP2 * ( OM3 * ( -fp1/fp2 ) * PPP1 * ( TMP1 + fp2 * ( TMP3 ) )
                  + ( -fp1/fp2 * ( F1_2 * F2_5 + F1_3 * F2_4 ) + F1_4 * F2_3 + F1_5 * F2_2 ) )
        - fp1/fp2 * ( COUP1 * ( F1_2 * F2_5 + F1_3 * F2_4 + PPP1 * OM3 * TMP1 ) ) );
    V3_4 = denom * cI *
      ( COUP2 * ( OM3 * PPP2 * ( TMP1 + fp2 * ( TMP3 ) )
                  + ( +cI * ( F1_2 * F2_5 ) - cI * ( F1_3 * F2_4 )
                      - fp2 * cI * ( F1_4 * F2_3 )
                      + fp2 * cI * ( F1_5 * F2_2 ) ) )
        + COUP1 * ( +cI * ( F1_2 * F2_5 ) - cI * ( F1_3 * F2_4 ) + PPP2 * OM3 * TMP1 ) );
    V3_5 = denom * fp2 * cI *
      ( COUP2 * ( OM3 * fp1/fp2 * PPP3 * ( TMP1 + fp2 * ( TMP3 ) ) +
                  ( +fp1/fp2 * ( F1_2 * F2_4 ) - fp1/fp2 * ( F1_3 * F2_5 ) - F1_4 * F2_2 + F1_5 * F2_3 ) )
        + fp1/fp2 * ( COUP1 * ( F1_2 * F2_4 + PPP3 * OM3 * TMP1 - F1_3 * F2_5 ) ) );
    mgDebug( 1, __FUNCTION__ );
    return;
  }

}  // end namespace

//==========================================================================
// This file has been automatically generated for C++ Standalone by
// MadGraph5_aMC@NLO v. 2.7.3.py3, 2020-06-28
// By the MadGraph5_aMC@NLO Development Team
// Visit launchpad.net/madgraph5 and amcatnlo.web.cern.ch
//==========================================================================

//#include "../../src/HelAmps_sm.cc"

#include <algorithm>
#include <iostream>

#include "mgOnGpuConfig.h"
#include "mgOnGpuTypes.h"

#include "CPPProcess.h"

//==========================================================================
// Class member functions for calculating the matrix elements for
// Process: e+ e- > mu+ mu- WEIGHTED<=4 @1

#ifdef __CUDACC__
namespace gProc
#else
namespace Proc
#endif
{
  using mgOnGpu::np4; // 4: the dimension of 4-momenta (E,px,py,pz)
  using mgOnGpu::npar; // number of particles in total (initial + final)
  using mgOnGpu::ncomb; // number of helicity combinations

  const int nwf = 5; // #wavefunctions: npar (4 external) + 1 (internal, reused for gamma and Z)
  const int nw6 = 6; // dimension of each wavefunction (see KEK 91-11)

#ifdef __CUDACC__
  __device__ __constant__ int cHel[ncomb][npar];
  //__device__ __constant__ fptype cIPC[6];
  //__device__ __constant__ fptype cIPD[2];
  // FIXME: assume process.nprocesses == 1 for the moment
  //__device__ __constant__ int cNGoodHel[1];
  __device__ __constant__ int cNGoodHel;
  __device__ __constant__ int cGoodHel[ncomb];
#else
  static short cHel[ncomb][npar];
  static fptype cIPC[6];
  static fptype cIPD[2];
  // FIXME: assume process.nprocesses == 1 for the moment
  //static int cNGoodHel[1];
  static int cNGoodHel;
  static int cGoodHel[ncomb];
#endif

  //--------------------------------------------------------------------------

  // Evaluate |M|^2 for each subprocess
  // NB: calculate_wavefunctions ADDS |M|^2 for a given ihel to the running sum
  // of |M|^2 over helicities for the given event

  __device__
  void calculate_wavefunctions( int ihel,
                                const fptype_sv* allmomenta, // input: momenta as AOSOA[npagM][npar][4][neppM] with nevt=npagM*neppM
                                fptype* allMEs               // output: allMEs[nevt], final |M|^2 averaged over all helicities
#ifndef __CUDACC__
                                , const int nevt             // input: #events (for cuda: nevt == ndim == gpublocks*gputhreads)
#endif
                                )
  {
    using namespace MG5_sm;
    mgDebug( 0, __FUNCTION__ );
#ifndef __CUDACC__
    //printf( "calculate_wavefunctions: nevt %d\n", nevt );
#endif

#ifdef __CUDACC__
    //const int cHel[ncomb][npar] =
    //  { {-1, -1, -1, -1}, {-1, -1, -1, +1}, {-1, -1, +1, -1}, {-1, -1, +1, +1},
    //    {-1, +1, -1, -1}, {-1, +1, -1, +1}, {-1, +1, +1, -1}, {-1, +1, +1, +1},
    //    {+1, -1, -1, -1}, {+1, -1, -1, +1}, {+1, -1, +1, -1}, {+1, -1, +1, +1},
    //    {+1, +1, -1, -1}, {+1, +1, -1, +1}, {+1, +1, +1, -1}, {+1, +1, +1, +1} };
    const fptype cIPC[6] = { 0, -0.30795376724436879, 0, -0.28804415396362731, 0, 0.082309883272248419 };
    const fptype cIPD[2] = { 91.188000000000002, 2.4414039999999999 };
#endif

    // The number of colors
    const int ncolor = 1;

    // The color matrix
    const fptype denom[ncolor] = {1};
    const fptype cf[ncolor][ncolor] = {{1}};

#ifdef __CUDACC__
    // Local variables for the given event (ievt)
    cxtype w[nwf][nw6]; // w[5][6]
    cxtype amp[2];
    cxtype jamp[ncolor];
#else
    // Local variables for the given event page (ipagV)
    cxtype_sv w_v[nwf][nw6]; // w_v[5][6]
    cxtype_sv amp_v[2];
    cxtype_sv jamp_v[ncolor];
#endif

#ifndef __CUDACC__
    const int npagV = nevt / neppV;
    // ** START LOOP ON IPAGV **
    // - default(none): no variables are shared by default
    // - shared: as the name says
    // - private: give each thread its own copy, without initialising
    // - firstprivate: give each thread its own copy, and initialise with value from outside
#pragma omp parallel for default(none) shared(allmomenta,allMEs,cf,cHel,cIPC,cIPD,denom,ihel,npagV) private (amp_v,jamp_v,w_v)
    for ( int ipagV = 0; ipagV < npagV; ++ipagV )
#endif
    {
#ifdef __CUDACC__
<<<<<<< HEAD
      MG5_sm::oxzxxx( allmomenta, cHel[ihel][0], -1, w[0], 0 );
      MG5_sm::imzxxx( allmomenta, cHel[ihel][1], +1, w[1], 1 );
      MG5_sm::ixzxxx( allmomenta, cHel[ihel][2], -1, w[2], 2 );
      MG5_sm::oxzxxx( allmomenta, cHel[ihel][3], +1, w[3], 3 );
#else
      MG5_sm::oxzxxx( allmomenta, cHel[ihel][0], -1, w_v[0], ipagV, 0 );
      MG5_sm::imzxxx( allmomenta, cHel[ihel][1], +1, w_v[1], ipagV, 1 );
      MG5_sm::ixzxxx( allmomenta, cHel[ihel][2], -1, w_v[2], ipagV, 2 );
      MG5_sm::oxzxxx( allmomenta, cHel[ihel][3], +1, w_v[3], ipagV, 3 );
#endif

#ifndef __CUDACC__
      // Diagram 1
      MG5_sm::FFV1P0_3( w_v[1], w_v[0], cxmake( cIPC[0], cIPC[1] ), 0., 0., w_v[4] );
      MG5_sm::FFV1_0( w_v[2], w_v[3], w_v[4], cxmake( cIPC[0], cIPC[1] ), &amp_v[0] );
      // Diagram 2
      MG5_sm::FFV2_4_3( w_v[1], w_v[0], cxmake( cIPC[2], cIPC[3] ), cxmake( cIPC[4], cIPC[5] ), cIPD[0], cIPD[1], w_v[4] );
      MG5_sm::FFV2_4_0( w_v[2], w_v[3], w_v[4], cxmake( cIPC[2], cIPC[3] ), cxmake( cIPC[4], cIPC[5] ), &amp_v[1] );
      // Calculate color flows
      // (compute M as the sum of the invariant amplitudes for all Feynman diagrams)
      jamp_v[0] = -amp_v[0] - amp_v[1];
      // ** START LOOP ON IEPPV **
      for ( int ieppV = 0; ieppV < neppV; ++ieppV )
#endif
      {
#ifdef __CUDACC__
        // Diagram 1
        MG5_sm::FFV1P0_3( w[1], w[0], cxmake( cIPC[0], cIPC[1] ), 0., 0., w[4] ); // compute w[4]
        MG5_sm::FFV1_0( w[2], w[3], w[4], cxmake( cIPC[0], cIPC[1] ), &amp[0] ); // compute amp[0]

        // Diagram 2
        MG5_sm::FFV2_4_3( w[1], w[0], cxmake( cIPC[2], cIPC[3] ), cxmake( cIPC[4], cIPC[5] ), cIPD[0], cIPD[1], w[4] );
        MG5_sm::FFV2_4_0( w[2], w[3], w[4], cxmake( cIPC[2], cIPC[3] ), cxmake( cIPC[4], cIPC[5] ), &amp[1] );
#endif
=======
    oxzxxx( allmomenta, cHel[ihel][0], -1, w[0], 0 );
    imzxxx( allmomenta, cHel[ihel][1], +1, w[1], 1 );
    ixzxxx( allmomenta, cHel[ihel][2], -1, w[2], 2 );
    oxzxxx( allmomenta, cHel[ihel][3], +1, w[3], 3 );
#else
    oxzxxx( allmomenta, cHel[ihel][0], -1, w[0], ievt, 0 );
    imzxxx( allmomenta, cHel[ihel][1], +1, w[1], ievt, 1 );
    ixzxxx( allmomenta, cHel[ihel][2], -1, w[2], ievt, 2 );
    oxzxxx( allmomenta, cHel[ihel][3], +1, w[3], ievt, 3 );
#endif

    // Diagram 1
    FFV1P0_3( w[1], w[0], cxmake( cIPC[0], cIPC[1] ), 0., 0., w[4] );
    FFV1_0( w[2], w[3], w[4], cxmake( cIPC[0], cIPC[1] ), &amp[0] );

    // Diagram 2
    FFV2_4_3( w[1], w[0], cxmake( cIPC[2], cIPC[3] ), cxmake( cIPC[4], cIPC[5] ), cIPD[0], cIPD[1], w[4] );
    FFV2_4_0( w[2], w[3], w[4], cxmake( cIPC[2], cIPC[3] ), cxmake( cIPC[4], cIPC[5] ), &amp[1] );
>>>>>>> 84808c7f

#ifndef __CUDACC__
        const int ievt = ipagV*neppV + ieppV;
        // Local variables for the given event (ievt)
#ifdef MGONGPU_CPPSIMD
        cxtype jamp[ncolor];
        jamp[0] = jamp_v[0][ieppV];
#else
        cxtype* jamp = jamp_v;
#endif
#endif

#ifdef __CUDACC__
        // Calculate color flows
        // (compute M as the sum of the invariant amplitudes for all Feynman diagrams)
        jamp[0] = -amp[0] - amp[1];

        const int idim = blockDim.x * blockIdx.x + threadIdx.x; // event# == threadid (previously was: tid)
        const int ievt = idim;
        //printf( "calculate_wavefunctions: ievt %d\n", ievt );
#endif

        // Sum and square the color flows to get the matrix element
        // (compute |M|^2 by squaring |M|, taking into account colours)
        for( int icol = 0; icol < ncolor; icol++ )
        {
          cxtype ztemp = cxmake( 0, 0 );
          for( int jcol = 0; jcol < ncolor; jcol++ )
            ztemp += cf[icol][jcol] * jamp[jcol];
          // NB: calculate_wavefunctions ADDS |M|^2 for a given ihel to the running sum of |M|^2 over helicities for the given event
          // FIXME: assume process.nprocesses == 1 for the moment (eventually: need a loop over processes here?)
          allMEs[ievt] += cxreal( ztemp * conj( jamp[icol] ) ) / denom[icol];
        }

        // Store the leading color flows for choice of color
        // for(i=0;i < ncolor; i++)
        // jamp2[0][i] += cxreal( jamp[i]*conj( jamp[i] ) );

        //printf( "calculate_wavefunction: %6d %2d %f\n", ievt, ihel, allMEs[ievt] );
      }
    }

    mgDebug( 1, __FUNCTION__ );
    return;
  }

  //--------------------------------------------------------------------------

  CPPProcess::CPPProcess( int /*numiterations*/,
                          int gpublocks,
                          int gputhreads,
                          bool verbose )
    : //m_numiterations( numiterations ),
    gpu_nblocks( gpublocks ),
    gpu_nthreads( gputhreads ),
    dim( gpu_nblocks * gpu_nthreads ),
    m_verbose( verbose )
  {
#ifdef __CUDACC__
    // Helicities for the process - nodim
    const int tHel[ncomb][nexternal] =
      { {-1, -1, -1, -1}, {-1, -1, -1, +1}, {-1, -1, +1, -1}, {-1, -1, +1, +1},
        {-1, +1, -1, -1}, {-1, +1, -1, +1}, {-1, +1, +1, -1}, {-1, +1, +1, +1},
        {+1, -1, -1, -1}, {+1, -1, -1, +1}, {+1, -1, +1, -1}, {+1, -1, +1, +1},
        {+1, +1, -1, -1}, {+1, +1, -1, +1}, {+1, +1, +1, -1}, {+1, +1, +1, +1} };
    checkCuda( cudaMemcpyToSymbol( cHel, tHel, ncomb * nexternal * sizeof(int) ) );
#else
    // Helicities for the process - nodim
    const short tHel[ncomb][nexternal] =
      { {-1, -1, -1, -1}, {-1, -1, -1, +1}, {-1, -1, +1, -1}, {-1, -1, +1, +1},
        {-1, +1, -1, -1}, {-1, +1, -1, +1}, {-1, +1, +1, -1}, {-1, +1, +1, +1},
        {+1, -1, -1, -1}, {+1, -1, -1, +1}, {+1, -1, +1, -1}, {+1, -1, +1, +1},
        {+1, +1, -1, -1}, {+1, +1, -1, +1}, {+1, +1, +1, -1}, {+1, +1, +1, +1} };
    memcpy( cHel, tHel, ncomb * nexternal * sizeof(short) );
#endif
    // SANITY CHECK: GPU memory usage may be based on casts of fptype[2] to cxtype
    assert( sizeof(cxtype) == 2 * sizeof(fptype) );
<<<<<<< HEAD
#ifndef __CUDACC__
    // SANITY CHECK: momenta AOSOA uses vectors with the same size as fptype_v
    assert( neppV == mgOnGpu::neppM );
#endif
=======
>>>>>>> 84808c7f
  }

  //--------------------------------------------------------------------------

  CPPProcess::~CPPProcess() {}

  //--------------------------------------------------------------------------

  const std::vector<fptype> &CPPProcess::getMasses() const {return mME;}

  //--------------------------------------------------------------------------
  // Initialize process.

  void CPPProcess::initProc(std::string param_card_name)
  {
    // Instantiate the model class and set parameters that stay fixed during run
    pars = Parameters_sm::getInstance();
    SLHAReader slha(param_card_name, m_verbose);
    pars->setIndependentParameters(slha);
    pars->setIndependentCouplings();
    if (m_verbose)
    {
      pars->printIndependentParameters();
      pars->printIndependentCouplings();
    }
    pars->setDependentParameters();
    pars->setDependentCouplings();
    // Set external particle masses for this matrix element
    mME.push_back(pars->ZERO);
    mME.push_back(pars->ZERO);
    mME.push_back(pars->ZERO);
    mME.push_back(pars->ZERO);

#ifdef __CUDACC__
    //const cxtype tIPC[3] = { cxmake( pars->GC_3 ), cxmake( pars->GC_50 ), cxmake( pars->GC_59 ) };
    //const fptype tIPD[2] = { (fptype)pars->mdl_MZ, (fptype)pars->mdl_WZ };
    //checkCuda( cudaMemcpyToSymbol( cIPC, tIPC, 3 * sizeof(cxtype ) ) );
    //checkCuda( cudaMemcpyToSymbol( cIPD, tIPD, 2 * sizeof(fptype) ) );
#else
    const cxtype tIPC[3] = { cxmake( pars->GC_3 ), cxmake( pars->GC_50 ), cxmake( pars->GC_59 ) };
    const fptype tIPD[2] = { (fptype)pars->mdl_MZ, (fptype)pars->mdl_WZ };
    memcpy( cIPC, tIPC, 3 * sizeof(cxtype) );
    memcpy( cIPD, tIPD, 2 * sizeof(fptype) );
#endif
    //std::cout << std::setprecision(17) << "tIPC[0] = " << tIPC[0] << std::endl;
    //std::cout << std::setprecision(17) << "tIPC[1] = " << tIPC[1] << std::endl;
    //std::cout << std::setprecision(17) << "tIPC[2] = " << tIPC[2] << std::endl;
    //std::cout << std::setprecision(17) << "tIPD[0] = " << tIPD[0] << std::endl;
    //std::cout << std::setprecision(17) << "tIPD[1] = " << tIPD[1] << std::endl;
  }

  //--------------------------------------------------------------------------

  // Retrieve the compiler that was used to build this module
  const std::string CPPProcess::getCompiler()
  {
    std::stringstream out;
#ifdef __CUDACC__
#if defined __CUDACC_VER_MAJOR__ && defined __CUDACC_VER_MINOR__ && defined __CUDACC_VER_BUILD__
    out << "nvcc " << __CUDACC_VER_MAJOR__ << "." << __CUDACC_VER_MINOR__ << "." << __CUDACC_VER_BUILD__;
#else
    out << "nvcc UNKNOWN";
#endif
#elif defined __clang__
#if defined __clang_major__ && defined __clang_minor__ && defined __clang_patchlevel__
    out << "clang " << __clang_major__ << "." << __clang_minor__ << "." << __clang_patchlevel__;
#else
    out << "gcc UNKNOWKN";
#endif

#else
#if defined __GNUC__ && defined __GNUC_MINOR__ && defined __GNUC_PATCHLEVEL__
    out << "gcc (GCC) " << __GNUC__ << "." << __GNUC_MINOR__ << "." << __GNUC_PATCHLEVEL__;
#else
    out << "gcc UNKNOWKN";
#endif
#endif
    return out.str();
  }

  //--------------------------------------------------------------------------

#ifdef __CUDACC__
  __global__
  void sigmaKin_getGoodHel( const fptype_sv* allmomenta, // input: momenta as AOSOA[npagM][npar][4][neppM] with nevt=npagM*neppM
                            fptype* allMEs,              // output: allMEs[nevt], final |M|^2 averaged over all helicities
                            bool* isGoodHel )            // output: isGoodHel[ncomb] - device array
  {
    const int idim = blockDim.x * blockIdx.x + threadIdx.x; // event# == threadid (previously was: tid)
    const int ievt = idim;
    // FIXME: assume process.nprocesses == 1 for the moment (eventually: need a loop over processes here?)
    fptype allMEsLast = 0;
    for ( int ihel = 0; ihel < ncomb; ihel++ )
    {
<<<<<<< HEAD
      // NB: calculate_wavefunctions ADDS |M|^2 for a given ihel to running sum of |M|^2 over helicities for the given event(s)
      calculate_wavefunctions( ihel, allmomenta, allMEs );
      if ( allMEs[ievt] != allMEsLast )
      {
        //if ( !isGoodHel[ihel] ) std::cout << "sigmaKin_getGoodHel ihel=" << ihel << " TRUE" << std::endl;
        isGoodHel[ihel] = true;
      }
      allMEsLast = allMEs[ievt]; // running sum up to helicity ihel for event ievt
    }
  }
#else
  void sigmaKin_getGoodHel( const fptype_sv* allmomenta, // input: momenta as AOSOA[npagM][npar][4][neppM] with nevt=npagM*neppM
                            fptype* allMEs,              // output: allMEs[nevt], final |M|^2 averaged over all helicities
                            bool* isGoodHel              // output: isGoodHel[ncomb] - device array
                            , const int nevt )           // input: #events (for cuda: nevt == ndim == gpublocks*gputhreads)
  {
    const int maxtry0 = ( neppV > 10 ? neppV : 10 ); // 10, but at least neppV (otherwise the npagV loop does not even start)
    fptype allMEsLast[maxtry0] = { 0 };
    const int maxtry = std::min( maxtry0, nevt ); // 10, but at most nevt (avoid invalid memory access if nevt<maxtry0)
    for ( int ievt = 0; ievt < maxtry; ++ievt )
    {
      // FIXME: assume process.nprocesses == 1 for the moment (eventually: need a loop over processes here?)
      allMEs[ievt] = 0; // all zeros
    }
    for ( int ihel = 0; ihel < ncomb; ihel++ )
    {
      //std::cout << "sigmaKin_getGoodHel ihel=" << ihel << ( isGoodHel[ihel] ? " true" : " false" ) << std::endl;
      calculate_wavefunctions( ihel, allmomenta, allMEs, maxtry );
      for ( int ievt = 0; ievt < maxtry; ++ievt )
      {
        // FIXME: assume process.nprocesses == 1 for the moment (eventually: need a loop over processes here?)
        if ( allMEs[ievt] != allMEsLast[ievt] )
        {
          //if ( !isGoodHel[ihel] ) std::cout << "sigmaKin_getGoodHel ihel=" << ihel << " TRUE" << std::endl;
          isGoodHel[ihel] = true;
        }
        allMEsLast[ievt] = allMEs[ievt]; // running sum up to helicity ihel
      }
=======
      // NB: calculate_wavefunctions ADDS |M|^2 for a given ihel to the running
      // sum of |M|^2 over helicities for the given event
      calculate_wavefunctions( ihel, allmomenta, meHelSum[0] );
      if ( meHelSum[0] != meHelSumLast ) isGoodHel[ihel] = true;
      meHelSumLast = meHelSum[0];
>>>>>>> 84808c7f
    }
  }
#endif

  //--------------------------------------------------------------------------

  void sigmaKin_setGoodHel( const bool* isGoodHel ) // input: isGoodHel[ncomb] - host array
  {
    // FIXME: assume process.nprocesses == 1 for the moment
    //int nGoodHel[1] = { 0 };
    int nGoodHel = 0;
    int goodHel[ncomb] = { 0 };
    for ( int ihel = 0; ihel < ncomb; ihel++ )
    {
      //std::cout << "sigmaKin_setGoodHel ihel=" << ihel << ( isGoodHel[ihel] ? " true" : " false" ) << std::endl;
      if ( isGoodHel[ihel] )
      {
        goodHel[nGoodHel] = ihel;
        nGoodHel++;
      }
    }
#ifdef __CUDACC__
    checkCuda( cudaMemcpyToSymbol( cNGoodHel, &nGoodHel, sizeof(int) ) );
    checkCuda( cudaMemcpyToSymbol( cGoodHel, goodHel, ncomb*sizeof(int) ) );
#else
    cNGoodHel = nGoodHel;
    for ( int ihel = 0; ihel < ncomb; ihel++ ) cGoodHel[ihel] = goodHel[ihel];
#endif
  }

  //--------------------------------------------------------------------------
  // Evaluate |M|^2, part independent of incoming flavour
  // FIXME: assume process.nprocesses == 1 (eventually: allMEs[nevt] -> allMEs[nevt*nprocesses]?)

  __global__
  void sigmaKin( const fptype_sv* allmomenta, // input: momenta as AOSOA[npagM][npar][4][neppM] with nevt=npagM*neppM
                 fptype* allMEs               // output: allMEs[nevt], final |M|^2 averaged over all helicities
#ifndef __CUDACC__
                 , const int nevt             // input: #events (for cuda: nevt == ndim == gpublocks*gputhreads)
#endif
                 )
  {
    mgDebugInitialise();
    // Set the parameters which change event by event
    // Need to discuss this with Stefan
    // pars->setDependentParameters();
    // pars->setDependentCouplings();
    // Reset color flows
    // start sigmakin_lines
<<<<<<< HEAD

    // Denominators: spins, colors and identical particles
    //const int nprocesses = 1;
    //const int denominators[nprocesses] = { 4 };
    const int denominators = 4;

=======
#ifndef __CUDACC__
    const int maxtry = 10;
    static unsigned long long sigmakin_itry = 0; // first iteration over nevt events
    static bool sigmakin_goodhel[ncomb] = { false };
#endif

#ifndef __CUDACC__
    // +++ START LOOP ON IEVT +++
    // - default(none): No variables are shared by default
    // - shared(...): As the name says
    // - firstprivate: give each thread its own copy, and initialise with value from outside
    // This means that each thread computes its own good helicity states. Before, this was implicitly shared, i.e. race condition.
#pragma omp parallel for default(none) shared(allmomenta, allMEs) firstprivate(sigmakin_itry, sigmakin_goodhel, nevt)
    for (int ievt = 0; ievt < nevt; ++ievt)
#endif
    {
>>>>>>> 84808c7f
#ifdef __CUDACC__
    // Remember: in CUDA this is a kernel for one event, in c++ this processes n events
    const int idim = blockDim.x * blockIdx.x + threadIdx.x; // event# == threadid (previously was: tid)
    const int ievt = idim;
    //printf( "sigmakin: ievt %d\n", ievt );
#endif

    // PART 0 - INITIALISATION (before calculate_wavefunctions)

#ifndef __CUDACC__
    for ( int ievt = 0; ievt < nevt; ++ievt )
#endif
    {
      // Reset the "matrix elements" - running sums of |M|^2 over helicities for the given event
      // FIXME: assume process.nprocesses == 1 for the moment (eventually: need a loop over processes here?)
      allMEs[ievt] = 0; // all zeros
    }

    // PART 1 - HELICITY LOOP: CALCULATE WAVEFUNCTIONS
    // (in both CUDA and C++, using precomputed good helicities)
    for ( int ighel = 0; ighel < cNGoodHel; ighel++ )
    {
      const int ihel = cGoodHel[ighel];
#ifdef __CUDACC__
      calculate_wavefunctions( ihel, allmomenta, allMEs );
#else
<<<<<<< HEAD
      calculate_wavefunctions( ihel, allmomenta, allMEs, nevt );
=======
      // C++ - compute good helicities within this loop
      fptype meHelSumLast = 0; // check for good helicities
      for ( int ihel = 0; ihel < ncomb; ihel++ )
      {
        if ( sigmakin_itry > maxtry && !sigmakin_goodhel[ihel] ) continue;
        // NB: calculate_wavefunctions ADDS |M|^2 for a given ihel to the running
        // sum of |M|^2 over helicities for the given event
        calculate_wavefunctions( ihel, allmomenta, meHelSum[0], ievt );
        if ( sigmakin_itry <= maxtry )
        {
          if ( !sigmakin_goodhel[ihel] && meHelSum[0] > meHelSumLast )
            sigmakin_goodhel[ihel] = true;
          meHelSumLast = meHelSum[0];
        }
      }
>>>>>>> 84808c7f
#endif
    }

<<<<<<< HEAD
    // PART 2 - FINALISATION (after calculate_wavefunctions)
=======
      // Get the final |M|^2 as an average over helicities/colors of the running
      // sum of |M|^2 over helicities for the given event
      // [NB 'sum over final spins, average over initial spins', eg see
      // https://www.uzh.ch/cmsssl/physik/dam/jcr:2e24b7b1-f4d7-4160-817e-47b13dbf1d7c/Handout_4_2016-UZH.pdf]
      for ( int iproc = 0; iproc < nprocesses; ++iproc )
      {
        meHelSum[iproc] /= denominators[iproc];
      }

      // Set the final average |M|^2 for this event in the output array for all events
      for ( int iproc = 0; iproc < nprocesses; ++iproc )
      {
        allMEs[iproc * nprocesses + ievt] = meHelSum[iproc];
      }

>>>>>>> 84808c7f
#ifndef __CUDACC__
    for ( int ievt = 0; ievt < nevt; ++ievt )
#endif
    {
      // Get the final |M|^2 as an average over helicities/colors of running sum of |M|^2 over helicities for the given event
      // [NB 'sum over final spins, average over initial spins', eg see
      // https://www.uzh.ch/cmsssl/physik/dam/jcr:2e24b7b1-f4d7-4160-817e-47b13dbf1d7c/Handout_4_2016-UZH.pdf]
      // FIXME: assume process.nprocesses == 1 for the moment (eventually: need a loop over processes here?)
      allMEs[ievt] /= denominators;
    }
<<<<<<< HEAD
=======
    // +++ END LOOP ON IEVT +++
>>>>>>> 84808c7f
    mgDebugFinalise();
  }

  //--------------------------------------------------------------------------

}<|MERGE_RESOLUTION|>--- conflicted
+++ resolved
@@ -20,10 +20,7 @@
 
 namespace MG5_sm
 {
-<<<<<<< HEAD
-#ifdef __CUDACC__
-=======
->>>>>>> 84808c7f
+#ifdef __CUDACC__
   __device__
   inline const fptype& pIparIp4Ievt( const fptype* momenta1d, // input: momenta as AOSOA[npagM][npar][4][neppM]
                                      const int ipar,
@@ -172,124 +169,6 @@
   //--------------------------------------------------------------------------
 
   /*
-<<<<<<< HEAD
-  __device__
-  void ipzxxx( const fptype * allmomenta,
-=======
-  __device__
-  void ixxxxx( const fptype* allmomenta,
-               const fptype fmass,
-               const int nhel,
-               const int nsf,
-               cxtype* fi,               // output: wavefunction[(nw6==6)]
-#ifndef __CUDACC__
-               const int ievt,
-#endif
-               const int ipar )  // input: particle# out of npar
-  {
-    mgDebug( 0, __FUNCTION__ );
-#ifdef __CUDACC__
-    const int ievt = blockDim.x * blockIdx.x + threadIdx.x;  // index of event (thread) in grid
-#endif
-#ifndef __CUDACC__
-    using std::max;
-    using std::min;
-#endif
-    // const fptype& pvec0 = pIparIp4Ievt( allmomenta, ipar, 0, ievt );
-    const fptype& pvec1 = pIparIp4Ievt(allmomenta, ipar, 1, ievt);
-    const fptype& pvec2 = pIparIp4Ievt(allmomenta, ipar, 2, ievt);
-    const fptype& pvec3 = pIparIp4Ievt(allmomenta, ipar, 3, ievt);
-    cxtype chi[2];
-    fptype sf[2], sfomega[2], omega[2], pp, pp3, sqp0p3, sqm[2];
-    int ip, im, nh;
-    fptype p[4] = {0, pvec1, pvec2, pvec3};
-    p[0] = sqrt(p[1] * p[1] + p[2] * p[2] + p[3] * p[3] + fmass * fmass);
-    fi[0] = cxtype(-p[0] * nsf, -p[3] * nsf);
-    fi[1] = cxtype(-p[1] * nsf, -p[2] * nsf);
-    nh = nhel * nsf;
-    if (fmass != 0.0)
-    {
-      pp = min(p[0], sqrt(p[1] * p[1] + p[2] * p[2] + p[3] * p[3]));
-      if (pp == 0.0)
-      {
-        sqm[0] = sqrt(std::abs(fmass));
-        sqm[1] = (fmass < 0) ? - abs(sqm[0]) : abs(sqm[0]);
-        ip = (1 + nh)/2;
-        im = (1 - nh)/2;
-        fi[2] = ip * sqm[ip];
-        fi[3] = im * nsf * sqm[ip];
-        fi[4] = ip * nsf * sqm[im];
-        fi[5] = im * sqm[im];
-      }
-      else
-      {
-        sf[0] = (1 + nsf + (1 - nsf) * nh) * 0.5;
-        sf[1] = (1 + nsf - (1 - nsf) * nh) * 0.5;
-        omega[0] = sqrt(p[0] + pp);
-        omega[1] = fmass/omega[0];
-        ip = (1 + nh)/2;
-        im = (1 - nh)/2;
-        sfomega[0] = sf[0] * omega[ip];
-        sfomega[1] = sf[1] * omega[im];
-        pp3 = max(pp + p[3], 0.0);
-        chi[0] = cxtype(sqrt(pp3 * 0.5/pp), 0);
-        if (pp3 == 0.0)
-        {
-          chi[1] = cxtype(-nh, 0);
-        }
-        else
-        {
-          chi[1] =
-            cxtype(nh * p[1], p[2])/sqrt(2.0 * pp * pp3);
-        }
-        fi[2] = sfomega[0] * chi[im];
-        fi[3] = sfomega[0] * chi[ip];
-        fi[4] = sfomega[1] * chi[im];
-        fi[5] = sfomega[1] * chi[ip];
-      }
-    }
-    else
-    {
-      if (p[1] == 0.0 and p[2] == 0.0 and p[3] < 0.0)
-      {
-        sqp0p3 = 0.0;
-      }
-      else
-      {
-        sqp0p3 = sqrt(max(p[0] + p[3], 0.0)) * nsf;
-      }
-      chi[0] = cxtype(sqp0p3, 0.0);
-      if (sqp0p3 == 0.0)
-      {
-        chi[1] = cxtype(-nhel * sqrt(2.0 * p[0]), 0.0);
-      }
-      else
-      {
-        chi[1] = cxtype(nh * p[1], p[2])/sqp0p3;
-      }
-      if (nh == 1)
-      {
-        fi[2] = cxtype(0.0, 0.0);
-        fi[3] = cxtype(0.0, 0.0);
-        fi[4] = chi[0];
-        fi[5] = chi[1];
-      }
-      else
-      {
-        fi[2] = chi[1];
-        fi[3] = chi[0];
-        fi[4] = cxtype(0.0, 0.0);
-        fi[5] = cxtype(0.0, 0.0);
-      }
-    }
-    mgDebug( 1, __FUNCTION__ );
-    return;
-  }
-  */
-
-  //--------------------------------------------------------------------------
-
-  /*
   __device__
   void ipzxxx( const fptype * allmomenta,
                const int nhel,
@@ -331,49 +210,6 @@
   //--------------------------------------------------------------------------
 
   __device__
-  void imzxxx( const fptype* allmomenta, // input[(npar=4)*(np4=4)*nevt]
-               //const fptype fmass,     // ASSUME fmass==0
->>>>>>> 84808c7f
-               const int nhel,
-               const int nsf,
-               cxtype* fi,               // output: wavefunction[(nw6==6)]
-#ifndef __CUDACC__
-               const int ievt,
-#endif
-<<<<<<< HEAD
-               const int ipar ) // input: particle# out of npar
-  {
-    mgDebug( 0, __FUNCTION__ );
-    // ASSUMPTIONS: (FMASS == 0) and (PX == PY == 0 and E == +PZ > 0)
-#ifdef __CUDACC__
-    const int ievt = blockDim.x * blockIdx.x + threadIdx.x;  // index of event (thread) in grid
-#endif
-    // const fptype& pvec0 = pIparIp4Ievt( allmomenta, ipar, 0, ievt );
-    const fptype& pvec3 = pIparIp4Ievt(allmomenta, ipar, 3, ievt);
-    fi[0] = cxtype (-pvec3 * nsf, -pvec3 * nsf);
-    fi[1] = cxtype (0., 0.);
-    int nh = nhel * nsf;
-    cxtype sqp0p3 = cxtype(sqrt(2. * pvec3) * nsf, 0.);
-    fi[2] = fi[1];
-    if(nh == 1)
-    {
-      fi[3] = fi[1];
-      fi[4] = sqp0p3;
-    }
-    else
-    {
-      fi[3] = sqp0p3;
-      fi[4] = fi[1];
-    }
-    fi[5] = fi[1];
-    mgDebug( 1, __FUNCTION__ );
-    return;
-  }
-  */
-
-  //--------------------------------------------------------------------------
-
-  __device__
   void imzxxx( const fptype_sv* allmomenta, // input[(npar=4)*(np4=4)*nevt]
                //const fptype fmass,        // ASSUME fmass==0
                const short nhel,
@@ -387,13 +223,6 @@
     mgDebug( 0, __FUNCTION__ );
     // ASSUMPTIONS: (FMASS == 0) and (PX == PY == 0 and E == -PZ > 0)
 #ifndef __CUDACC__
-=======
-               const int ipar )          // input: particle# out of npar
-  {
-    mgDebug( 0, __FUNCTION__ );
-    // ASSUMPTIONS: (FMASS == 0) and (PX == PY == 0 and E == -PZ > 0)
-#ifndef __CUDACC__
->>>>>>> 84808c7f
     // +++ START LOOP ON IEVT +++
     //for (int ievt = 0; ievt < nevt; ++ievt)
 #endif
@@ -401,15 +230,10 @@
 #ifdef __CUDACC__
       const int ievt = blockDim.x * blockIdx.x + threadIdx.x; // index of event (thread) in grid
       //printf( "imzxxx: ievt=%d threadId=%d\n", ievt, threadIdx.x );
-<<<<<<< HEAD
-=======
-#endif
->>>>>>> 84808c7f
       const fptype& pvec0 = pIparIp4Ievt( allmomenta, ipar, 0, ievt );
       const fptype& pvec1 = pIparIp4Ievt( allmomenta, ipar, 1, ievt );
       const fptype& pvec2 = pIparIp4Ievt( allmomenta, ipar, 2, ievt );
       const fptype& pvec3 = pIparIp4Ievt( allmomenta, ipar, 3, ievt );
-<<<<<<< HEAD
 #else
       //printf( "imzxxx: ipagV=%d\n", ipagV );
       const fptype_sv pvec0 = pIparIp4Ipag( allmomenta, ipar, 0, ipagV );
@@ -426,17 +250,6 @@
       fi_0 = cxmake( -pvec0 * nsf, -pvec3 * nsf );
       fi_1 = cxmake( -pvec1 * nsf, -pvec2 * nsf );
       const short nh = nhel * nsf;
-=======
-      cxtype& fi_0 = fi[0];
-      cxtype& fi_1 = fi[1];
-      cxtype& fi_2 = fi[2];
-      cxtype& fi_3 = fi[3];
-      cxtype& fi_4 = fi[4];
-      cxtype& fi_5 = fi[5];
-      fi_0 = cxmake( -pvec0 * nsf, -pvec3 * nsf );
-      fi_1 = cxmake( -pvec1 * nsf, -pvec2 * nsf );
-      const int nh = nhel * nsf;
->>>>>>> 84808c7f
       // ASSUMPTIONS: (FMASS == 0) and (PX == PY == 0 and E == -PZ > 0)
       {
 #ifdef __CUDACC__
@@ -470,7 +283,6 @@
   //--------------------------------------------------------------------------
 
   __device__
-<<<<<<< HEAD
   void ixzxxx( const fptype_sv* allmomenta, // input[(npar=4)*(np4=4)*nevt]
                //const fptype fmass,        // ASSUME fmass==0
                const short nhel,
@@ -480,17 +292,6 @@
                const int ipagV,
 #endif
                const int ipar )             // input: particle# out of npar
-=======
-  void ixzxxx( const fptype* allmomenta, // input[(npar=4)*(np4=4)*nevt]
-               //const fptype fmass,     // ASSUME fmass==0
-               const int nhel,
-               const int nsf,
-               cxtype* fi,               // output: wavefunction[(nw6==6)]
-#ifndef __CUDACC__
-               const int ievt,
-#endif
-               const int ipar )          // input: particle# out of npar
->>>>>>> 84808c7f
   {
     mgDebug( 0, __FUNCTION__ );
     // ASSUMPTIONS: (FMASS == 0) and (PT > 0)
@@ -502,15 +303,10 @@
 #ifdef __CUDACC__
       const int ievt = blockDim.x * blockIdx.x + threadIdx.x; // index of event (thread) in grid
       //printf( "ixzxxx: ievt=%d threadId=%d\n", ievt, threadIdx.x );
-<<<<<<< HEAD
-=======
-#endif
->>>>>>> 84808c7f
       const fptype& pvec0 = pIparIp4Ievt( allmomenta, ipar, 0, ievt );
       const fptype& pvec1 = pIparIp4Ievt( allmomenta, ipar, 1, ievt );
       const fptype& pvec2 = pIparIp4Ievt( allmomenta, ipar, 2, ievt );
       const fptype& pvec3 = pIparIp4Ievt( allmomenta, ipar, 3, ievt );
-<<<<<<< HEAD
 #else
       //printf( "ixzxxx: ipagV=%d\n", ipagV );
       const fptype_sv pvec0 = pIparIp4Ipag( allmomenta, ipar, 0, ipagV );
@@ -527,17 +323,6 @@
       fi_0 = cxmake( -pvec0 * nsf, -pvec3 * nsf );
       fi_1 = cxmake( -pvec1 * nsf, -pvec2 * nsf );
       const short nh = nhel * nsf;
-=======
-      cxtype& fi_0 = fi[0];
-      cxtype& fi_1 = fi[1];
-      cxtype& fi_2 = fi[2];
-      cxtype& fi_3 = fi[3];
-      cxtype& fi_4 = fi[4];
-      cxtype& fi_5 = fi[5];
-      fi_0 = cxmake( -pvec0 * nsf, -pvec3 * nsf );
-      fi_1 = cxmake( -pvec1 * nsf, -pvec2 * nsf );
-      const int nh = nhel * nsf;
->>>>>>> 84808c7f
       // ASSUMPTIONS: (FMASS == 0) and (PT > 0)
       {
 #ifdef __CUDACC__
@@ -566,8 +351,6 @@
       }
     }
     // +++ END LOOP ON IEVT +++
-<<<<<<< HEAD
-=======
     mgDebug( 1, __FUNCTION__ );
     return;
   }
@@ -894,355 +677,6 @@
       fo[4] = chi;
       fo[5] = chi;
     }
->>>>>>> 84808c7f
-    mgDebug( 1, __FUNCTION__ );
-    return;
-  }
-  */
-
-  //--------------------------------------------------------------------------
-
-  /*
-  __device__
-<<<<<<< HEAD
-  void vxxxxx( const fptype* allmomenta,
-               const fptype vmass,
-               const int nhel,
-               const int nsv,
-               cxtype* vc,               // output: wavefunction[(nw6==6)]
-#ifndef __CUDACC__
-               const int ievt,
-#endif
-               const int ipar )  // input: particle# out of npar
-  {
-    mgDebug( 0, __FUNCTION__ );
-    fptype hel, hel0, pt, pt2, pp, pzpt, emp, sqh;
-    int nsvahl;
-#ifdef __CUDACC__
-    const int ievt = blockDim.x * blockIdx.x + threadIdx.x;  // index of event (thread) in grid
-#else
-    using std::min;
-#endif
-    const fptype& p0 = pIparIp4Ievt(allmomenta, ipar, 0, ievt);
-    const fptype& p1 = pIparIp4Ievt(allmomenta, ipar, 1, ievt);
-    const fptype& p2 = pIparIp4Ievt(allmomenta, ipar, 2, ievt);
-    const fptype& p3 = pIparIp4Ievt(allmomenta, ipar, 3, ievt);
-    // fptype p[4] = {0, pvec[0], pvec[1], pvec[2]};
-    // p[0] = sqrt(p[1] * p[1] + p[2] * p[2] + p[3] * p[3]+vmass*vmass);
-    sqh = sqrt(0.5);
-    hel = fptype(nhel);
-    nsvahl = nsv * std::abs(hel);
-    pt2 = (p1 * p1) + (p2 * p2);
-    pp = min(p0, sqrt(pt2 + (p3 * p3)));
-    pt = min(pp, sqrt(pt2));
-    vc[0] = cxtype(p0 * nsv, p3 * nsv);
-    vc[1] = cxtype(p1 * nsv, p2 * nsv);
-    if (vmass != 0.0)
-    {
-      hel0 = 1.0 - std::abs(hel);
-      if (pp == 0.0)
-      {
-        vc[2] = cxtype(0.0, 0.0);
-        vc[3] = cxtype(-hel * sqh, 0.0);
-        vc[4] = cxtype(0.0, nsvahl * sqh);
-        vc[5] = cxtype(hel0, 0.0);
-      }
-      else
-      {
-        emp = p0/(vmass * pp);
-        vc[2] = cxtype(hel0 * pp/vmass, 0.0);
-        vc[5] =
-          cxtype(hel0 * p3 * emp + hel * pt/pp * sqh, 0.0);
-        if (pt != 0.0)
-        {
-          pzpt = p3/(pp * pt) * sqh * hel;
-          vc[3] = cxtype(hel0 * p1 * emp - p1 * pzpt,
-                         - nsvahl * p2/pt * sqh);
-          vc[4] = cxtype(hel0 * p2 * emp - p2 * pzpt,
-                         nsvahl * p1/pt * sqh);
-        }
-        else
-        {
-          vc[3] = cxtype(-hel * sqh, 0.0);
-          vc[4] = cxtype(0.0, nsvahl * (p3 < 0) ? - abs(sqh)
-                         : abs(sqh));
-        }
-      }
-    }
-    else
-    {
-      // pp = p0;
-      pt = sqrt((p1 * p1) + (p2 * p2));
-      vc[2] = cxtype(0.0, 0.0);
-      vc[5] = cxtype(hel * pt/p0 * sqh, 0.0);
-      if (pt != 0.0)
-      {
-        pzpt = p3/(p0 * pt) * sqh * hel;
-        vc[3] = cxtype(-p1 * pzpt, -nsv * p2/pt * sqh);
-        vc[4] = cxtype(-p2 * pzpt, nsv * p1/pt * sqh);
-      }
-      else
-      {
-        vc[3] = cxtype(-hel * sqh, 0.0);
-        vc[4] =
-          cxtype(0.0, nsv * (p3 < 0) ? - abs(sqh) : abs(sqh));
-      }
-    }
-    mgDebug( 1, __FUNCTION__ );
-    return;
-  }
-  */
-
-  //--------------------------------------------------------------------------
-
-  /*
-  __device__
-  void sxxxxx( const fptype* allmomenta,
-               const fptype smass,
-               const int nhel,
-               const int nss,
-               cxtype sc[3],
-#ifndef __CUDACC__
-               const int ievt,
-#endif
-               const int ipar )
-  {
-    mgDebug( 0, __FUNCTION__ );
-#ifdef __CUDACC__
-    const int ievt = blockDim.x * blockIdx.x + threadIdx.x;  // index of event (thread) in grid
-#endif
-    const fptype& p0 = pIparIp4Ievt(allmomenta, ipar, 0, ievt);
-    const fptype& p1 = pIparIp4Ievt(allmomenta, ipar, 1, ievt);
-    const fptype& p2 = pIparIp4Ievt(allmomenta, ipar, 2, ievt);
-    const fptype& p3 = pIparIp4Ievt(allmomenta, ipar, 3, ievt);
-    // fptype p[4] = {0, pvec[0], pvec[1], pvec[2]};
-    // p[0] = sqrt(p[1] * p[1] + p[2] * p[2] + p[3] * p[3]+smass*smass);
-    sc[2] = cxtype(1.00, 0.00);
-    sc[0] = cxtype(p0 * nss, p3 * nss);
-    sc[1] = cxtype(p1 * nss, p2 * nss);
-    mgDebug( 1, __FUNCTION__ );
-    return;
-  }
-  */
-
-  //--------------------------------------------------------------------------
-
-  /*
-  __device__
-  void oxxxxx( const fptype* allmomenta,
-               const fptype fmass,
-               const int nhel,
-               const int nsf,
-               cxtype* fo,               // output: wavefunction[(nw6==6)]
-#ifndef __CUDACC__
-               const int ievt,
-#endif
-               const int ipar )  // input: particle# out of npar
-  {
-    mgDebug( 0, __FUNCTION__ );
-#ifdef __CUDACC__
-    const int ievt = blockDim.x * blockIdx.x + threadIdx.x;  // index of event (thread) in grid
-#endif
-#ifndef __CUDACC__
-    using std::min;
-    using std::max;
-#endif
-    cxtype chi[2];
-    fptype sf[2], sfomeg[2], omega[2], pp, pp3, sqp0p3, sqm[2];
-    int nh, ip, im;
-    const fptype& p0 = pIparIp4Ievt(allmomenta, ipar, 0, ievt);
-    const fptype& p1 = pIparIp4Ievt(allmomenta, ipar, 1, ievt);
-    const fptype& p2 = pIparIp4Ievt(allmomenta, ipar, 2, ievt);
-    const fptype& p3 = pIparIp4Ievt(allmomenta, ipar, 3, ievt);
-    // fptype p[4] = {0, pvec[0], pvec[1], pvec[2]};
-    // p[0] = sqrt(p[1] * p[1] + p[2] * p[2] + p[3] * p[3]+fmass*fmass);
-    fo[0] = cxtype(p0 * nsf, p3 * nsf);
-    fo[1] = cxtype(p1 * nsf, p2 * nsf);
-    nh = nhel * nsf;
-    if (fmass != 0.000)
-    {
-      pp = min(p0, sqrt((p1 * p1) + (p2 * p2) + (p3 * p3)));
-      if (pp == 0.000)
-      {
-        sqm[0] = sqrt(std::abs(fmass));
-        sqm[1] = (fmass < 0) ? - abs(sqm[0]) : abs(sqm[0]);
-        ip = -((1 - nh)/2) * nhel;
-        im = (1 + nh)/2 * nhel;
-        fo[2] = im * sqm[std::abs(ip)];
-        fo[3] = ip * nsf * sqm[std::abs(ip)];
-        fo[4] = im * nsf * sqm[std::abs(im)];
-        fo[5] = ip * sqm[std::abs(im)];
-      }
-      else
-      {
-        sf[0] = fptype(1 + nsf + (1 - nsf) * nh) * 0.5;
-        sf[1] = fptype(1 + nsf - (1 - nsf) * nh) * 0.5;
-        omega[0] = sqrt(p0 + pp);
-        omega[1] = fmass/omega[0];
-        ip = (1 + nh)/2;
-        im = (1 - nh)/2;
-        sfomeg[0] = sf[0] * omega[ip];
-        sfomeg[1] = sf[1] * omega[im];
-        pp3 = max(pp + p3, 0.00);
-        chi[0] = cxtype(sqrt(pp3 * 0.5/pp), 0.00);
-        if (pp3 == 0.00)
-        {
-          chi[1] = cxtype(-nh, 0.00);
-        }
-        else
-        {
-          chi[1] =
-            cxtype(nh * p1, -p2)/sqrt(2.0 * pp * pp3);
-        }
-        fo[2] = sfomeg[1] * chi[im];
-        fo[3] = sfomeg[1] * chi[ip];
-        fo[4] = sfomeg[0] * chi[im];
-        fo[5] = sfomeg[0] * chi[ip];
-      }
-    }
-    else
-    {
-      if ((p1 == 0.00) and (p2 == 0.00) and (p3 < 0.00))
-      {
-        sqp0p3 = 0.00;
-      }
-      else
-      {
-        sqp0p3 = sqrt(max(p0 + p3, 0.00)) * nsf;
-      }
-      chi[0] = cxtype(sqp0p3, 0.00);
-      if (sqp0p3 == 0.000)
-      {
-        chi[1] = cxtype(-nhel, 0.00) * sqrt(2.0 * p0);
-      }
-      else
-      {
-        chi[1] = cxtype(nh * p1, -p2)/sqp0p3;
-      }
-      if (nh == 1)
-      {
-        fo[2] = chi[0];
-        fo[3] = chi[1];
-        fo[4] = cxtype(0.00, 0.00);
-        fo[5] = cxtype(0.00, 0.00);
-      }
-      else
-      {
-        fo[2] = cxtype(0.00, 0.00);
-        fo[3] = cxtype(0.00, 0.00);
-        fo[4] = chi[1];
-        fo[5] = chi[0];
-      }
-    }
-    mgDebug( 1, __FUNCTION__ );
-    return;
-  }
-  */
-
-  //--------------------------------------------------------------------------
-
-  /*
-  __device__
-  void opzxxx( const fptype* allmomenta,
-               const int nhel,
-               const int nsf,
-               cxtype* fo,               // output: wavefunction[(nw6==6)]
-#ifndef __CUDACC__
-               const int ievt,
-#endif
-               const int ipar )  // input: particle# out of npar
-  {
-    mgDebug( 0, __FUNCTION__ );
-    // ASSUMPTIONS: (FMASS == 0) and (PX == PY == 0 and E == +PZ > 0)
-#ifndef __CUDACC__
-=======
-  void oxzxxx( const fptype* allmomenta, // input[(npar=4)*(np4=4)*nevt]
-               //const fptype fmass,     // ASSUME fmass==0
-               const int nhel,
-               const int nsf,
-               cxtype* fo,               // output: wavefunction[(nw6==6)]
-#ifndef __CUDACC__
-               const int ievt,
-#endif
-               const int ipar )          // input: particle# out of npar
-  {
-    mgDebug( 0, __FUNCTION__ );
-    // ASSUMPTIONS: (FMASS == 0) and ( either (PT > 0) or (PX == PY == 0 and E == +PZ > 0) )
-#ifndef __CUDACC__
->>>>>>> 84808c7f
-    // +++ START LOOP ON IEVT +++
-    //for (int ievt = 0; ievt < nevt; ++ievt)
-#endif
-    {
-#ifdef __CUDACC__
-<<<<<<< HEAD
-      const int ievt = blockDim.x * blockIdx.x + threadIdx.x;  // index of event (thread) in grid
-=======
-      const int ievt = blockDim.x * blockIdx.x + threadIdx.x; // index of event (thread) in grid
-      //printf( "oxzxxx: ievt=%d threadId=%d\n", ievt, threadIdx.x );
->>>>>>> 84808c7f
-#endif
-      const fptype& pvec3 = pIparIp4Ievt(allmomenta, ipar, 3, ievt);
-      fo[0] = cxtype (pvec3 * nsf, pvec3 * nsf);
-      fo[1] = cxtype (0., 0.);
-      int nh = nhel * nsf;
-      cxtype CSQP0P3 = cxtype (sqrt(2. * pvec3) * nsf, 0.00);
-      fo[3] = fo[1];
-      fo[4] = fo[1];
-      if (nh == 1)
-      {
-        fo[2] = CSQP0P3;
-        fo[5] = fo[1];
-      }
-      else
-      {
-        fo[2] = fo[1];
-        fo[5] = CSQP0P3;
-      }
-    }
-    // +++ END LOOP ON IEVT +++
-    mgDebug( 1, __FUNCTION__ );
-    return;
-  }
-  */
-
-  //--------------------------------------------------------------------------
-
-  /*
-  __device__
-  void omzxxx( const fptype* allmomenta,
-               const int nhel,
-               const int nsf,
-               cxtype* fo,               // output: wavefunction[(nw6==6)]
-#ifndef __CUDACC__
-               const int ievt,
-#endif
-               const int ipar )  // input: particle# out of npar
-  {
-    mgDebug( 0, __FUNCTION__ );
-    // ASSUMPTIONS: (FMASS == 0) and (PX == PY == 0 and E == -PZ > 0)
-#ifdef __CUDACC__
-    const int ievt = blockDim.x * blockIdx.x + threadIdx.x;  // index of event (thread) in grid
-#endif
-    const fptype& pvec3 = pIparIp4Ievt(allmomenta, ipar, 3, ievt);
-    fo[0] = cxtype (-pvec3 * nsf, pvec3 * nsf);
-    fo[1] = cxtype (0., 0.);
-    int nh = nhel * nsf;
-    cxtype chi = cxtype (-nhel, 0.00) * sqrt(-2.0 * pvec3);
-    if(nh == 1)
-    {
-      fo[2] = fo[1];
-      fo[3] = chi;
-      fo[4] = fo[1];
-      fo[5] = fo[1];
-    }
-    else
-    {
-      fo[2] = fo[1];
-      fo[3] = fo[1];
-      fo[4] = chi;
-      fo[5] = chi;
-    }
     mgDebug( 1, __FUNCTION__ );
     return;
   }
@@ -1275,7 +709,6 @@
       const fptype& pvec1 = pIparIp4Ievt( allmomenta, ipar, 1, ievt );
       const fptype& pvec2 = pIparIp4Ievt( allmomenta, ipar, 2, ievt );
       const fptype& pvec3 = pIparIp4Ievt( allmomenta, ipar, 3, ievt );
-<<<<<<< HEAD
 #else
       //printf( "oxzxxx: ipagV=%d\n", ipagV );
       const fptype_sv pvec0 = pIparIp4Ipag( allmomenta, ipar, 0, ipagV );
@@ -1292,17 +725,6 @@
       fo_0 = cxmake( pvec0 * nsf, pvec3 * nsf ); // this used to cause the General Protection Fault
       fo_1 = cxmake( pvec1 * nsf, pvec2 * nsf );
       const short nh = nhel * nsf;
-=======
-      cxtype& fo_0 = fo[0];
-      cxtype& fo_1 = fo[1];
-      cxtype& fo_2 = fo[2];
-      cxtype& fo_3 = fo[3];
-      cxtype& fo_4 = fo[4];
-      cxtype& fo_5 = fo[5];
-      fo_0 = cxmake( pvec0 * nsf, pvec3 * nsf );
-      fo_1 = cxmake( pvec1 * nsf, pvec2 * nsf );
-      const int nh = nhel * nsf;
->>>>>>> 84808c7f
       // ASSUMPTIONS: (FMASS == 0) and ( either (PT > 0) or (PX == PY == 0 and E == +PZ > 0) )
       {
 #ifdef __CUDACC__
@@ -1338,7 +760,6 @@
   //--------------------------------------------------------------------------
 
   __device__
-<<<<<<< HEAD
   void FFV1_0( const cxtype_sv F1[],   // input: wavefunction1[6]
                const cxtype_sv F2[],   // input: wavefunction2[6]
                const cxtype_sv V3[],   // input: wavefunction3[6]
@@ -1358,27 +779,6 @@
     const cxtype_sv& V3_3 = V3[3];
     const cxtype_sv& V3_4 = V3[4];
     const cxtype_sv& V3_5 = V3[5];
-=======
-  void FFV1_0( const cxtype F1[],    // input: wavefunction1[6]
-               const cxtype F2[],    // input: wavefunction2[6]
-               const cxtype V3[],    // input: wavefunction3[6]
-               const cxtype COUP,
-               cxtype* vertex )      // output: amplitude
-  {
-    mgDebug( 0, __FUNCTION__ );
-    const cxtype& F1_2 = F1[2];
-    const cxtype& F1_3 = F1[3];
-    const cxtype& F1_4 = F1[4];
-    const cxtype& F1_5 = F1[5];
-    const cxtype& F2_2 = F2[2];
-    const cxtype& F2_3 = F2[3];
-    const cxtype& F2_4 = F2[4];
-    const cxtype& F2_5 = F2[5];
-    const cxtype& V3_2 = V3[2];
-    const cxtype& V3_3 = V3[3];
-    const cxtype& V3_4 = V3[4];
-    const cxtype& V3_5 = V3[5];
->>>>>>> 84808c7f
     const cxtype cI = cxmake( 0, 1 );
     const cxtype_sv TMP4 =
       ( F1_2 * ( F2_4 * ( V3_2 + V3_5 ) +
@@ -1400,7 +800,6 @@
   //--------------------------------------------------------------------------
 
   __device__
-<<<<<<< HEAD
   void FFV1P0_3( const cxtype_sv F1[],     // input: wavefunction1[6]
                  const cxtype_sv F2[],     // input: wavefunction2[6]
                  const cxtype COUP,
@@ -1427,34 +826,6 @@
     cxtype_sv& V3_3 = V3[3];
     cxtype_sv& V3_4 = V3[4];
     cxtype_sv& V3_5 = V3[5];
-=======
-  void FFV1P0_3( const cxtype F1[],   // input: wavefunction1[6]
-                 const cxtype F2[],   // input: wavefunction2[6]
-                 const cxtype COUP,
-                 const fptype M3,
-                 const fptype W3,
-                 cxtype V3[] )        // output: wavefunction3[6]
-  {
-    mgDebug( 0, __FUNCTION__ );
-    const cxtype& F1_0 = F1[0];
-    const cxtype& F1_1 = F1[1];
-    const cxtype& F1_2 = F1[2];
-    const cxtype& F1_3 = F1[3];
-    const cxtype& F1_4 = F1[4];
-    const cxtype& F1_5 = F1[5];
-    const cxtype& F2_0 = F2[0];
-    const cxtype& F2_1 = F2[1];
-    const cxtype& F2_2 = F2[2];
-    const cxtype& F2_3 = F2[3];
-    const cxtype& F2_4 = F2[4];
-    const cxtype& F2_5 = F2[5];
-    cxtype& V3_0 = V3[0];
-    cxtype& V3_1 = V3[1];
-    cxtype& V3_2 = V3[2];
-    cxtype& V3_3 = V3[3];
-    cxtype& V3_4 = V3[4];
-    cxtype& V3_5 = V3[5];
->>>>>>> 84808c7f
     const cxtype cI = cxmake( 0, 1 );
     V3_0 = + F1_0 + F2_0;
     V3_1 = + F1_1 + F2_1;
@@ -1475,7 +846,6 @@
   //--------------------------------------------------------------------------
 
   /*
-<<<<<<< HEAD
   __device__
   void FFV2_0( const cxtype F1[],   // input: wavefunction1[6]
                const cxtype F2[],   // input: wavefunction2[6]
@@ -1560,92 +930,6 @@
 
   /*
   __device__
-=======
-  __device__
-  void FFV2_0( const cxtype F1[],   // input: wavefunction1[6]
-               const cxtype F2[],   // input: wavefunction2[6]
-               const cxtype V3[],   // input: wavefunction3[6]
-               const cxtype COUP,
-               cxtype* vertex )     // output: amplitude
-  {
-    mgDebug( 0, __FUNCTION__ );
-    cxtype cI = cxtype(0., 1.);
-    cxtype TMP1;
-    TMP1 = (F1[2] * (F2[4] * (V3[2] + V3[5]) + F2[5] * (V3[3] + cI * (V3[4]))) +
-            F1[3] * (F2[4] * (V3[3] - cI * (V3[4])) + F2[5] * (V3[2] - V3[5])));
-    (*vertex) = COUP * - cI * TMP1;
-    mgDebug( 1, __FUNCTION__ );
-    return;
-  }
-  */
-
-  //--------------------------------------------------------------------------
-
-  /*
-  __device__
-  void FFV2_3( const cxtype F1[],   // input: wavefunction1[6]
-               const cxtype F2[],   // input: wavefunction2[6]
-               const cxtype COUP,
-               const fptype M3,
-               const fptype W3,
-               cxtype V3[] )        // output: wavefunction3[6]
-  {
-    mgDebug( 0, __FUNCTION__ );
-    cxtype cI = cxtype(0., 1.);
-    fptype OM3;
-    fptype P3[4];
-    cxtype TMP2;
-    cxtype denom;
-    OM3 = 0.;
-    if (M3 != 0.)
-      OM3 = 1./(M3 * M3);
-    V3[0] = +F1[0] + F2[0];
-    V3[1] = +F1[1] + F2[1];
-    P3[0] = -V3[0].real();
-    P3[1] = -V3[1].real();
-    P3[2] = -V3[1].imag();
-    P3[3] = -V3[0].imag();
-    TMP2 = (F1[2] * (F2[4] * (P3[0] + P3[3]) + F2[5] * (P3[1] + cI * (P3[2]))) +
-            F1[3] * (F2[4] * (P3[1] - cI * (P3[2])) + F2[5] * (P3[0] - P3[3])));
-    denom = COUP/((P3[0] * P3[0]) - (P3[1] * P3[1]) - (P3[2] * P3[2]) - (P3[3] * P3[3]) - M3 * (M3 - cI * W3));
-    V3[2] = denom * (-cI) * (F1[2] * F2[4] + F1[3] * F2[5] - P3[0] * OM3 * TMP2);
-    V3[3] = denom * (-cI) * (-F1[2] * F2[5] - F1[3] * F2[4] - P3[1] * OM3 * TMP2);
-    V3[4] = denom * (-cI) * (-cI * (F1[2] * F2[5]) + cI * (F1[3] * F2[4]) - P3[2] * OM3 * TMP2);
-    V3[5] = denom * (-cI) * (-F1[2] * F2[4] - P3[3] * OM3 * TMP2 + F1[3] * F2[5]);
-    mgDebug( 1, __FUNCTION__ );
-    return;
-  }
-  */
-
-  //--------------------------------------------------------------------------
-
-  /*
-  __device__
-  void FFV4_0( const cxtype F1[],
-               const cxtype F2[],
-               const cxtype V3[],
-               const cxtype COUP,
-               cxtype* vertex )
-  {
-    mgDebug( 0, __FUNCTION__ );
-    cxtype cI = cxtype(0., 1.);
-    cxtype TMP3;
-    cxtype TMP4;
-    TMP3 = (F1[2] * (F2[4] * (V3[2] + V3[5]) + F2[5] * (V3[3] + cI * (V3[4]))) +
-            F1[3] * (F2[4] * (V3[3] - cI * (V3[4])) + F2[5] * (V3[2] - V3[5])));
-    TMP4 = (F1[4] * (F2[2] * (V3[2] - V3[5]) - F2[3] * (V3[3] + cI * (V3[4]))) +
-            F1[5] * (F2[2] * (-V3[3] + cI * (V3[4])) + F2[3] * (V3[2] + V3[5])));
-    (*vertex) = COUP * (-1.) * (+cI * (TMP3) + 2. * cI * (TMP4));
-    mgDebug( 1, __FUNCTION__ );
-    return;
-  }
-  */
-
-  //--------------------------------------------------------------------------
-
-  /*
-  __device__
->>>>>>> 84808c7f
   void FFV4_3( const cxtype F1[],
                const cxtype F2[],
                const cxtype COUP,
@@ -1691,7 +975,6 @@
   //--------------------------------------------------------------------------
 
   __device__
-<<<<<<< HEAD
   void FFV2_4_0( const cxtype_sv F1[],   // input: wavefunction1[6]
                  const cxtype_sv F2[],   // input: wavefunction2[6]
                  const cxtype_sv V3[],   // input: wavefunction3[6]
@@ -1712,28 +995,6 @@
     const cxtype_sv& V3_3 = V3[3];
     const cxtype_sv& V3_4 = V3[4];
     const cxtype_sv& V3_5 = V3[5];
-=======
-  void FFV2_4_0( const cxtype F1[],    // input: wavefunction1[6]
-                 const cxtype F2[],    // input: wavefunction2[6]
-                 const cxtype V3[],    // input: wavefunction3[6]
-                 const cxtype COUP1,
-                 const cxtype COUP2,
-                 cxtype* vertex )      // output: amplitude
-  {
-    mgDebug( 0, __FUNCTION__ );
-    const cxtype& F1_2 = F1[2];
-    const cxtype& F1_3 = F1[3];
-    const cxtype& F1_4 = F1[4];
-    const cxtype& F1_5 = F1[5];
-    const cxtype& F2_2 = F2[2];
-    const cxtype& F2_3 = F2[3];
-    const cxtype& F2_4 = F2[4];
-    const cxtype& F2_5 = F2[5];
-    const cxtype& V3_2 = V3[2];
-    const cxtype& V3_3 = V3[3];
-    const cxtype& V3_4 = V3[4];
-    const cxtype& V3_5 = V3[5];
->>>>>>> 84808c7f
     const fptype fp1 = 1;
     const fptype fp2 = 2;
     const cxtype cI = cxmake( 0, 1 );
@@ -1751,18 +1012,12 @@
   //--------------------------------------------------------------------------
 
   __device__
-<<<<<<< HEAD
   void FFV2_4_3( const cxtype_sv F1[],   // input: wavefunction1[6]
                  const cxtype_sv F2[],   // input: wavefunction2[6]
-=======
-  void FFV2_4_3( const cxtype F1[],   // input: wavefunction1[6]
-                 const cxtype F2[],   // input: wavefunction2[6]
->>>>>>> 84808c7f
                  const cxtype COUP1,
                  const cxtype COUP2,
                  const fptype M3,
                  const fptype W3,
-<<<<<<< HEAD
                  cxtype_sv V3[] )        // output: wavefunction3[6]
   {
     mgDebug( 0, __FUNCTION__ );
@@ -1784,29 +1039,6 @@
     cxtype_sv& V3_3 = V3[3];
     cxtype_sv& V3_4 = V3[4];
     cxtype_sv& V3_5 = V3[5];
-=======
-                 cxtype V3[] )        // output: wavefunction3[6]
-  {
-    mgDebug( 0, __FUNCTION__ );
-    const cxtype& F1_0 = F1[0];
-    const cxtype& F1_1 = F1[1];
-    const cxtype& F1_2 = F1[2];
-    const cxtype& F1_3 = F1[3];
-    const cxtype& F1_4 = F1[4];
-    const cxtype& F1_5 = F1[5];
-    const cxtype& F2_0 = F2[0];
-    const cxtype& F2_1 = F2[1];
-    const cxtype& F2_2 = F2[2];
-    const cxtype& F2_3 = F2[3];
-    const cxtype& F2_4 = F2[4];
-    const cxtype& F2_5 = F2[5];
-    cxtype& V3_0 = V3[0];
-    cxtype& V3_1 = V3[1];
-    cxtype& V3_2 = V3[2];
-    cxtype& V3_3 = V3[3];
-    cxtype& V3_4 = V3[4];
-    cxtype& V3_5 = V3[5];
->>>>>>> 84808c7f
     const fptype fp1 = 1;
     const fptype fp2 = 2;
     const cxtype cI = cxmake( 0, 1 );
@@ -1965,25 +1197,24 @@
 #endif
     {
 #ifdef __CUDACC__
-<<<<<<< HEAD
-      MG5_sm::oxzxxx( allmomenta, cHel[ihel][0], -1, w[0], 0 );
-      MG5_sm::imzxxx( allmomenta, cHel[ihel][1], +1, w[1], 1 );
-      MG5_sm::ixzxxx( allmomenta, cHel[ihel][2], -1, w[2], 2 );
-      MG5_sm::oxzxxx( allmomenta, cHel[ihel][3], +1, w[3], 3 );
-#else
-      MG5_sm::oxzxxx( allmomenta, cHel[ihel][0], -1, w_v[0], ipagV, 0 );
-      MG5_sm::imzxxx( allmomenta, cHel[ihel][1], +1, w_v[1], ipagV, 1 );
-      MG5_sm::ixzxxx( allmomenta, cHel[ihel][2], -1, w_v[2], ipagV, 2 );
-      MG5_sm::oxzxxx( allmomenta, cHel[ihel][3], +1, w_v[3], ipagV, 3 );
+      oxzxxx( allmomenta, cHel[ihel][0], -1, w[0], 0 );
+      imzxxx( allmomenta, cHel[ihel][1], +1, w[1], 1 );
+      ixzxxx( allmomenta, cHel[ihel][2], -1, w[2], 2 );
+      oxzxxx( allmomenta, cHel[ihel][3], +1, w[3], 3 );
+#else
+      oxzxxx( allmomenta, cHel[ihel][0], -1, w_v[0], ipagV, 0 );
+      imzxxx( allmomenta, cHel[ihel][1], +1, w_v[1], ipagV, 1 );
+      ixzxxx( allmomenta, cHel[ihel][2], -1, w_v[2], ipagV, 2 );
+      oxzxxx( allmomenta, cHel[ihel][3], +1, w_v[3], ipagV, 3 );
 #endif
 
 #ifndef __CUDACC__
       // Diagram 1
-      MG5_sm::FFV1P0_3( w_v[1], w_v[0], cxmake( cIPC[0], cIPC[1] ), 0., 0., w_v[4] );
-      MG5_sm::FFV1_0( w_v[2], w_v[3], w_v[4], cxmake( cIPC[0], cIPC[1] ), &amp_v[0] );
+      FFV1P0_3( w_v[1], w_v[0], cxmake( cIPC[0], cIPC[1] ), 0., 0., w_v[4] );
+      FFV1_0( w_v[2], w_v[3], w_v[4], cxmake( cIPC[0], cIPC[1] ), &amp_v[0] );
       // Diagram 2
-      MG5_sm::FFV2_4_3( w_v[1], w_v[0], cxmake( cIPC[2], cIPC[3] ), cxmake( cIPC[4], cIPC[5] ), cIPD[0], cIPD[1], w_v[4] );
-      MG5_sm::FFV2_4_0( w_v[2], w_v[3], w_v[4], cxmake( cIPC[2], cIPC[3] ), cxmake( cIPC[4], cIPC[5] ), &amp_v[1] );
+      FFV2_4_3( w_v[1], w_v[0], cxmake( cIPC[2], cIPC[3] ), cxmake( cIPC[4], cIPC[5] ), cIPD[0], cIPD[1], w_v[4] );
+      FFV2_4_0( w_v[2], w_v[3], w_v[4], cxmake( cIPC[2], cIPC[3] ), cxmake( cIPC[4], cIPC[5] ), &amp_v[1] );
       // Calculate color flows
       // (compute M as the sum of the invariant amplitudes for all Feynman diagrams)
       jamp_v[0] = -amp_v[0] - amp_v[1];
@@ -1993,33 +1224,13 @@
       {
 #ifdef __CUDACC__
         // Diagram 1
-        MG5_sm::FFV1P0_3( w[1], w[0], cxmake( cIPC[0], cIPC[1] ), 0., 0., w[4] ); // compute w[4]
-        MG5_sm::FFV1_0( w[2], w[3], w[4], cxmake( cIPC[0], cIPC[1] ), &amp[0] ); // compute amp[0]
+        FFV1P0_3( w[1], w[0], cxmake( cIPC[0], cIPC[1] ), 0., 0., w[4] ); // compute w[4]
+        FFV1_0( w[2], w[3], w[4], cxmake( cIPC[0], cIPC[1] ), &amp[0] ); // compute amp[0]
 
         // Diagram 2
-        MG5_sm::FFV2_4_3( w[1], w[0], cxmake( cIPC[2], cIPC[3] ), cxmake( cIPC[4], cIPC[5] ), cIPD[0], cIPD[1], w[4] );
-        MG5_sm::FFV2_4_0( w[2], w[3], w[4], cxmake( cIPC[2], cIPC[3] ), cxmake( cIPC[4], cIPC[5] ), &amp[1] );
-#endif
-=======
-    oxzxxx( allmomenta, cHel[ihel][0], -1, w[0], 0 );
-    imzxxx( allmomenta, cHel[ihel][1], +1, w[1], 1 );
-    ixzxxx( allmomenta, cHel[ihel][2], -1, w[2], 2 );
-    oxzxxx( allmomenta, cHel[ihel][3], +1, w[3], 3 );
-#else
-    oxzxxx( allmomenta, cHel[ihel][0], -1, w[0], ievt, 0 );
-    imzxxx( allmomenta, cHel[ihel][1], +1, w[1], ievt, 1 );
-    ixzxxx( allmomenta, cHel[ihel][2], -1, w[2], ievt, 2 );
-    oxzxxx( allmomenta, cHel[ihel][3], +1, w[3], ievt, 3 );
-#endif
-
-    // Diagram 1
-    FFV1P0_3( w[1], w[0], cxmake( cIPC[0], cIPC[1] ), 0., 0., w[4] );
-    FFV1_0( w[2], w[3], w[4], cxmake( cIPC[0], cIPC[1] ), &amp[0] );
-
-    // Diagram 2
-    FFV2_4_3( w[1], w[0], cxmake( cIPC[2], cIPC[3] ), cxmake( cIPC[4], cIPC[5] ), cIPD[0], cIPD[1], w[4] );
-    FFV2_4_0( w[2], w[3], w[4], cxmake( cIPC[2], cIPC[3] ), cxmake( cIPC[4], cIPC[5] ), &amp[1] );
->>>>>>> 84808c7f
+        FFV2_4_3( w[1], w[0], cxmake( cIPC[2], cIPC[3] ), cxmake( cIPC[4], cIPC[5] ), cIPD[0], cIPD[1], w[4] );
+        FFV2_4_0( w[2], w[3], w[4], cxmake( cIPC[2], cIPC[3] ), cxmake( cIPC[4], cIPC[5] ), &amp[1] );
+#endif
 
 #ifndef __CUDACC__
         const int ievt = ipagV*neppV + ieppV;
@@ -2097,13 +1308,10 @@
 #endif
     // SANITY CHECK: GPU memory usage may be based on casts of fptype[2] to cxtype
     assert( sizeof(cxtype) == 2 * sizeof(fptype) );
-<<<<<<< HEAD
 #ifndef __CUDACC__
     // SANITY CHECK: momenta AOSOA uses vectors with the same size as fptype_v
     assert( neppV == mgOnGpu::neppM );
 #endif
-=======
->>>>>>> 84808c7f
   }
 
   //--------------------------------------------------------------------------
@@ -2148,6 +1356,7 @@
     memcpy( cIPC, tIPC, 3 * sizeof(cxtype) );
     memcpy( cIPD, tIPD, 2 * sizeof(fptype) );
 #endif
+
     //std::cout << std::setprecision(17) << "tIPC[0] = " << tIPC[0] << std::endl;
     //std::cout << std::setprecision(17) << "tIPC[1] = " << tIPC[1] << std::endl;
     //std::cout << std::setprecision(17) << "tIPC[2] = " << tIPC[2] << std::endl;
@@ -2198,7 +1407,6 @@
     fptype allMEsLast = 0;
     for ( int ihel = 0; ihel < ncomb; ihel++ )
     {
-<<<<<<< HEAD
       // NB: calculate_wavefunctions ADDS |M|^2 for a given ihel to running sum of |M|^2 over helicities for the given event(s)
       calculate_wavefunctions( ihel, allmomenta, allMEs );
       if ( allMEs[ievt] != allMEsLast )
@@ -2237,13 +1445,6 @@
         }
         allMEsLast[ievt] = allMEs[ievt]; // running sum up to helicity ihel
       }
-=======
-      // NB: calculate_wavefunctions ADDS |M|^2 for a given ihel to the running
-      // sum of |M|^2 over helicities for the given event
-      calculate_wavefunctions( ihel, allmomenta, meHelSum[0] );
-      if ( meHelSum[0] != meHelSumLast ) isGoodHel[ihel] = true;
-      meHelSumLast = meHelSum[0];
->>>>>>> 84808c7f
     }
   }
 #endif
@@ -2293,31 +1494,12 @@
     // pars->setDependentCouplings();
     // Reset color flows
     // start sigmakin_lines
-<<<<<<< HEAD
 
     // Denominators: spins, colors and identical particles
     //const int nprocesses = 1;
     //const int denominators[nprocesses] = { 4 };
     const int denominators = 4;
 
-=======
-#ifndef __CUDACC__
-    const int maxtry = 10;
-    static unsigned long long sigmakin_itry = 0; // first iteration over nevt events
-    static bool sigmakin_goodhel[ncomb] = { false };
-#endif
-
-#ifndef __CUDACC__
-    // +++ START LOOP ON IEVT +++
-    // - default(none): No variables are shared by default
-    // - shared(...): As the name says
-    // - firstprivate: give each thread its own copy, and initialise with value from outside
-    // This means that each thread computes its own good helicity states. Before, this was implicitly shared, i.e. race condition.
-#pragma omp parallel for default(none) shared(allmomenta, allMEs) firstprivate(sigmakin_itry, sigmakin_goodhel, nevt)
-    for (int ievt = 0; ievt < nevt; ++ievt)
-#endif
-    {
->>>>>>> 84808c7f
 #ifdef __CUDACC__
     // Remember: in CUDA this is a kernel for one event, in c++ this processes n events
     const int idim = blockDim.x * blockIdx.x + threadIdx.x; // event# == threadid (previously was: tid)
@@ -2344,47 +1526,11 @@
 #ifdef __CUDACC__
       calculate_wavefunctions( ihel, allmomenta, allMEs );
 #else
-<<<<<<< HEAD
       calculate_wavefunctions( ihel, allmomenta, allMEs, nevt );
-=======
-      // C++ - compute good helicities within this loop
-      fptype meHelSumLast = 0; // check for good helicities
-      for ( int ihel = 0; ihel < ncomb; ihel++ )
-      {
-        if ( sigmakin_itry > maxtry && !sigmakin_goodhel[ihel] ) continue;
-        // NB: calculate_wavefunctions ADDS |M|^2 for a given ihel to the running
-        // sum of |M|^2 over helicities for the given event
-        calculate_wavefunctions( ihel, allmomenta, meHelSum[0], ievt );
-        if ( sigmakin_itry <= maxtry )
-        {
-          if ( !sigmakin_goodhel[ihel] && meHelSum[0] > meHelSumLast )
-            sigmakin_goodhel[ihel] = true;
-          meHelSumLast = meHelSum[0];
-        }
-      }
->>>>>>> 84808c7f
-#endif
-    }
-
-<<<<<<< HEAD
+#endif
+    }
+
     // PART 2 - FINALISATION (after calculate_wavefunctions)
-=======
-      // Get the final |M|^2 as an average over helicities/colors of the running
-      // sum of |M|^2 over helicities for the given event
-      // [NB 'sum over final spins, average over initial spins', eg see
-      // https://www.uzh.ch/cmsssl/physik/dam/jcr:2e24b7b1-f4d7-4160-817e-47b13dbf1d7c/Handout_4_2016-UZH.pdf]
-      for ( int iproc = 0; iproc < nprocesses; ++iproc )
-      {
-        meHelSum[iproc] /= denominators[iproc];
-      }
-
-      // Set the final average |M|^2 for this event in the output array for all events
-      for ( int iproc = 0; iproc < nprocesses; ++iproc )
-      {
-        allMEs[iproc * nprocesses + ievt] = meHelSum[iproc];
-      }
-
->>>>>>> 84808c7f
 #ifndef __CUDACC__
     for ( int ievt = 0; ievt < nevt; ++ievt )
 #endif
@@ -2395,10 +1541,6 @@
       // FIXME: assume process.nprocesses == 1 for the moment (eventually: need a loop over processes here?)
       allMEs[ievt] /= denominators;
     }
-<<<<<<< HEAD
-=======
-    // +++ END LOOP ON IEVT +++
->>>>>>> 84808c7f
     mgDebugFinalise();
   }
 
