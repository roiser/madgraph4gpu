//==========================================================================
// This file has been automatically generated for C++ Standalone by
// MadGraph5_aMC@NLO v. 2.8.2, 2020-10-30
// By the MadGraph5_aMC@NLO Development Team
// Visit launchpad.net/madgraph5 and amcatnlo.web.cern.ch
//==========================================================================

#include "mgOnGpuConfig.h"
#include "mgOnGpuTypes.h"
#include "mgOnGpuVectors.h"

#include <cassert>
#include <cmath>
#include <cstring>
#include <cstdlib>
#include <iomanip>
#include <iostream>

mgDebugDeclare();

namespace MG5_sm
{
#ifdef __CUDACC__
  __device__
  inline const fptype& pIparIp4Ievt( const fptype* momenta1d, // input: momenta as AOSOA[npagM][npar][4][neppM]
                                     const int ipar,
                                     const int ip4,
                                     const int ievt )
  {
    // mapping for the various schemes (AOSOA, AOS, SOA...)
    using mgOnGpu::np4;
    using mgOnGpu::npar;
    const int neppM = mgOnGpu::neppM; // AOSOA layout: constant at compile-time
    const int ipagM = ievt/neppM; // #eventpage in this iteration
    const int ieppM = ievt%neppM; // #event in the current eventpage in this iteration
    //printf( "%f\n", momenta1d[ipagM*npar*np4*neppM + ipar*np4*neppM + ip4*neppM + ieppM] );
    return momenta1d[ipagM*npar*np4*neppM + ipar*np4*neppM + ip4*neppM + ieppM]; // AOSOA[ipagM][ipar][ip4][ieppM]
  }
#else
  // Return by value: it seems a tiny bit faster than returning a reference (both for scalar and vector), not clear why
  // NB: this assumes that neppV == neppM!
  inline fptype_sv pIparIp4Ipag( const fptype_sv* momenta1d, // input: momenta as AOSOA[npagM][npar][4][neppM]
                                 const int ipar,
                                 const int ip4,
                                 const int ipagM )
  {
    // mapping for the various schemes (AOSOA, AOS, SOA...)
    using mgOnGpu::np4;
    using mgOnGpu::npar;
    //printf( "%f\n", momenta1d[ipagM*npar*np4 + ipar*np4 + ip4] );
    return momenta1d[ipagM*npar*np4 + ipar*np4 + ip4]; // AOSOA[ipagM][ipar][ip4][ieppM]
  }
#endif

  //--------------------------------------------------------------------------

  __device__
  void ixxxxx( const fptype_sv* allmomenta, // input[(npar=4)*(np4=4)*nevt]
               const fptype fmass,
               const int nhel,              // input: -1 or +1 (helicity of fermion)
               const int nsf,               // input: +1 (particle) or -1 (antiparticle)
               cxtype_sv* fi,               // output: wavefunction[(nw6==6)]
#ifndef __CUDACC__
               const int ipagV,
#endif
               const int ipar )             // input: particle# out of npar
  {
    mgDebug( 0, __FUNCTION__ );
    // +++ START EVENT LOOP (where necessary) +++
    {
#ifdef __CUDACC__
      const int ievt = blockDim.x * blockIdx.x + threadIdx.x; // index of event (thread) in grid
      //printf( "ixxxxx: ievt=%d threadId=%d\n", ievt, threadIdx.x );
      const fptype& pvec1 = pIparIp4Ievt( allmomenta, ipar, 1, ievt );
      const fptype& pvec2 = pIparIp4Ievt( allmomenta, ipar, 2, ievt );
      const fptype& pvec3 = pIparIp4Ievt( allmomenta, ipar, 3, ievt );
#else
      //printf( "ixxxxx: ipagV=%d\n", ipagV );
      const fptype_sv pvec1 = pIparIp4Ipag( allmomenta, ipar, 1, ipagV );
      const fptype_sv pvec2 = pIparIp4Ipag( allmomenta, ipar, 2, ipagV );
      const fptype_sv pvec3 = pIparIp4Ipag( allmomenta, ipar, 3, ipagV );
#endif
<<<<<<< HEAD
      const fptype_sv p0 = sqrt( pvec1 * pvec1 + pvec2 * pvec2 + pvec3 * pvec3 );
      fi[0] = cxmake( -p0 * nsf, -pvec3 * nsf );
=======
      const fptype pvec1 = pIparIp4Ievt( allmomenta, ipar, 1, ievt ); // not a ref (fewer registers!?)
      const fptype pvec2 = pIparIp4Ievt( allmomenta, ipar, 2, ievt ); // not a ref (fewer registers!?)
      const fptype pvec3 = pIparIp4Ievt( allmomenta, ipar, 3, ievt ); // not a ref (fewer registers!?)
      //const fptype pvec0 = sqrt( pvec1 * pvec1 + pvec2 * pvec2 + pvec3 * pvec3 ); // AV: BUG?! (NOT AS IN THE FORTRAN)
      const fptype pvec0 = pIparIp4Ievt( allmomenta, ipar, 0, ievt ); // AV: BUG FIX (DO AS IN THE FORTRAN)
      fi[0] = cxmake( -pvec0 * nsf, -pvec3 * nsf );
>>>>>>> e543e2ec
      fi[1] = cxmake( -pvec1 * nsf, -pvec2 * nsf );
      const int nh = nhel * nsf;
      if ( fmass != 0. )
      {
<<<<<<< HEAD
        const fptype_sv pp = fpmin( p0, sqrt( pvec1 * pvec1 + pvec2 * pvec2 + pvec3 * pvec3 ) );
#ifndef MGONGPU_CPPSIMD
=======
        const fptype pp = fpmin( pvec0, sqrt( pvec1 * pvec1 + pvec2 * pvec2 + pvec3 * pvec3 ) );
>>>>>>> e543e2ec
        if ( pp == 0. )
        {
          // NB: Do not use "abs" for floats! It returns an integer with no build warning! Use std::abs!
          fptype sqm[2] = { sqrt( std::abs( fmass ) ), 0 }; // possibility of negative fermion masses
          //sqm[1] = ( fmass < 0 ? -abs( sqm[0] ) : abs( sqm[0] ) ); // AV: why is abs needed here anyway?
          sqm[1] = ( fmass < 0 ? -sqm[0] : sqm[0] ); // AV: removed an abs here...
          const int ip = ( 1 + nh ) / 2;
          const int im = ( 1 - nh ) / 2;
          fi[2] = ip * sqm[ip];
          fi[3] = im * nsf * sqm[ip];
          fi[4] = ip * nsf * sqm[im];
          fi[5] = im * sqm[im];
        }
        else
        {
          const fptype sf[2] = { ( 1 + nsf + ( 1 - nsf ) * nh ) * 0.5, ( 1 + nsf - ( 1 - nsf ) * nh ) * 0.5 };
          fptype omega[2] = { sqrt( pvec0 + pp ), 0 };
          omega[1] = fmass / omega[0];
          const int ip = ( 1 + nh ) / 2; // NB: Fortran is (3+nh)/2 because first indexes are 1,2 and not 0,1
          const int im = ( 1 - nh ) / 2; // NB: Fortran is (3-nh)/2 because first indexes are 1,2 and not 0,1
          const fptype sfomega[2] = { sf[0] * omega[ip], sf[1] * omega[im] };
          const fptype pp3 = fpmax( pp + pvec3, 0. );
          const cxtype chi[2] = { cxmake( sqrt ( pp3 * 0.5 / pp ), 0 ),
                                  ( pp3 == 0. ? cxmake( -nh, 0 ) : cxmake( nh * pvec1, pvec2 ) / sqrt( 2. * pp * pp3 ) ) };
          fi[2] = sfomega[0] * chi[im];
          fi[3] = sfomega[0] * chi[ip];
          fi[4] = sfomega[1] * chi[im];
          fi[5] = sfomega[1] * chi[ip];
        }
#else
        const int ip = ( 1 + nh ) / 2;
        const int im = ( 1 - nh ) / 2;
        // Branch A: pp == 0.
        // NB: Do not use "abs" for floats! It returns an integer with no build warning! Use std::abs!
        fptype sqm[2] = { sqrt( std::abs( fmass ) ), 0 }; // possibility of negative fermion masses (NB: SCALAR!)
        sqm[1] = ( fmass < 0 ? -sqm[0] : sqm[0] ); // AV: removed an abs here (as above)...
        const cxtype fiA_2 = ip * sqm[ip]; // scalar cxtype: real part initialised from fptype, imag part = 0
        const cxtype fiA_3 = im * nsf * sqm[ip]; // scalar cxtype: real part initialised from fptype, imag part = 0
        const cxtype fiA_4 = ip * nsf * sqm[im]; // scalar cxtype: real part initialised from fptype, imag part = 0
        const cxtype fiA_5 = im * sqm[im]; // scalar cxtype: real part initialised from fptype, imag part = 0
        // Branch B: pp != 0.
        const fptype sf[2] = { ( 1 + nsf + ( 1 - nsf ) * nh ) * 0.5, ( 1 + nsf - ( 1 - nsf ) * nh ) * 0.5 };
        fptype_v omega[2] = { sqrt( p0 + pp ), 0 };
        omega[1] = fmass / omega[0];
        const fptype_v sfomega[2] = { sf[0] * omega[ip], sf[1] * omega[im] };
        const fptype_v pp3 = fpmax( pp + pvec3, 0 );
        const cxtype_v chi[2] = { cxmake( sqrt ( pp3 * 0.5 / pp ), 0 ),
                                  cxternary( ( pp3 == 0. ),
                                             cxmake( -nh, 0 ),
                                             cxmake( nh * pvec1, pvec2 ) / sqrt( 2. * pp * pp3 ) ) };
        const cxtype_v fiB_2 = sfomega[0] * chi[im];
        const cxtype_v fiB_3 = sfomega[0] * chi[ip];
        const cxtype_v fiB_4 = sfomega[1] * chi[im];
        const cxtype_v fiB_5 = sfomega[1] * chi[ip];
        // Choose between the results from branch A and branch B
        const bool_v mask = ( pp == 0. );
        fi[2] = cxternary( mask, fiA_2, fiB_2 );
        fi[3] = cxternary( mask, fiA_3, fiB_3 );
        fi[4] = cxternary( mask, fiA_4, fiB_4 );
        fi[5] = cxternary( mask, fiA_5, fiB_5 );
#endif
      }
      else
      {
<<<<<<< HEAD
        const fptype_sv sqp0p3 = ( pvec1 == 0. and pvec2 == 0. and pvec3 < 0.
                                   ? 0. : sqrt( fpmax( p0 + pvec3, 0. ) ) * nsf );
        const cxtype_sv chi[2] = { cxmake( sqp0p3, 0. ), cxternary( ( sqp0p3 == 0. ),
                                                                    cxmake( -nhel * sqrt( 2. * p0 ), 0. ),
                                                                    cxmake( nh * pvec1, pvec2 ) / sqp0p3 ) };
=======
        const fptype sqp0p3 = ( pvec1 == 0. and pvec2 == 0. and pvec3 < 0. ?
                                0. : sqrt( fpmax( pvec0 + pvec3, 0. ) ) * nsf );
        const cxtype chi[2] = { cxmake( sqp0p3, 0. ), ( sqp0p3 == 0. ?
                                                        cxmake( -nhel * sqrt( 2. * pvec0 ), 0. ) :
                                                        cxmake( nh * pvec1, pvec2 ) / sqp0p3 ) };
>>>>>>> e543e2ec
        if ( nh == 1 )
        {
          fi[2] = cxzero_sv();
          fi[3] = cxzero_sv();
          fi[4] = chi[0];
          fi[5] = chi[1];
        }
        else
        {
          fi[2] = chi[1];
          fi[3] = chi[0];
          fi[4] = cxzero_sv();
          fi[5] = cxzero_sv();
        }
      }
    }
    // +++ END EVENT LOOP (where necessary) +++
    mgDebug( 1, __FUNCTION__ );
    return;
  }

  //--------------------------------------------------------------------------

  __device__
  void ipzxxx( const fptype_sv* allmomenta, // input[(npar=4)*(np4=4)*nevt]
               //const fptype fmass,        // ASSUME fmass==0
               const int nhel,              // input: -1 or +1 (helicity of fermion)
               const int nsf,               // input: +1 (particle) or -1 (antiparticle)
               cxtype_sv* fi,               // output: wavefunction[(nw6==6)]
#ifndef __CUDACC__
               const int ipagV,
#endif
               const int ipar )             // input: particle# out of npar
  {
    // ASSUMPTIONS: (FMASS == 0) and (PX == PY == 0 and E == +PZ > 0)
    mgDebug( 0, __FUNCTION__ );
    // +++ START EVENT LOOP (where necessary) +++
    {
#ifdef __CUDACC__
      const int ievt = blockDim.x * blockIdx.x + threadIdx.x; // index of event (thread) in grid
      //printf( "ipzxxx: ievt=%d threadId=%d\n", ievt, threadIdx.x );
      const fptype& pvec3 = pIparIp4Ievt( allmomenta, ipar, 3, ievt );
#else
      //printf( "ipzxxx: ipagV=%d\n", ipagV );
      const fptype_sv pvec3 = pIparIp4Ipag( allmomenta, ipar, 3, ipagV );
#endif
      fi[0] = cxmake( -pvec3 * nsf, -pvec3 * nsf );
      fi[1] = cxzero_sv();
      const int nh = nhel * nsf;
      const cxtype_sv sqp0p3 = cxmake( sqrt( 2. * pvec3 ) * nsf, 0 );
      fi[2] = fi[1];
      if( nh == 1 )
      {
        fi[3] = fi[1];
        fi[4] = sqp0p3;
      }
      else
      {
        fi[3] = sqp0p3;
        fi[4] = fi[1];
      }
      fi[5] = fi[1];
    }
    // +++ END EVENT LOOP (where necessary) +++
    mgDebug( 1, __FUNCTION__ );
    return;
  }

  //--------------------------------------------------------------------------

  __device__
  void imzxxx( const fptype_sv* allmomenta, // input[(npar=4)*(np4=4)*nevt]
               //const fptype fmass,        // ASSUME fmass==0
               const int nhel,              // input: -1 or +1 (helicity of fermion)
               const int nsf,               // input: +1 (particle) or -1 (antiparticle)
               cxtype_sv* fi,               // output: wavefunction[(nw6==6)]
#ifndef __CUDACC__
               const int ipagV,
#endif
               const int ipar )             // input: particle# out of npar
  {
    // ASSUMPTIONS: (FMASS == 0) and (PX == PY == 0 and E == -PZ > 0)
    mgDebug( 0, __FUNCTION__ );
    // +++ START EVENT LOOP (where necessary) +++
    {
#ifdef __CUDACC__
      const int ievt = blockDim.x * blockIdx.x + threadIdx.x; // index of event (thread) in grid
      //printf( "imzxxx: ievt=%d threadId=%d\n", ievt, threadIdx.x );
      const fptype& pvec3 = pIparIp4Ievt( allmomenta, ipar, 3, ievt );
#else
      //printf( "imzxxx: ipagV=%d\n", ipagV );
      const fptype_sv pvec3 = pIparIp4Ipag( allmomenta, ipar, 3, ipagV );
#endif
      fi[0] = cxmake( pvec3 * nsf, -pvec3 * nsf );
      fi[1] = cxzero_sv();
      const int nh = nhel * nsf;
      const cxtype_sv chi = cxmake( -nhel * sqrt( -2. * pvec3 ), 0 );
      fi[3] = fi[1];
      fi[4] = fi[1];
      if ( nh == 1 )
      {
        fi[2] = fi[1];
        fi[5] = chi;
      }
      else
      {
        fi[2] = chi;
        fi[5] = fi[1];
      }
    }
    // +++ END EVENT LOOP (where necessary) +++
    mgDebug( 1, __FUNCTION__ );
    return;
  }

  //--------------------------------------------------------------------------

  __device__
  void ixzxxx( const fptype_sv* allmomenta, // input[(npar=4)*(np4=4)*nevt]
               //const fptype fmass,        // ASSUME fmass==0
               const int nhel,              // input: -1 or +1 (helicity of fermion)
               const int nsf,               // input: +1 (particle) or -1 (antiparticle)
               cxtype_sv* fi,               // output: wavefunction[(nw6==6)]
#ifndef __CUDACC__
               const int ipagV,
#endif
               const int ipar )             // input: particle# out of npar
  {
    // ASSUMPTIONS: (FMASS == 0) and (PT > 0)
    mgDebug( 0, __FUNCTION__ );
    // +++ START EVENT LOOP (where necessary) +++
    {
#ifdef __CUDACC__
      const int ievt = blockDim.x * blockIdx.x + threadIdx.x; // index of event (thread) in grid
      //printf( "ixzxxx: ievt=%d threadId=%d\n", ievt, threadIdx.x );
      const fptype& pvec0 = pIparIp4Ievt( allmomenta, ipar, 0, ievt );
      const fptype& pvec1 = pIparIp4Ievt( allmomenta, ipar, 1, ievt );
      const fptype& pvec2 = pIparIp4Ievt( allmomenta, ipar, 2, ievt );
      const fptype& pvec3 = pIparIp4Ievt( allmomenta, ipar, 3, ievt );
<<<<<<< HEAD
#else
      //printf( "ixzxxx: ipagV=%d\n", ipagV );
      const fptype_sv pvec0 = pIparIp4Ipag( allmomenta, ipar, 0, ipagV );
      const fptype_sv pvec1 = pIparIp4Ipag( allmomenta, ipar, 1, ipagV );
      const fptype_sv pvec2 = pIparIp4Ipag( allmomenta, ipar, 2, ipagV );
      const fptype_sv pvec3 = pIparIp4Ipag( allmomenta, ipar, 3, ipagV );
#endif
      fi[0] = cxmake( -pvec0 * nsf, -pvec2 * nsf );
      fi[1] = cxmake( -pvec0 * nsf, -pvec1 * nsf );
=======
      //fi[0] = cxmake( -pvec0 * nsf, -pvec2 * nsf ); // AV: BUG! not the same as ixxxxx
      //fi[1] = cxmake( -pvec0 * nsf, -pvec1 * nsf ); // AV: BUG! not the same as ixxxxx
      fi[0] = cxmake( -pvec0 * nsf, -pvec3 * nsf ); // AV: BUG FIX
      fi[1] = cxmake( -pvec1 * nsf, -pvec2 * nsf ); // AV: BUG FIX
>>>>>>> e543e2ec
      const int nh = nhel * nsf;
      //const float sqp0p3 = sqrtf(pvec0 + pvec3) * nsf; // AV to OM: why force a float here?
      const fptype_sv sqp0p3 = sqrt( pvec0 + pvec3 ) * nsf;
      const cxtype_sv chi0 = cxmake( sqp0p3, 0. );
      const cxtype_sv chi1 = cxmake( nh * pvec1/sqp0p3, pvec2/sqp0p3 );
      if ( nh == 1 )
      {
        fi[2] = cxzero_sv();
        fi[3] = cxzero_sv();
        fi[4] = chi0;
        fi[5] = chi1;
      }
      else
      {
        fi[2] = chi1;
        fi[3] = chi0;
        fi[4] = cxzero_sv();
        fi[5] = cxzero_sv();
      }
    }
    // +++ END EVENT LOOP (where necessary) +++
    mgDebug( 1, __FUNCTION__ );
    return;
  }

  //--------------------------------------------------------------------------

  __device__
  void vxxxxx( const fptype_sv* allmomenta, // input[(npar=4)*(np4=4)*nevt]
               const fptype vmass,
               const int nhel,              // input: -1, 0 (only if vmass!=0) or +1 (helicity of vector boson)
               const int nsv,               // input: +1 (final) or -1 (initial)
               cxtype_sv* vc,               // output: wavefunction[(nw6==6)]
#ifndef __CUDACC__
               const int ipagV,
#endif
               const int ipar )             // input: particle# out of npar
  {
    mgDebug( 0, __FUNCTION__ );
    // +++ START EVENT LOOP (where necessary) +++
    {
#ifdef __CUDACC__
      const int ievt = blockDim.x * blockIdx.x + threadIdx.x; // index of event (thread) in grid
      //printf( "vxxxxx: ievt=%d threadId=%d\n", ievt, threadIdx.x );
      const fptype& pvec0 = pIparIp4Ievt( allmomenta, ipar, 0, ievt );
      const fptype& pvec1 = pIparIp4Ievt( allmomenta, ipar, 1, ievt );
      const fptype& pvec2 = pIparIp4Ievt( allmomenta, ipar, 2, ievt );
      const fptype& pvec3 = pIparIp4Ievt( allmomenta, ipar, 3, ievt );
#else
      //printf( "vxxxxx: ipagV=%d\n", ipagV );
      const fptype_sv pvec0 = pIparIp4Ipag( allmomenta, ipar, 0, ipagV );
      const fptype_sv pvec1 = pIparIp4Ipag( allmomenta, ipar, 1, ipagV );
      const fptype_sv pvec2 = pIparIp4Ipag( allmomenta, ipar, 2, ipagV );
      const fptype_sv pvec3 = pIparIp4Ipag( allmomenta, ipar, 3, ipagV );
#endif
      const fptype sqh = sqrt( 0.5 ); // AV this is > 0!
      const fptype hel = nhel;
      vc[0] = cxmake( pvec0 * nsv, pvec3 * nsv );
      vc[1] = cxmake( pvec1 * nsv, pvec2 * nsv );
      if ( vmass != 0 )
      {
        const int nsvahl = nsv * std::abs( hel );
        const fptype_sv pt2 = ( pvec1 * pvec1 ) + ( pvec2 * pvec2 );
        const fptype_sv pp = fpmin( pvec0, sqrt( pt2 + ( pvec3 * pvec3 ) ) );
        const fptype_sv pt = fpmin( pp, sqrt( pt2 ) );
        const fptype hel0 = 1. - std::abs( hel );
#ifndef MGONGPU_CPPSIMD
        if ( pp == 0. )
        {
          vc[2] = cxmake( 0, 0 );
          vc[3] = cxmake( -hel * sqh, 0 );
          vc[4] = cxmake( 0, nsvahl * sqh );
          vc[5] = cxmake( hel0, 0 );
        }
        else
        {
          const fptype emp = pvec0 / ( vmass * pp );
          vc[2] = cxmake( hel0 * pp / vmass, 0 );
          vc[5] = cxmake( hel0 * pvec3 * emp + hel * pt / pp * sqh, 0 );
          if ( pt != 0. )
          {
            const fptype pzpt = pvec3 / ( pp * pt ) * sqh * hel;
            vc[3] = cxmake( hel0 * pvec1 * emp - pvec1 * pzpt, - nsvahl * pvec2 / pt * sqh );
            vc[4] = cxmake( hel0 * pvec2 * emp - pvec2 * pzpt, nsvahl * pvec1 / pt * sqh );
          }
          else
          {
            vc[3] = cxmake( -hel * sqh, 0. );
            // NB: Do not use "abs" for floats! It returns an integer with no build warning! Use std::abs!
            //vc[4] = cxmake( 0., nsvahl * ( pvec3 < 0 ? -std::abs( sqh ) : std::abs( sqh ) ) ); // AV: why abs here anyway?
            vc[4] = cxmake( 0., nsvahl * ( pvec3 < 0 ? -sqh : sqh ) ); // AV: removed an abs here...
          }
        }
#else
        // Branch A: pp == 0.
        const cxtype vcA_2 = cxmake( 0, 0 );
        const cxtype vcA_3 = cxmake( -hel * sqh, 0 );
        const cxtype vcA_4 = cxmake( 0, nsvahl * sqh );
        const cxtype vcA_5 = cxmake( hel0, 0 );
        // Branch B: pp != 0.
        const fptype_v emp = pvec0 / ( vmass * pp );
        const cxtype_v vcB_2 = cxmake( hel0 * pp / vmass, 0 );
        const cxtype_v vcB_5 = cxmake( hel0 * pvec3 * emp + hel * pt / pp * sqh, 0 );
        // Branch B1: pp != 0. and pt != 0.
        const fptype_v pzpt = pvec3 / ( pp * pt ) * sqh * hel;
        const cxtype_v vcB1_3 = cxmake( hel0 * pvec1 * emp - pvec1 * pzpt, - nsvahl * pvec2 / pt * sqh );
        const cxtype_v vcB1_4 = cxmake( hel0 * pvec2 * emp - pvec2 * pzpt, nsvahl * pvec1 / pt * sqh );
        // Branch B2: pp != 0. and pt == 0.
        const cxtype vcB2_3 = cxmake( -hel * sqh, 0. );
        const cxtype_v vcB2_4 = cxmake( 0., nsvahl * fpternary( ( pvec3 < 0 ), -sqh, sqh ) ); // AV: removed an abs here...
        // Choose between the results from branch A and branch B (and from branch B1 and branch B2)
        const bool_v mask = ( pp == 0. );
        const bool_v maskB = ( pt != 0. );
        vc[2] = cxternary( mask, vcA_2, vcB_2 );
        vc[3] = cxternary( mask, vcA_3, cxternary( maskB, vcB1_3, vcB2_3 ) );
        vc[4] = cxternary( mask, vcA_4, cxternary( maskB, vcB1_4, vcB2_4 ) );
        vc[5] = cxternary( mask, vcA_5, vcB_5 );
#endif
      }
      else
      {
        //pp = pvec0; // AV this was already commented out - what is this?
        const fptype_sv pt = sqrt( ( pvec1 * pvec1 ) + ( pvec2 * pvec2 ) );
        vc[2] = cxzero_sv();
        vc[5] = cxmake( hel * pt / pvec0 * sqh, 0 );
#ifndef MGONGPU_CPPSIMD
        if ( pt != 0 )
        {
          const fptype pzpt = pvec3 / ( pvec0 * pt ) * sqh * hel;
          vc[3] = cxmake( -pvec1 * pzpt, -nsv * pvec2 / pt * sqh );
          vc[4] = cxmake( -pvec2 * pzpt, nsv * pvec1 / pt * sqh );
        }
        else
        {
          vc[3] = cxmake( -hel * sqh, 0 );
          // NB: Do not use "abs" for floats! It returns an integer with no build warning! Use std::abs!
          //vc[4] = cxmake( 0, nsv * ( pvec3 < 0 ? -std::abs( sqh ) : std::abs( sqh ) ) ); // AV why abs here anyway?
          vc[4] = cxmake( 0, nsv * ( pvec3 < 0 ? -sqh : sqh ) ); // AV: removed an abs here...
        }
#else
        // Branch A: pt != 0.
        const fptype_v pzpt = pvec3 / ( pvec0 * pt ) * sqh * hel;
        const cxtype_v vcA_3 = cxmake( -pvec1 * pzpt, -nsv * pvec2 / pt * sqh );
        const cxtype_v vcA_4 = cxmake( -pvec2 * pzpt, nsv * pvec1 / pt * sqh );
        // Branch B: pt == 0.
        const cxtype vcB_3 = cxmake( -hel * sqh, 0 );
        const cxtype_v vcB_4 = cxmake( 0, nsv * fpternary( ( pvec3 < 0 ), -sqh, sqh ) ); // AV: removed an abs here...
        // Choose between the results from branch A and branch B
        const bool_v mask = ( pt != 0. );
        vc[3] = cxternary( mask, vcA_3, vcB_3 );
        vc[4] = cxternary( mask, vcA_4, vcB_4 );
#endif
      }
    }
    // +++ END EVENT LOOP (where necessary) +++
    mgDebug( 1, __FUNCTION__ );
    return;
  }

  //--------------------------------------------------------------------------

  __device__
  void sxxxxx( const fptype_sv* allmomenta, // input[(npar=4)*(np4=4)*nevt]
               const fptype,                // WARNING: "smass" unused
               const int,                   // WARNING: "nhel" unused (scalar: no helicity)
               const int nss,               // input: +1 (final) or -1 (initial)
               cxtype_sv sc[3],             // output: wavefunction[3] - not [6], this is for scalars
#ifndef __CUDACC__
               const int ipagV,
#endif
               const int ipar )             // input: particle# out of npar
  {
    mgDebug( 0, __FUNCTION__ );
    // +++ START EVENT LOOP (where necessary) +++
    {
#ifdef __CUDACC__
      const int ievt = blockDim.x * blockIdx.x + threadIdx.x; // index of event (thread) in grid
      //printf( "sxxxxx: ievt=%d threadId=%d\n", ievt, threadIdx.x );
      const fptype& pvec0 = pIparIp4Ievt( allmomenta, ipar, 0, ievt );
      const fptype& pvec1 = pIparIp4Ievt( allmomenta, ipar, 1, ievt );
      const fptype& pvec2 = pIparIp4Ievt( allmomenta, ipar, 2, ievt );
      const fptype& pvec3 = pIparIp4Ievt( allmomenta, ipar, 3, ievt );
#else
      //printf( "sxxxxx: ipagV=%d\n", ipagV );
      const fptype_sv pvec0 = pIparIp4Ipag( allmomenta, ipar, 0, ipagV );
      const fptype_sv pvec1 = pIparIp4Ipag( allmomenta, ipar, 1, ipagV );
      const fptype_sv pvec2 = pIparIp4Ipag( allmomenta, ipar, 2, ipagV );
      const fptype_sv pvec3 = pIparIp4Ipag( allmomenta, ipar, 3, ipagV );
#endif
      sc[2] = cxmake( 1 + fptype_sv{0}, 0 );
      sc[0] = cxmake( pvec0 * nss, pvec3 * nss );
      sc[1] = cxmake( pvec1 * nss, pvec2 * nss );
    }
    // +++ END EVENT LOOP (where necessary) +++
    mgDebug( 1, __FUNCTION__ );
    return;
  }

  //--------------------------------------------------------------------------

  __device__
  void oxxxxx( const fptype_sv* allmomenta, // input[(npar=4)*(np4=4)*nevt]
               const fptype fmass,
               const int nhel,              // input: -1 or +1 (helicity of fermion)
               const int nsf,               // input: +1 (particle) or -1 (antiparticle)
               cxtype_sv* fo,               // output: wavefunction[(nw6==6)]
#ifndef __CUDACC__
               const int ipagV,
#endif
               const int ipar )             // input: particle# out of npar
  {
    mgDebug( 0, __FUNCTION__ );
    // +++ START EVENT LOOP (where necessary) +++
    {
#ifdef __CUDACC__
      const int ievt = blockDim.x * blockIdx.x + threadIdx.x; // index of event (thread) in grid
      //printf( "oxxxxx: ievt=%d threadId=%d\n", ievt, threadIdx.x );
      const fptype& pvec0 = pIparIp4Ievt( allmomenta, ipar, 0, ievt );
      const fptype& pvec1 = pIparIp4Ievt( allmomenta, ipar, 1, ievt );
      const fptype& pvec2 = pIparIp4Ievt( allmomenta, ipar, 2, ievt );
      const fptype& pvec3 = pIparIp4Ievt( allmomenta, ipar, 3, ievt );
#else
      //printf( "oxxxxx: ipagV=%d\n", ipagV );
      const fptype_sv pvec0 = pIparIp4Ipag( allmomenta, ipar, 0, ipagV );
      const fptype_sv pvec1 = pIparIp4Ipag( allmomenta, ipar, 1, ipagV );
      const fptype_sv pvec2 = pIparIp4Ipag( allmomenta, ipar, 2, ipagV );
      const fptype_sv pvec3 = pIparIp4Ipag( allmomenta, ipar, 3, ipagV );
#endif
      fo[0] = cxmake( pvec0 * nsf, pvec3 * nsf );
      fo[1] = cxmake( pvec1 * nsf, pvec2 * nsf );
      const int nh = nhel * nsf;
      if ( fmass != 0. )
      {
        const fptype_sv pp = fpmin( pvec0, sqrt( ( pvec1 * pvec1 ) + ( pvec2 * pvec2 ) + ( pvec3 * pvec3 ) ) );
#ifndef MGONGPU_CPPSIMD
        if ( pp == 0. )
        {
          // NB: Do not use "abs" for floats! It returns an integer with no build warning! Use std::abs!
          fptype sqm[2] = { sqrt( std::abs( fmass ) ), 0 }; // possibility of negative fermion masses
          //sqm[1] = ( fmass < 0 ? -abs( sqm[0] ) : abs( sqm[0] ) ); // AV: why is abs needed here anyway?
          sqm[1] = ( fmass < 0 ? -sqm[0] : sqm[0] ); // AV: removed an abs here...
          const int ip = -( ( 1 - nh ) / 2 ) * nhel;
          const int im = ( 1 + nh ) / 2 * nhel;
          fo[2] = im * sqm[std::abs( ip )];
          fo[3] = ip * nsf * sqm[std::abs( ip )];
          fo[4] = im * nsf * sqm[std::abs( im )];
          fo[5] = ip * sqm[std::abs( im )];
        }
        else
        {
          const fptype sf[2] = { fptype( 1 + nsf + ( 1 - nsf ) * nh ) * 0.5,
                                 fptype( 1 + nsf - ( 1 - nsf ) * nh ) * 0.5 };
          fptype omega[2] = { sqrt( pvec0 + pp ), 0 };
          omega[1] = fmass / omega[0];
          const int ip = ( 1 + nh ) / 2;
          const int im = ( 1 - nh ) / 2;
          const fptype sfomeg[2] = { sf[0] * omega[ip], sf[1] * omega[im] };
          const fptype pp3 = fpmax( pp + pvec3, 0. );
          const cxtype chi[2] = { cxmake( sqrt( pp3 * 0.5 / pp ), 0. ),
                                  ( ( pp3 == 0. ) ? cxmake( -nh, 0. )
                                    : cxmake( nh * pvec1, -pvec2 ) / sqrt( 2. * pp * pp3 ) ) };
          fo[2] = sfomeg[1] * chi[im];
          fo[3] = sfomeg[1] * chi[ip];
          fo[4] = sfomeg[0] * chi[im];
          fo[5] = sfomeg[0] * chi[ip];
        }
#else
        // Branch A: pp == 0.
        // NB: Do not use "abs" for floats! It returns an integer with no build warning! Use std::abs!
        fptype sqm[2] = { sqrt( std::abs( fmass ) ), 0 }; // possibility of negative fermion masses
        sqm[1] = ( fmass < 0 ? -sqm[0] : sqm[0] ); // AV: removed an abs here (as above)...
        const int ipA = -( ( 1 - nh ) / 2 ) * nhel;
        const int imA = ( 1 + nh ) / 2 * nhel;
        const cxtype foA_2 = imA * sqm[std::abs( ipA )];
        const cxtype foA_3 = ipA * nsf * sqm[std::abs( ipA )];
        const cxtype foA_4 = imA * nsf * sqm[std::abs( imA )];
        const cxtype foA_5 = ipA * sqm[std::abs( imA )];
        // Branch B: pp != 0.
        const fptype sf[2] = { fptype( 1 + nsf + ( 1 - nsf ) * nh ) * 0.5,
                               fptype( 1 + nsf - ( 1 - nsf ) * nh ) * 0.5 };
        fptype_v omega[2] = { sqrt( pvec0 + pp ), 0 };
        omega[1] = fmass / omega[0];
        const int ipB = ( 1 + nh ) / 2;
        const int imB = ( 1 - nh ) / 2;
        const fptype_v sfomeg[2] = { sf[0] * omega[ipB], sf[1] * omega[imB] };
        const fptype_v pp3 = fpmax( pp + pvec3, 0. );
        const cxtype_v chi[2] = { cxmake( sqrt( pp3 * 0.5 / pp ), 0. ),
                                  ( cxternary( ( pp3 == 0. ),
                                               cxmake( -nh, 0. ),
                                               cxmake( nh * pvec1, -pvec2 ) / sqrt( 2. * pp * pp3 ) ) ) };
        const cxtype_v foB_2 = sfomeg[1] * chi[imB];
        const cxtype_v foB_3 = sfomeg[1] * chi[ipB];
        const cxtype_v foB_4 = sfomeg[0] * chi[imB];
        const cxtype_v foB_5 = sfomeg[0] * chi[ipB];
        // Choose between the results from branch A and branch B
        const bool_v mask = ( pp == 0. );
        fo[2] = cxternary( mask, foA_2, foB_2 );
        fo[3] = cxternary( mask, foA_3, foB_3 );
        fo[4] = cxternary( mask, foA_4, foB_4 );
        fo[5] = cxternary( mask, foA_5, foB_5 );
#endif
      }
      else
      {
        const fptype_sv sqp0p3 = fpternary( ( pvec1 == 0. ) and ( pvec2 == 0. ) and ( pvec3 < 0. ),
                                            0, sqrt( fpmax( pvec0 + pvec3, 0. ) ) * nsf );
        const cxtype_sv chi[2] = { cxmake( sqp0p3, 0. ),
                                   cxternary( ( sqp0p3 == 0. ),
                                              cxmake( -nhel, 0. ) * sqrt( 2. * pvec0 ),
                                              cxmake( nh * pvec1, -pvec2 ) / sqp0p3 ) };
        if ( nh == 1 )
        {
          fo[2] = chi[0];
          fo[3] = chi[1];
          fo[4] = cxzero_sv();
          fo[5] = cxzero_sv();
        }
        else
        {
          fo[2] = cxzero_sv();
          fo[3] = cxzero_sv();
          fo[4] = chi[1];
          fo[5] = chi[0];
        }
      }
    }
    // +++ END EVENT LOOP (where necessary) +++
    mgDebug( 1, __FUNCTION__ );
    return;
  }

  //--------------------------------------------------------------------------

  __device__
  void opzxxx( const fptype_sv* allmomenta, // input[(npar=4)*(np4=4)*nevt]
               const int nhel,              // input: -1 or +1 (helicity of fermion)
               const int nsf,               // input: +1 (particle) or -1 (antiparticle)
               cxtype_sv* fo,               // output: wavefunction[(nw6==6)]
#ifndef __CUDACC__
               const int ipagV,
#endif
               const int ipar )             // input: particle# out of npar
  {
    // ASSUMPTIONS: (FMASS == 0) and (PX == PY == 0 and E == +PZ > 0)
    mgDebug( 0, __FUNCTION__ );
    // +++ START EVENT LOOP (where necessary) +++
    {
#ifdef __CUDACC__
      const int ievt = blockDim.x * blockIdx.x + threadIdx.x; // index of event (thread) in grid
      //printf( "opzxxx: ievt=%d threadId=%d\n", ievt, threadIdx.x );
      const fptype& pvec3 = pIparIp4Ievt( allmomenta, ipar, 3, ievt );
#else
      //printf( "opzxxx: ipagV=%d\n", ipagV );
      const fptype_sv pvec3 = pIparIp4Ipag( allmomenta, ipar, 3, ipagV );
#endif
      fo[0] = cxmake( pvec3 * nsf, pvec3 * nsf );
      fo[1] = cxzero_sv();
      const int nh = nhel * nsf;
      const cxtype_sv CSQP0P3 = cxmake( sqrt( 2. * pvec3 ) * nsf, 0 );
      fo[3] = fo[1];
      fo[4] = fo[1];
      if ( nh == 1 )
      {
        fo[2] = CSQP0P3;
        fo[5] = fo[1];
      }
      else
      {
        fo[2] = fo[1];
        fo[5] = CSQP0P3;
      }
    }
    // +++ END EVENT LOOP (where necessary) +++
    mgDebug( 1, __FUNCTION__ );
    return;
  }

  //--------------------------------------------------------------------------

  __device__
  void omzxxx( const fptype_sv* allmomenta, // input[(npar=4)*(np4=4)*nevt]
               const int nhel,              // input: -1 or +1 (helicity of fermion)
               const int nsf,               // input: +1 (particle) or -1 (antiparticle)
               cxtype_sv* fo,               // output: wavefunction[(nw6==6)]
#ifndef __CUDACC__
               const int ipagV,
#endif
               const int ipar )             // input: particle# out of npar
  {
    // ASSUMPTIONS: (FMASS == 0) and (PX == PY == 0 and E == -PZ > 0)
    mgDebug( 0, __FUNCTION__ );
    // +++ START EVENT LOOP (where necessary) +++
    {
#ifdef __CUDACC__
      const int ievt = blockDim.x * blockIdx.x + threadIdx.x; // index of event (thread) in grid
<<<<<<< HEAD
      //printf( "ipzxxx: ievt=%d threadId=%d\n", ievt, threadIdx.x );
      const fptype& pvec3 = pIparIp4Ievt( allmomenta, ipar, 3, ievt );
#else
      //printf( "ipzxxx: ipagV=%d\n", ipagV );
      const fptype_sv pvec3 = pIparIp4Ipag( allmomenta, ipar, 3, ipagV );
#endif
      fo[0] = cxmake( -pvec3 * nsf, pvec3 * nsf );
      fo[1] = cxzero_sv();
      const int nh = nhel * nsf;
      const cxtype_sv chi = cxmake( -nhel, 0. ) * sqrt( -2. * pvec3 );
=======
#endif
      const fptype& pvec3 = pIparIp4Ievt( allmomenta, ipar, 3, ievt );
      fo[0] = cxmake( -pvec3 * nsf, pvec3 * nsf ); // remember pvec0 == -pvec3
      fo[1] = cxmake( 0, 0 );
      const int nh = nhel * nsf;
      const cxtype chi1 = cxmake( -nhel, 0. ) * sqrt( -2. * pvec3 );
>>>>>>> e543e2ec
      if ( nh == 1 )
      {
        fo[2] = fo[1];
        fo[3] = chi1;
        fo[4] = fo[1];
        fo[5] = fo[1];
      }
      else
      {
        fo[2] = fo[1];
        fo[3] = fo[1];
        fo[4] = chi1;
        //fo[5] = chi1; // AV: BUG!
        fo[5] = fo[1]; // AV: BUG FIX
      }
    }
    // +++ END EVENT LOOP (where necessary) +++
    mgDebug( 1, __FUNCTION__ );
    return;
  }

  //--------------------------------------------------------------------------

  __device__
  void oxzxxx( const fptype_sv* allmomenta, // input[(npar=4)*(np4=4)*nevt]
               //const fptype fmass,        // ASSUME fmass==0
               const int nhel,              // input: -1 or +1 (helicity of fermion)
               const int nsf,               // input: +1 (particle) or -1 (antiparticle)
               cxtype_sv* fo,               // output: wavefunction[(nw6==6)]
#ifndef __CUDACC__
               const int ipagV,
#endif
               const int ipar )             // input: particle# out of npar
  {
    // ASSUMPTIONS: (FMASS == 0) and (PT > 0)
    mgDebug( 0, __FUNCTION__ );
    // +++ START EVENT LOOP (where necessary) +++
    {
#ifdef __CUDACC__
      const int ievt = blockDim.x * blockIdx.x + threadIdx.x; // index of event (thread) in grid
      //printf( "oxzxxx: ievt=%d threadId=%d\n", ievt, threadIdx.x );
      const fptype& pvec0 = pIparIp4Ievt( allmomenta, ipar, 0, ievt );
      const fptype& pvec1 = pIparIp4Ievt( allmomenta, ipar, 1, ievt );
      const fptype& pvec2 = pIparIp4Ievt( allmomenta, ipar, 2, ievt );
      const fptype& pvec3 = pIparIp4Ievt( allmomenta, ipar, 3, ievt );
#else
      //printf( "oxzxxx: ipagV=%d\n", ipagV );
      const fptype_sv pvec0 = pIparIp4Ipag( allmomenta, ipar, 0, ipagV );
      const fptype_sv pvec1 = pIparIp4Ipag( allmomenta, ipar, 1, ipagV );
      const fptype_sv pvec2 = pIparIp4Ipag( allmomenta, ipar, 2, ipagV );
      const fptype_sv pvec3 = pIparIp4Ipag( allmomenta, ipar, 3, ipagV );
#endif
      fo[0] = cxmake( pvec0 * nsf, pvec3 * nsf );
      fo[1] = cxmake( pvec1 * nsf, pvec2 * nsf );
      const int nh = nhel * nsf;
      //const float sqp0p3 = sqrtf( pvec0 + pvec3 ) * nsf; // AV to OM: why force a float here?
      const fptype_sv sqp0p3 = sqrt( pvec0 + pvec3 ) * nsf;
      const cxtype_sv chi0 = cxmake( sqp0p3, 0 );
      const cxtype_sv chi1 = cxmake( nh * pvec1 / sqp0p3, -pvec2 / sqp0p3 );
      if ( nh == 1 )
      {
        fo[2] = chi0;
        fo[3] = chi1;
        fo[4] = cxzero_sv();
        fo[5] = cxzero_sv();
      }
      else
      {
        fo[2] = cxzero_sv();
        fo[3] = cxzero_sv();
        fo[4] = chi1;
        fo[5] = chi0;
      }
    }
    // +++ END EVENT LOOP (where necessary) +++
    mgDebug( 1, __FUNCTION__ );
    return;
  }

  //--------------------------------------------------------------------------

  __device__
  void FFV1_0( const cxtype_sv F1[],   // input: wavefunction1[6]
               const cxtype_sv F2[],   // input: wavefunction2[6]
               const cxtype_sv V3[],   // input: wavefunction3[6]
               const cxtype COUP,
               cxtype_sv* vertex )     // output: amplitude
  {
    mgDebug( 0, __FUNCTION__ );
    const cxtype cI( 0, 1 );
    const cxtype_sv TMP0 = (F1[2] * (F2[4] * (V3[2] + V3[5]) + F2[5] * (V3[3] + cI * (V3[4]))) +
                            (F1[3] * (F2[4] * (V3[3] - cI * (V3[4])) + F2[5] * (V3[2] - V3[5])) +
                             (F1[4] * (F2[2] * (V3[2] - V3[5]) - F2[3] * (V3[3] + cI * (V3[4]))) +
                              F1[5] * (F2[2] * (-V3[3] + cI * (V3[4])) + F2[3] * (V3[2] + V3[5])))));
    (*vertex) = COUP * - cI * TMP0;
    mgDebug( 1, __FUNCTION__ );
    return;
  }

  //--------------------------------------------------------------------------

  __device__
  void FFV1P0_3( const cxtype_sv F1[],     // input: wavefunction1[6]
                 const cxtype_sv F2[],     // input: wavefunction2[6]
                 const cxtype COUP,
                 const fptype M3,
                 const fptype W3,
                 cxtype_sv V3[] )          // output: wavefunction3[6]
  {
    mgDebug( 0, __FUNCTION__ );
    const cxtype cI( 0, 1 );
    V3[0] = +F1[0] + F2[0];
    V3[1] = +F1[1] + F2[1];
    const fptype_sv P3[4] = { -cxreal( V3[0] ), -cxreal( V3[1] ), -cximag( V3[1] ), -cximag( V3[0] ) };
    const cxtype_sv denom = COUP/((P3[0] * P3[0]) - (P3[1] * P3[1]) - (P3[2] * P3[2]) - (P3[3] * P3[3]) - M3 * (M3 - cI * W3));
    V3[2] = denom * (-cI) * (F1[2] * F2[4] + F1[3] * F2[5] + F1[4] * F2[2] +
                             F1[5] * F2[3]);
    V3[3] = denom * (-cI) * (-F1[2] * F2[5] - F1[3] * F2[4] + F1[4] * F2[3] +
                             F1[5] * F2[2]);
    V3[4] = denom * (-cI) * (-cI * (F1[2] * F2[5] + F1[5] * F2[2]) + cI * (F1[3]
                                                                           * F2[4] + F1[4] * F2[3]));
    V3[5] = denom * (-cI) * (-F1[2] * F2[4] - F1[5] * F2[3] + F1[3] * F2[5] +
                             F1[4] * F2[2]);
    mgDebug( 1, __FUNCTION__ );
    return;
  }

  //--------------------------------------------------------------------------

  __device__
  void FFV2_0( const cxtype_sv F1[],   // input: wavefunction1[6]
               const cxtype_sv F2[],   // input: wavefunction2[6]
               const cxtype_sv V3[],   // input: wavefunction3[6]
               const cxtype COUP,
               cxtype_sv* vertex )     // output: amplitude
  {
    mgDebug( 0, __FUNCTION__ );
    const cxtype cI( 0, 1 );
    const cxtype_sv TMP1 = (F1[2] * (F2[4] * (V3[2] + V3[5]) + F2[5] * (V3[3] + cI * (V3[4]))) +
                            F1[3] * (F2[4] * (V3[3] - cI * (V3[4])) + F2[5] * (V3[2] - V3[5])));
    (*vertex) = COUP * - cI * TMP1;
    mgDebug( 1, __FUNCTION__ );
    return;
  }

  //--------------------------------------------------------------------------

  __device__
  void FFV2_3( const cxtype_sv F1[],   // input: wavefunction1[6]
               const cxtype_sv F2[],   // input: wavefunction2[6]
               const cxtype COUP,
               const fptype M3,
               const fptype W3,
               cxtype_sv V3[] )        // output: wavefunction3[6]
  {
    mgDebug( 0, __FUNCTION__ );
    const cxtype cI( 0, 1 );
    const fptype OM3 = ( M3 != 0. ? 1. / ( M3 * M3 ) : 0. );
    V3[0] = +F1[0] + F2[0];
    V3[1] = +F1[1] + F2[1];
    const fptype_sv P3[4] = { -cxreal( V3[0] ), -cxreal( V3[1] ), -cximag( V3[1] ), -cximag( V3[0] ) };
    const cxtype_sv TMP2 = (F1[2] * (F2[4] * (P3[0] + P3[3]) + F2[5] * (P3[1] + cI * (P3[2]))) +
                            F1[3] * (F2[4] * (P3[1] - cI * (P3[2])) + F2[5] * (P3[0] - P3[3])));
    const cxtype_sv denom = COUP/((P3[0] * P3[0]) - (P3[1] * P3[1]) - (P3[2] * P3[2]) - (P3[3] * P3[3]) - M3 * (M3 - cI * W3));
    V3[2] = denom * (-cI) * (F1[2] * F2[4] + F1[3] * F2[5] - P3[0] * OM3 * TMP2);
    V3[3] = denom * (-cI) * (-F1[2] * F2[5] - F1[3] * F2[4] - P3[1] * OM3 * TMP2);
    V3[4] = denom * (-cI) * (-cI * (F1[2] * F2[5]) + cI * (F1[3] * F2[4]) - P3[2] * OM3 * TMP2);
    V3[5] = denom * (-cI) * (-F1[2] * F2[4] - P3[3] * OM3 * TMP2 + F1[3] * F2[5]);
    mgDebug( 1, __FUNCTION__ );
    return;
  }

  //--------------------------------------------------------------------------

  __device__
  void FFV4_0( const cxtype_sv F1[],
               const cxtype_sv F2[],
               const cxtype_sv V3[],
               const cxtype COUP,
               cxtype_sv* vertex )
  {
    mgDebug( 0, __FUNCTION__ );
    const cxtype cI( 0, 1 );
    const cxtype_sv TMP3 = (F1[2] * (F2[4] * (V3[2] + V3[5]) + F2[5] * (V3[3] + cI * (V3[4]))) +
                            F1[3] * (F2[4] * (V3[3] - cI * (V3[4])) + F2[5] * (V3[2] - V3[5])));
    const cxtype_sv TMP4 = (F1[4] * (F2[2] * (V3[2] - V3[5]) - F2[3] * (V3[3] + cI * (V3[4]))) +
                            F1[5] * (F2[2] * (-V3[3] + cI * (V3[4])) + F2[3] * (V3[2] + V3[5])));
    (*vertex) = COUP * (-1.) * (+cI * (TMP3) + 2. * cI * (TMP4));
    mgDebug( 1, __FUNCTION__ );
    return;
  }

  //--------------------------------------------------------------------------

  __device__
  void FFV4_3( const cxtype_sv F1[],
               const cxtype_sv F2[],
               const cxtype_sv COUP,
               const fptype M3,
               const fptype W3,
               cxtype_sv V3[] )
  {
    mgDebug( 0, __FUNCTION__ );
    const cxtype cI( 0, 1 );
    const fptype OM3 = ( M3 != 0. ? 1. / ( M3 * M3 ) : 0. );
    V3[0] = +F1[0] + F2[0];
    V3[1] = +F1[1] + F2[1];
    const fptype_sv P3[4] = { -cxreal( V3[0] ), -cxreal( V3[1] ), -cximag( V3[1] ), -cximag( V3[0] ) };
    const cxtype_sv TMP5 = (F1[4] * (F2[2] * (P3[0] - P3[3]) - F2[3] * (P3[1] + cI * (P3[2]))) +
                            F1[5] * (F2[2] * (-P3[1] + cI * (P3[2])) + F2[3] * (P3[0] + P3[3])));
    const cxtype_sv TMP2 = (F1[2] * (F2[4] * (P3[0] + P3[3]) + F2[5] * (P3[1] + cI * (P3[2]))) +
                            F1[3] * (F2[4] * (P3[1] - cI * (P3[2])) + F2[5] * (P3[0] - P3[3])));
    const cxtype_sv denom = COUP/((P3[0] * P3[0]) - (P3[1] * P3[1]) - (P3[2] * P3[2]) - (P3[3] * P3[3]) - M3 * (M3 - cI * W3));
    V3[2] = denom * (-2. * cI) * (OM3 * - 1./2. * P3[0] * (TMP2 + 2. * (TMP5)) +
                                  (+1./2. * (F1[2] * F2[4] + F1[3] * F2[5]) + F1[4] * F2[2] + F1[5] * F2[3]));
    V3[3] = denom * (-2. * cI) * (OM3 * - 1./2. * P3[1] * (TMP2 + 2. * (TMP5)) +
                                  (-1./2. * (F1[2] * F2[5] + F1[3] * F2[4]) + F1[4] * F2[3] + F1[5] * F2[2]));
    V3[4] = denom * 2. * cI * (OM3 * 1./2. * P3[2] * (TMP2 + 2. * (TMP5)) +
                               (+1./2. * cI * (F1[2] * F2[5]) - 1./2. * cI * (F1[3] * F2[4]) - cI *
                                (F1[4] * F2[3]) + cI * (F1[5] * F2[2])));
    V3[5] = denom * 2. * cI * (OM3 * 1./2. * P3[3] * (TMP2 + 2. * (TMP5)) +
                               (+1./2. * (F1[2] * F2[4]) - 1./2. * (F1[3] * F2[5]) - F1[4] * F2[2] + F1[5] * F2[3]));
    mgDebug( 1, __FUNCTION__ );
    return;
  }

  //--------------------------------------------------------------------------

  __device__
  void FFV2_4_0( const cxtype_sv F1[],   // input: wavefunction1[6]
                 const cxtype_sv F2[],   // input: wavefunction2[6]
                 const cxtype_sv V3[],   // input: wavefunction3[6]
                 const cxtype COUP1,
                 const cxtype COUP2,
                 cxtype_sv* vertex )     // output: amplitude
  {
    mgDebug( 0, __FUNCTION__ );
    const cxtype cI( 0, 1 );
    // Note: inverting the order and computing TMP4 before TMP3 has increased C++ speed by ~1%
    const cxtype_sv TMP4 = (F1[4] * (F2[2] * (V3[2] - V3[5]) - F2[3] * (V3[3] + cI * (V3[4]))) +
                            F1[5] * (F2[2] * (-V3[3] + cI * (V3[4])) + F2[3] * (V3[2] + V3[5])));
    const cxtype_sv TMP3 = (F1[2] * (F2[4] * (V3[2] + V3[5]) + F2[5] * (V3[3] + cI * (V3[4]))) +
                            F1[3] * (F2[4] * (V3[3] - cI * (V3[4])) + F2[5] * (V3[2] - V3[5])));
    (*vertex) = ( -1. ) * (COUP2 * (+cI * (TMP3) + 2. * cI * (TMP4)) + cI * (TMP3 * COUP1));
    mgDebug( 1, __FUNCTION__ );
    return;
  }

  //--------------------------------------------------------------------------

  __device__
  void FFV2_4_3( const cxtype_sv F1[],   // input: wavefunction1[6]
                 const cxtype_sv F2[],   // input: wavefunction2[6]
                 const cxtype COUP1,
                 const cxtype COUP2,
                 const fptype M3,
                 const fptype W3,
                 cxtype_sv V3[] )        // output: wavefunction3[6]
  {
    mgDebug( 0, __FUNCTION__ );
    const cxtype cI( 0, 1 );
    const fptype OM3 = ( M3 != 0. ? 1. / ( M3 * M3 ) : 0. );
    V3[0] = +F1[0] + F2[0];
    V3[1] = +F1[1] + F2[1];
    const fptype_sv P3[4] = { -cxreal( V3[0] ), -cxreal( V3[1] ), -cximag( V3[1] ), -cximag( V3[0] ) };
    // Note: inverting the order and computing TMP2 before TMP5 has increased C++ speed by ~0.5%
    const cxtype_sv TMP2 = (F1[2] * (F2[4] * (P3[0] + P3[3]) + F2[5] * (P3[1] + cI * (P3[2]))) +
                            F1[3] * (F2[4] * (P3[1] - cI * (P3[2])) + F2[5] * (P3[0] - P3[3])));
    const cxtype_sv TMP5 = (F1[4] * (F2[2] * (P3[0] - P3[3]) - F2[3] * (P3[1] + cI * (P3[2]))) +
                            F1[5] * (F2[2] * (-P3[1] + cI * (P3[2])) + F2[3] * (P3[0] + P3[3])));
    const cxtype_sv denom = 1./((P3[0] * P3[0]) - (P3[1] * P3[1]) - (P3[2] * P3[2]) - (P3[3] * P3[3]) - M3 * (M3 - cI * W3));
    V3[2] = denom * (-2. * cI) *
      (COUP2 * (OM3 * - 1./2. * P3[0] * (TMP2 + 2. * (TMP5)) +
                (+1./2. * (F1[2] * F2[4] + F1[3] * F2[5]) + F1[4] * F2[2] + F1[5] * F2[3])) +
       1./2. * (COUP1 * (F1[2] * F2[4] + F1[3] * F2[5] - P3[0] * OM3 * TMP2)));
    V3[3] = denom * (-2. * cI) *
      (COUP2 * (OM3 * - 1./2. * P3[1] * (TMP2 + 2. * (TMP5)) +
                (-1./2. * (F1[2] * F2[5] + F1[3] * F2[4]) + F1[4] * F2[3] + F1[5] * F2[2])) -
       1./2. * (COUP1 * (F1[2] * F2[5] + F1[3] * F2[4] + P3[1] * OM3 * TMP2)));
    V3[4] = denom * cI *
      (COUP2 * (OM3 * P3[2] * (TMP2 + 2. * (TMP5)) +
                (+cI * (F1[2] * F2[5]) - cI * (F1[3] * F2[4]) - 2. * cI * (F1[4] * F2[3]) + 2. * cI * (F1[5] * F2[2]))) +
       COUP1 * (+cI * (F1[2] * F2[5]) - cI * (F1[3] * F2[4]) + P3[2] * OM3 * TMP2));
    V3[5] = denom * 2. * cI *
      (COUP2 * (OM3 * 1./2. * P3[3] * (TMP2 + 2. * (TMP5)) +
                (+1./2. * (F1[2] * F2[4]) - 1./2. * (F1[3] * F2[5]) - F1[4] * F2[2] + F1[5] * F2[3])) +
       1./2. * (COUP1 * (F1[2] * F2[4] + P3[3] * OM3 * TMP2 - F1[3] * F2[5])));
    mgDebug( 1, __FUNCTION__ );
    return;
  }

} // end namespace

//==========================================================================
// This file has been automatically generated for C++ Standalone by
// MadGraph5_aMC@NLO v. 2.8.2, 2020-10-30
// By the MadGraph5_aMC@NLO Development Team
// Visit launchpad.net/madgraph5 and amcatnlo.web.cern.ch
//==========================================================================

//#include "../../src/HelAmps_sm.cc"

#include <algorithm>
#include <iostream>

#include "mgOnGpuConfig.h"
#include "mgOnGpuTypes.h"

#include "CPPProcess.h"

//==========================================================================
// Class member functions for calculating the matrix elements for
// Process: e+ e- > mu+ mu- WEIGHTED<=4 @1

#ifdef __CUDACC__
namespace gProc
#else
namespace Proc
#endif
{
  using mgOnGpu::np4; // 4: the dimension of 4-momenta (E,px,py,pz)
  using mgOnGpu::npar; // number of particles in total (initial + final)
  using mgOnGpu::ncomb; // number of helicity combinations

  const int nwf = 5; // #wavefunctions: npar (4 external) + 1 (internal, reused for gamma and Z)
  const int nw6 = 6; // dimension of each wavefunction (see KEK 91-11)

#ifdef __CUDACC__
  __device__ __constant__ short cHel[ncomb][npar];
  __device__ __constant__ fptype cIPC[6];
  __device__ __constant__ fptype cIPD[2];
  //__device__ __constant__ int cNGoodHel[1]; // FIXME: assume process.nprocesses == 1 for the moment
  __device__ __constant__ int cNGoodHel;
  __device__ __constant__ int cGoodHel[ncomb];
#else
  static short cHel[ncomb][npar];
  static fptype cIPC[6];
  static fptype cIPD[2];
  //static int cNGoodHel[1]; // FIXME: assume process.nprocesses == 1 for the moment
  static int cNGoodHel;
  static int cGoodHel[ncomb];
#endif

  //--------------------------------------------------------------------------

  // Evaluate |M|^2 for each subprocess
  // NB: calculate_wavefunctions ADDS |M|^2 for a given ihel to the running sum
  // of |M|^2 over helicities for the given event

  __device__
  void calculate_wavefunctions( int ihel,
                                const fptype_sv* allmomenta, // input: momenta as AOSOA[npagM][npar][4][neppM] with nevt=npagM*neppM
                                fptype* allMEs               // output: allMEs[nevt], final |M|^2 averaged over all helicities
#ifndef __CUDACC__
                                , const int nevt             // input: #events (for cuda: nevt == ndim == gpublocks*gputhreads)
#endif
                                )
  {
    using namespace MG5_sm;
    mgDebug( 0, __FUNCTION__ );
#ifndef __CUDACC__
    //printf( "calculate_wavefunctions: nevt %d\n", nevt );
#endif

#ifdef __CUDACC__
    const fptype cIPC[6] = { 0, -0.30795376724436879, 0, -0.28804415396362731, 0, 0.082309883272248419 };
    const fptype cIPD[2] = { 91.188000000000002, 2.4414039999999999 };
#endif

    // The number of colors
    const int ncolor = 1;

    // The color matrix
    const fptype denom[ncolor] = {1};
    const fptype cf[ncolor][ncolor] = {{1}};

#ifdef __CUDACC__
    // Local variables for the given event (ievt)
    cxtype w[nwf][nw6]; // w[5][6]
    cxtype amp[1]; // was 2
#else
    // Local variables for the given event page (ipagV)
    cxtype_sv w_v[nwf][nw6]; // w_v[5][6]
    cxtype_sv amp_v[1]; // was 2
#endif

    // For CUDA performance, this is ~better: fewer registers, even if no throughput increase (issue #39)
    // However, physics parameters like masses and couplings must be read from user parameter files
    //const fptype cIPC[6] = { 0, -0.30795376724436879, 0, -0.28804415396362731, 0, 0.082309883272248419 };
    //const fptype cIPD[2] = { 91.188000000000002, 2.4414039999999999 };

#ifndef __CUDACC__
    const int npagV = nevt / neppV;
    // ** START LOOP ON IPAGV **
    // - default(none): no variables are shared by default
    // - shared: as the name says
    // - private: give each thread its own copy, without initialising
    // - firstprivate: give each thread its own copy, and initialise with value from outside
#pragma omp parallel for default(none) shared(allmomenta,allMEs,cf,cHel,cIPC,cIPD,denom,ihel,npagV) private (amp_v,w_v)
    for ( int ipagV = 0; ipagV < npagV; ++ipagV )
#endif
    {
#ifdef __CUDACC__
      opzxxx( allmomenta, cHel[ihel][0], -1, w[0], 0 );
      //oxxxxx( allmomenta, 0, cHel[ihel][0], -1, w[0], 0 ); // tested ok (much slower)
#else
      opzxxx( allmomenta, cHel[ihel][0], -1, w_v[0], ipagV, 0 );
      //oxxxxx( allmomenta, 0, cHel[ihel][0], -1, w[0], ievt, 0 ); // tested ok (slower)
#endif

#ifdef __CUDACC__
      imzxxx( allmomenta, cHel[ihel][1], +1, w[1], 1 );
      //ixxxxx( allmomenta, 0, cHel[ihel][1], +1, w[1], 1 ); // tested ok (slower)
#else
      imzxxx( allmomenta, cHel[ihel][1], +1, w_v[1], ipagV, 1 );
      //ixxxxx( allmomenta, 0, cHel[ihel][1], +1, w[1], ievt, 1 ); // tested ok (a bit slower)
#endif

#ifdef __CUDACC__
      ixzxxx( allmomenta, cHel[ihel][2], -1, w[2], 2 );
      //ixxxxx( allmomenta, 0, cHel[ihel][2], -1, w[2], 2 ); // tested ok (a bit slower)
#else
      ixzxxx( allmomenta, cHel[ihel][2], -1, w_v[2], ipagV, 2 );
      //ixxxxx( allmomenta, 0, cHel[ihel][2], -1, w[2], ievt, 2 ); // tested ok (a bit slower)
#endif

#ifdef __CUDACC__
      oxzxxx( allmomenta, cHel[ihel][3], +1, w[3], 3 );
      //oxxxxx( allmomenta, 0, cHel[ihel][3], +1, w[3], 3 ); // tested ok (a bit slower)
#else
      oxzxxx( allmomenta, cHel[ihel][3], +1, w_v[3], ipagV, 3 );
      //oxxxxx( allmomenta, 0, cHel[ihel][3], +1, w[3], ievt, 3 ); // tested ok (a bit slower)
#endif

#ifdef __CUDACC__
      // Local variables for the given event (ievt)
      cxtype jamp[ncolor] = {}; // sum of the invariant amplitudes for all Feynman diagrams
#else
      // Local variables for the given event page (ipagV)
      cxtype_sv jamp_v[ncolor] = {}; // sum of the invariant amplitudes for all Feynman diagrams
#endif

#ifndef __CUDACC__
      FFV1P0_3( w_v[1], w_v[0], cxmake( cIPC[0], cIPC[1] ), 0., 0., w_v[4] );
      // Amplitude(s) for diagram number 1
      FFV1_0( w_v[2], w_v[3], w_v[4], cxmake( cIPC[0], cIPC[1] ), &amp_v[0] );
      jamp_v[0] -= amp_v[0];

      FFV2_4_3( w_v[1], w_v[0], cxmake( cIPC[2], cIPC[3] ), cxmake( cIPC[4], cIPC[5] ), cIPD[0], cIPD[1], w_v[4] );
      // Amplitude(s) for diagram number 2
      FFV2_4_0( w_v[2], w_v[3], w_v[4], cxmake( cIPC[2], cIPC[3] ), cxmake( cIPC[4], cIPC[5] ), &amp_v[0] );
      jamp_v[0] -= amp_v[0];

      // ** START LOOP ON IEPPV **
      for ( int ieppV = 0; ieppV < neppV; ++ieppV )
#endif
      {
#ifdef __CUDACC__
        FFV1P0_3( w[1], w[0], cxmake( cIPC[0], cIPC[1] ), 0., 0., w[4] );
        // Amplitude(s) for diagram number 1
        FFV1_0( w[2], w[3], w[4], cxmake( cIPC[0], cIPC[1] ), &amp[0] );
        jamp[0] -= amp[0];

        FFV2_4_3( w[1], w[0], cxmake( cIPC[2], cIPC[3] ), cxmake( cIPC[4], cIPC[5] ), cIPD[0], cIPD[1], w[4] );
        // Amplitude(s) for diagram number 2
        FFV2_4_0( w[2], w[3], w[4], cxmake( cIPC[2], cIPC[3] ), cxmake( cIPC[4], cIPC[5] ), &amp[0] );
        jamp[0] -= amp[0];
#endif

#ifdef __CUDACC__
        const int idim = blockDim.x * blockIdx.x + threadIdx.x; // event# == threadid (previously was: tid)
        const int ievt = idim;
        //printf( "calculate_wavefunctions: ievt %d\n", ievt );
#else
        const int ievt = ipagV*neppV + ieppV;
        //printf( "calculate_wavefunctions: ievt %d\n", ievt );
#endif

#ifndef __CUDACC__
        // Local variables for the given event (ievt)
#ifdef MGONGPU_CPPSIMD
        cxtype jamp[ncolor];
        jamp[0] = jamp_v[0][ieppV];
#else
        cxtype* jamp = jamp_v;
#endif
#endif

        // Sum and square the color flows to get the matrix element
        // (compute |M|^2 by squaring |M|, taking into account colours)
        for( int icol = 0; icol < ncolor; icol++ )
        {
          cxtype ztemp = cxmake( 0, 0 );
          for( int jcol = 0; jcol < ncolor; jcol++ )
            ztemp += cf[icol][jcol] * jamp[jcol];
          // NB: calculate_wavefunctions ADDS |M|^2 for a given ihel to the running sum of |M|^2 over helicities for the given event
          // FIXME: assume process.nprocesses == 1 for the moment (eventually: need a loop over processes here?)
          allMEs[ievt] += cxreal( ztemp * conj( jamp[icol] ) ) / denom[icol];
        }

        // Store the leading color flows for choice of color
        // for(i=0;i < ncolor; i++)
        // jamp2[0][i] += cxreal( jamp[i]*conj( jamp[i] ) );

        //printf( "calculate_wavefunction: %6d %2d %f\n", ievt, ihel, allMEs[ievt] );
      }
    }

    mgDebug( 1, __FUNCTION__ );
    return;
  }

  //--------------------------------------------------------------------------

  CPPProcess::CPPProcess( int numiterations,
                          int ngpublocks,
                          int ngputhreads,
                          bool verbose,
                          bool debug )
    : m_numiterations( numiterations )
    , m_ngpublocks( ngpublocks )
    , m_ngputhreads( ngputhreads )
    , m_verbose( verbose )
    , m_debug( debug )
    , m_pars( 0 )
    , m_masses()
  {
    // Helicities for the process - nodim
    const short tHel[ncomb][nexternal] =
      { {-1, -1, -1, -1}, {-1, -1, -1, +1}, {-1, -1, +1, -1}, {-1, -1, +1, +1},
        {-1, +1, -1, -1}, {-1, +1, -1, +1}, {-1, +1, +1, -1}, {-1, +1, +1, +1},
        {+1, -1, -1, -1}, {+1, -1, -1, +1}, {+1, -1, +1, -1}, {+1, -1, +1, +1},
        {+1, +1, -1, -1}, {+1, +1, -1, +1}, {+1, +1, +1, -1}, {+1, +1, +1, +1} };
#ifdef __CUDACC__
    checkCuda( cudaMemcpyToSymbol( cHel, tHel, ncomb * nexternal * sizeof(short) ) );
#else
    memcpy( cHel, tHel, ncomb * nexternal * sizeof(short) );
#endif
    // SANITY CHECK: GPU memory usage may be based on casts of fptype[2] to cxtype
    assert( sizeof(cxtype) == 2 * sizeof(fptype) );
#ifndef __CUDACC__
    // SANITY CHECK: momenta AOSOA uses vectors with the same size as fptype_v
    assert( neppV == mgOnGpu::neppM );
#endif
  }

  //--------------------------------------------------------------------------

  CPPProcess::~CPPProcess() {}

  //--------------------------------------------------------------------------

  void CPPProcess::initProc( const std::string& param_card_name )
  {
    // Instantiate the model class and set parameters that stay fixed during run
    m_pars = Parameters_sm::getInstance();
    SLHAReader slha( param_card_name, m_verbose );
    m_pars->setIndependentParameters( slha );
    m_pars->setIndependentCouplings();
    if ( m_verbose )
    {
      m_pars->printIndependentParameters();
      m_pars->printIndependentCouplings();
    }
    m_pars->setDependentParameters();
    m_pars->setDependentCouplings();

    // Set external particle masses for this matrix element
    m_masses.push_back( m_pars->ZERO );
    m_masses.push_back( m_pars->ZERO );
    m_masses.push_back( m_pars->ZERO );
    m_masses.push_back( m_pars->ZERO );

    // Read physics parameters like masses and couplings from user configuration files (static: initialize once)
    // Then copy them to CUDA constant memory (issue #39) or its C++ emulation in file-scope static memory
    const cxtype tIPC[3] = { cxmake( m_pars->GC_3 ), cxmake( m_pars->GC_50 ), cxmake( m_pars->GC_59 ) };
    const fptype tIPD[2] = { (fptype)m_pars->mdl_MZ, (fptype)m_pars->mdl_WZ };
#ifdef __CUDACC__
    checkCuda( cudaMemcpyToSymbol( cIPC, tIPC, 3 * sizeof(cxtype) ) );
    checkCuda( cudaMemcpyToSymbol( cIPD, tIPD, 2 * sizeof(fptype) ) );
#else
    memcpy( cIPC, tIPC, 3 * sizeof(cxtype) );
    memcpy( cIPD, tIPD, 2 * sizeof(fptype) );
#endif

    //std::cout << std::setprecision(17) << "tIPC[0] = " << tIPC[0] << std::endl;
    //std::cout << std::setprecision(17) << "tIPC[1] = " << tIPC[1] << std::endl;
    //std::cout << std::setprecision(17) << "tIPC[2] = " << tIPC[2] << std::endl;
    //std::cout << std::setprecision(17) << "tIPD[0] = " << tIPD[0] << std::endl;
    //std::cout << std::setprecision(17) << "tIPD[1] = " << tIPD[1] << std::endl;
  }

  //--------------------------------------------------------------------------

  // Retrieve the compiler that was used to build this module
  const std::string CPPProcess::getCompiler()
  {
    std::stringstream out;
#ifdef __CUDACC__
#if defined __CUDACC_VER_MAJOR__ && defined __CUDACC_VER_MINOR__ && defined __CUDACC_VER_BUILD__
    out << "nvcc " << __CUDACC_VER_MAJOR__ << "." << __CUDACC_VER_MINOR__ << "." << __CUDACC_VER_BUILD__;
#else
    out << "nvcc UNKNOWN";
#endif
#elif defined __clang__
#if defined __clang_major__ && defined __clang_minor__ && defined __clang_patchlevel__
    out << "clang " << __clang_major__ << "." << __clang_minor__ << "." << __clang_patchlevel__;
#else
    out << "gcc UNKNOWKN";
#endif

#else
#if defined __GNUC__ && defined __GNUC_MINOR__ && defined __GNUC_PATCHLEVEL__
    out << "gcc (GCC) " << __GNUC__ << "." << __GNUC_MINOR__ << "." << __GNUC_PATCHLEVEL__;
#else
    out << "gcc UNKNOWKN";
#endif
#endif
    return out.str();
  }

  //--------------------------------------------------------------------------

#ifdef __CUDACC__
  __global__
  void sigmaKin_getGoodHel( const fptype_sv* allmomenta, // input: momenta as AOSOA[npagM][npar][4][neppM] with nevt=npagM*neppM
                            fptype* allMEs,              // output: allMEs[nevt], final |M|^2 averaged over all helicities
                            bool* isGoodHel )            // output: isGoodHel[ncomb] - device array
  {
    const int idim = blockDim.x * blockIdx.x + threadIdx.x; // event# == threadid (previously was: tid)
    const int ievt = idim;
    // FIXME: assume process.nprocesses == 1 for the moment (eventually: need a loop over processes here?)
    fptype allMEsLast = 0;
    for ( int ihel = 0; ihel < ncomb; ihel++ )
    {
      // NB: calculate_wavefunctions ADDS |M|^2 for a given ihel to running sum of |M|^2 over helicities for the given event(s)
      calculate_wavefunctions( ihel, allmomenta, allMEs );
      if ( allMEs[ievt] != allMEsLast )
      {
        //if ( !isGoodHel[ihel] ) std::cout << "sigmaKin_getGoodHel ihel=" << ihel << " TRUE" << std::endl;
        isGoodHel[ihel] = true;
      }
      allMEsLast = allMEs[ievt]; // running sum up to helicity ihel for event ievt
    }
  }
#else
  void sigmaKin_getGoodHel( const fptype_sv* allmomenta, // input: momenta as AOSOA[npagM][npar][4][neppM] with nevt=npagM*neppM
                            fptype* allMEs,              // output: allMEs[nevt], final |M|^2 averaged over all helicities
                            bool* isGoodHel              // output: isGoodHel[ncomb] - device array
                            , const int nevt )           // input: #events (for cuda: nevt == ndim == gpublocks*gputhreads)
  {
    const int maxtry0 = ( neppV > 10 ? neppV : 10 ); // 10, but at least neppV (otherwise the npagV loop does not even start)
    fptype allMEsLast[maxtry0] = { 0 };
    const int maxtry = std::min( maxtry0, nevt ); // 10, but at most nevt (avoid invalid memory access if nevt<maxtry0)
    for ( int ievt = 0; ievt < maxtry; ++ievt )
    {
      // FIXME: assume process.nprocesses == 1 for the moment (eventually: need a loop over processes here?)
      allMEs[ievt] = 0; // all zeros
    }
    for ( int ihel = 0; ihel < ncomb; ihel++ )
    {
      //std::cout << "sigmaKin_getGoodHel ihel=" << ihel << ( isGoodHel[ihel] ? " true" : " false" ) << std::endl;
      calculate_wavefunctions( ihel, allmomenta, allMEs, maxtry );
      for ( int ievt = 0; ievt < maxtry; ++ievt )
      {
        // FIXME: assume process.nprocesses == 1 for the moment (eventually: need a loop over processes here?)
        if ( allMEs[ievt] != allMEsLast[ievt] )
        {
          //if ( !isGoodHel[ihel] ) std::cout << "sigmaKin_getGoodHel ihel=" << ihel << " TRUE" << std::endl;
          isGoodHel[ihel] = true;
        }
        allMEsLast[ievt] = allMEs[ievt]; // running sum up to helicity ihel
      }
    }
  }
#endif

  //--------------------------------------------------------------------------

  void sigmaKin_setGoodHel( const bool* isGoodHel ) // input: isGoodHel[ncomb] - host array
  {
    // FIXME: assume process.nprocesses == 1 for the moment
    //int nGoodHel[1] = { 0 };
    int nGoodHel = 0;
    int goodHel[ncomb] = { 0 };
    for ( int ihel = 0; ihel < ncomb; ihel++ )
    {
      //std::cout << "sigmaKin_setGoodHel ihel=" << ihel << ( isGoodHel[ihel] ? " true" : " false" ) << std::endl;
      if ( isGoodHel[ihel] )
      {
        goodHel[nGoodHel] = ihel;
        nGoodHel++;
      }
    }
#ifdef __CUDACC__
    checkCuda( cudaMemcpyToSymbol( cNGoodHel, &nGoodHel, sizeof(int) ) );
    checkCuda( cudaMemcpyToSymbol( cGoodHel, goodHel, ncomb*sizeof(int) ) );
#else
    cNGoodHel = nGoodHel;
    for ( int ihel = 0; ihel < ncomb; ihel++ ) cGoodHel[ihel] = goodHel[ihel];
#endif
  }

  //--------------------------------------------------------------------------
  // Evaluate |M|^2, part independent of incoming flavour
  // FIXME: assume process.nprocesses == 1 (eventually: allMEs[nevt] -> allMEs[nevt*nprocesses]?)

  __global__
  void sigmaKin( const fptype_sv* allmomenta, // input: momenta as AOSOA[npagM][npar][4][neppM] with nevt=npagM*neppM
                 fptype* allMEs               // output: allMEs[nevt], final |M|^2 averaged over all helicities
#ifndef __CUDACC__
                 , const int nevt             // input: #events (for cuda: nevt == ndim == gpublocks*gputhreads)
#endif
                 )
  {
    mgDebugInitialise();
    // Set the parameters which change event by event
    // Need to discuss this with Stefan
    // pars->setDependentParameters();
    // pars->setDependentCouplings();
    // Reset color flows
    // start sigmakin_lines

    // Denominators: spins, colors and identical particles
    //const int nprocesses = 1;
    //const int denominators[nprocesses] = { 4 };
    const int denominators = 4;

#ifdef __CUDACC__
    // Remember: in CUDA this is a kernel for one event, in c++ this processes n events
    const int idim = blockDim.x * blockIdx.x + threadIdx.x; // event# == threadid (previously was: tid)
    const int ievt = idim;
    //printf( "sigmakin: ievt %d\n", ievt );
#endif

    // PART 0 - INITIALISATION (before calculate_wavefunctions)

#ifndef __CUDACC__
    for ( int ievt = 0; ievt < nevt; ++ievt )
#endif
    {
      // Reset the "matrix elements" - running sums of |M|^2 over helicities for the given event
      // FIXME: assume process.nprocesses == 1 for the moment (eventually: need a loop over processes here?)
      allMEs[ievt] = 0; // all zeros
    }

    // PART 1 - HELICITY LOOP: CALCULATE WAVEFUNCTIONS
    // (in both CUDA and C++, using precomputed good helicities)
    for ( int ighel = 0; ighel < cNGoodHel; ighel++ )
    {
      const int ihel = cGoodHel[ighel];
#ifdef __CUDACC__
      calculate_wavefunctions( ihel, allmomenta, allMEs );
#else
      calculate_wavefunctions( ihel, allmomenta, allMEs, nevt );
#endif
    }

    // PART 2 - FINALISATION (after calculate_wavefunctions)
#ifndef __CUDACC__
    for ( int ievt = 0; ievt < nevt; ++ievt )
#endif
    {
      // Get the final |M|^2 as an average over helicities/colors of running sum of |M|^2 over helicities for the given event
      // [NB 'sum over final spins, average over initial spins', eg see
      // https://www.uzh.ch/cmsssl/physik/dam/jcr:2e24b7b1-f4d7-4160-817e-47b13dbf1d7c/Handout_4_2016-UZH.pdf]
      // FIXME: assume process.nprocesses == 1 for the moment (eventually: need a loop over processes here?)
      allMEs[ievt] /= denominators;
    }
    mgDebugFinalise();
  }

  //--------------------------------------------------------------------------

} // end namespace<|MERGE_RESOLUTION|>--- conflicted
+++ resolved
@@ -74,33 +74,25 @@
       const fptype& pvec1 = pIparIp4Ievt( allmomenta, ipar, 1, ievt );
       const fptype& pvec2 = pIparIp4Ievt( allmomenta, ipar, 2, ievt );
       const fptype& pvec3 = pIparIp4Ievt( allmomenta, ipar, 3, ievt );
+      //const fptype pvec1 = pIparIp4Ievt( allmomenta, ipar, 1, ievt ); // not a ref (fewer registers!?)
+      //const fptype pvec2 = pIparIp4Ievt( allmomenta, ipar, 2, ievt ); // not a ref (fewer registers!?)
+      //const fptype pvec3 = pIparIp4Ievt( allmomenta, ipar, 3, ievt ); // not a ref (fewer registers!?)
+      //const fptype pvec0 = sqrt( pvec1 * pvec1 + pvec2 * pvec2 + pvec3 * pvec3 ); // AV: BUG?! (NOT AS IN THE FORTRAN)
+      const fptype& pvec0 = pIparIp4Ievt( allmomenta, ipar, 0, ievt ); // AV: BUG FIX (DO AS IN THE FORTRAN)
 #else
       //printf( "ixxxxx: ipagV=%d\n", ipagV );
+      const fptype_sv pvec0 = pIparIp4Ipag( allmomenta, ipar, 0, ipagV );
       const fptype_sv pvec1 = pIparIp4Ipag( allmomenta, ipar, 1, ipagV );
       const fptype_sv pvec2 = pIparIp4Ipag( allmomenta, ipar, 2, ipagV );
       const fptype_sv pvec3 = pIparIp4Ipag( allmomenta, ipar, 3, ipagV );
 #endif
-<<<<<<< HEAD
-      const fptype_sv p0 = sqrt( pvec1 * pvec1 + pvec2 * pvec2 + pvec3 * pvec3 );
-      fi[0] = cxmake( -p0 * nsf, -pvec3 * nsf );
-=======
-      const fptype pvec1 = pIparIp4Ievt( allmomenta, ipar, 1, ievt ); // not a ref (fewer registers!?)
-      const fptype pvec2 = pIparIp4Ievt( allmomenta, ipar, 2, ievt ); // not a ref (fewer registers!?)
-      const fptype pvec3 = pIparIp4Ievt( allmomenta, ipar, 3, ievt ); // not a ref (fewer registers!?)
-      //const fptype pvec0 = sqrt( pvec1 * pvec1 + pvec2 * pvec2 + pvec3 * pvec3 ); // AV: BUG?! (NOT AS IN THE FORTRAN)
-      const fptype pvec0 = pIparIp4Ievt( allmomenta, ipar, 0, ievt ); // AV: BUG FIX (DO AS IN THE FORTRAN)
       fi[0] = cxmake( -pvec0 * nsf, -pvec3 * nsf );
->>>>>>> e543e2ec
       fi[1] = cxmake( -pvec1 * nsf, -pvec2 * nsf );
       const int nh = nhel * nsf;
       if ( fmass != 0. )
       {
-<<<<<<< HEAD
-        const fptype_sv pp = fpmin( p0, sqrt( pvec1 * pvec1 + pvec2 * pvec2 + pvec3 * pvec3 ) );
+        const fptype_sv pp = fpmin( pvec0, sqrt( pvec1 * pvec1 + pvec2 * pvec2 + pvec3 * pvec3 ) );
 #ifndef MGONGPU_CPPSIMD
-=======
-        const fptype pp = fpmin( pvec0, sqrt( pvec1 * pvec1 + pvec2 * pvec2 + pvec3 * pvec3 ) );
->>>>>>> e543e2ec
         if ( pp == 0. )
         {
           // NB: Do not use "abs" for floats! It returns an integer with no build warning! Use std::abs!
@@ -143,7 +135,7 @@
         const cxtype fiA_5 = im * sqm[im]; // scalar cxtype: real part initialised from fptype, imag part = 0
         // Branch B: pp != 0.
         const fptype sf[2] = { ( 1 + nsf + ( 1 - nsf ) * nh ) * 0.5, ( 1 + nsf - ( 1 - nsf ) * nh ) * 0.5 };
-        fptype_v omega[2] = { sqrt( p0 + pp ), 0 };
+        fptype_v omega[2] = { sqrt( pvec0 + pp ), 0 };
         omega[1] = fmass / omega[0];
         const fptype_v sfomega[2] = { sf[0] * omega[ip], sf[1] * omega[im] };
         const fptype_v pp3 = fpmax( pp + pvec3, 0 );
@@ -165,19 +157,11 @@
       }
       else
       {
-<<<<<<< HEAD
         const fptype_sv sqp0p3 = ( pvec1 == 0. and pvec2 == 0. and pvec3 < 0.
-                                   ? 0. : sqrt( fpmax( p0 + pvec3, 0. ) ) * nsf );
+                                   ? 0. : sqrt( fpmax( pvec0 + pvec3, 0. ) ) * nsf );
         const cxtype_sv chi[2] = { cxmake( sqp0p3, 0. ), cxternary( ( sqp0p3 == 0. ),
-                                                                    cxmake( -nhel * sqrt( 2. * p0 ), 0. ),
+                                                                    cxmake( -nhel * sqrt( 2. * pvec0 ), 0. ),
                                                                     cxmake( nh * pvec1, pvec2 ) / sqp0p3 ) };
-=======
-        const fptype sqp0p3 = ( pvec1 == 0. and pvec2 == 0. and pvec3 < 0. ?
-                                0. : sqrt( fpmax( pvec0 + pvec3, 0. ) ) * nsf );
-        const cxtype chi[2] = { cxmake( sqp0p3, 0. ), ( sqp0p3 == 0. ?
-                                                        cxmake( -nhel * sqrt( 2. * pvec0 ), 0. ) :
-                                                        cxmake( nh * pvec1, pvec2 ) / sqp0p3 ) };
->>>>>>> e543e2ec
         if ( nh == 1 )
         {
           fi[2] = cxzero_sv();
@@ -317,7 +301,6 @@
       const fptype& pvec1 = pIparIp4Ievt( allmomenta, ipar, 1, ievt );
       const fptype& pvec2 = pIparIp4Ievt( allmomenta, ipar, 2, ievt );
       const fptype& pvec3 = pIparIp4Ievt( allmomenta, ipar, 3, ievt );
-<<<<<<< HEAD
 #else
       //printf( "ixzxxx: ipagV=%d\n", ipagV );
       const fptype_sv pvec0 = pIparIp4Ipag( allmomenta, ipar, 0, ipagV );
@@ -325,14 +308,10 @@
       const fptype_sv pvec2 = pIparIp4Ipag( allmomenta, ipar, 2, ipagV );
       const fptype_sv pvec3 = pIparIp4Ipag( allmomenta, ipar, 3, ipagV );
 #endif
-      fi[0] = cxmake( -pvec0 * nsf, -pvec2 * nsf );
-      fi[1] = cxmake( -pvec0 * nsf, -pvec1 * nsf );
-=======
       //fi[0] = cxmake( -pvec0 * nsf, -pvec2 * nsf ); // AV: BUG! not the same as ixxxxx
       //fi[1] = cxmake( -pvec0 * nsf, -pvec1 * nsf ); // AV: BUG! not the same as ixxxxx
       fi[0] = cxmake( -pvec0 * nsf, -pvec3 * nsf ); // AV: BUG FIX
       fi[1] = cxmake( -pvec1 * nsf, -pvec2 * nsf ); // AV: BUG FIX
->>>>>>> e543e2ec
       const int nh = nhel * nsf;
       //const float sqp0p3 = sqrtf(pvec0 + pvec3) * nsf; // AV to OM: why force a float here?
       const fptype_sv sqp0p3 = sqrt( pvec0 + pvec3 ) * nsf;
@@ -728,7 +707,6 @@
     {
 #ifdef __CUDACC__
       const int ievt = blockDim.x * blockIdx.x + threadIdx.x; // index of event (thread) in grid
-<<<<<<< HEAD
       //printf( "ipzxxx: ievt=%d threadId=%d\n", ievt, threadIdx.x );
       const fptype& pvec3 = pIparIp4Ievt( allmomenta, ipar, 3, ievt );
 #else
@@ -738,15 +716,7 @@
       fo[0] = cxmake( -pvec3 * nsf, pvec3 * nsf );
       fo[1] = cxzero_sv();
       const int nh = nhel * nsf;
-      const cxtype_sv chi = cxmake( -nhel, 0. ) * sqrt( -2. * pvec3 );
-=======
-#endif
-      const fptype& pvec3 = pIparIp4Ievt( allmomenta, ipar, 3, ievt );
-      fo[0] = cxmake( -pvec3 * nsf, pvec3 * nsf ); // remember pvec0 == -pvec3
-      fo[1] = cxmake( 0, 0 );
-      const int nh = nhel * nsf;
-      const cxtype chi1 = cxmake( -nhel, 0. ) * sqrt( -2. * pvec3 );
->>>>>>> e543e2ec
+      const cxtype_sv chi1 = cxmake( -nhel, 0. ) * sqrt( -2. * pvec3 );
       if ( nh == 1 )
       {
         fo[2] = fo[1];
