//==========================================================================
// This file has been automatically generated for C++ Standalone by
// MadGraph5_aMC@NLO v. 2.8.2, 2020-10-30
// By the MadGraph5_aMC@NLO Development Team
// Visit launchpad.net/madgraph5 and amcatnlo.web.cern.ch
//==========================================================================

#include <algorithm>
#include <cstring>
#include <iostream>
#include <memory>

#include "mgOnGpuConfig.h"
#include "mgOnGpuTypes.h"
#include "mgOnGpuVectors.h"
#include "HelAmps_sm.h"

#include "CPPProcess.h"

// Test ncu metrics for CUDA thread divergence
#undef MGONGPU_TEST_DIVERGENCE
//#define MGONGPU_TEST_DIVERGENCE 1

//==========================================================================
// Class member functions for calculating the matrix elements for
// Process: e+ e- > mu+ mu- WEIGHTED<=4 @1

#ifdef __CUDACC__
namespace gProc
#else
namespace Proc
#endif
{
  using mgOnGpu::np4; // 4: the dimension of 4-momenta (E,px,py,pz)
  using mgOnGpu::npar; // number of particles in total (initial + final)
  using mgOnGpu::ncomb; // number of helicity combinations

  const int nwf = 5; // #wavefunctions: npar (4 external) + 1 (internal, reused for gamma and Z)
  const int nw6 = 6; // dimension of each wavefunction (see KEK 91-11)

#ifdef __CUDACC__
  __device__ __constant__ short cHel[ncomb][npar];
  __device__ __constant__ fptype cIPC[6];
  __device__ __constant__ fptype cIPD[2];
  //__device__ __constant__ int cNGoodHel[1]; // FIXME: assume process.nprocesses == 1 for the moment
  __device__ __constant__ int cNGoodHel;
  __device__ __constant__ int cGoodHel[ncomb];
#else
  static short cHel[ncomb][npar];
  static fptype cIPC[6];
  static fptype cIPD[2];
  //static int cNGoodHel[1]; // FIXME: assume process.nprocesses == 1 for the moment
  static int cNGoodHel;
  static int cGoodHel[ncomb];
#endif

  //--------------------------------------------------------------------------

  // Evaluate |M|^2 for each subprocess
  // NB: calculate_wavefunctions ADDS |M|^2 for given ihel to running sum of |M|^2 over helicities for given event(s)
  __device__
#ifdef MGONGPU_INLINE_HELAMPS
  inline
#endif
  void calculate_wavefunctions( int ihel,
                                const fptype_sv* allmomenta, // input: momenta as AOSOA[npagM][npar][4][neppM], nevt=npagM*neppM
                                fptype_sv* allMEs            // output: allMEs[npagM][neppM], final |M|^2 averaged over helicities
#ifndef __CUDACC__
                                , const int nevt             // input: #events (for cuda: nevt == ndim == gpublocks*gputhreads)
#endif
                                )
  {
    using namespace MG5_sm;
    mgDebug( 0, __FUNCTION__ );
#ifndef __CUDACC__
    //printf( "calculate_wavefunctions: nevt %d\n", nevt );
#endif

#ifdef __CUDACC__
    const fptype cIPC[6] = { 0, -0.30795376724436879, 0, -0.28804415396362731, 0, 0.082309883272248419 };
    const fptype cIPD[2] = { 91.188000000000002, 2.4414039999999999 };
#endif

    // The number of colors
    const int ncolor = 1;

    // The color matrix
    const fptype denom[ncolor] = {1};
    const fptype cf[ncolor][ncolor] = {{1}};

    // Local variables for the given CUDA event (ievt)
    // Local variables for the given C++ event page (ipagV)
    cxtype_sv w_sv[nwf][nw6]; // w_v[5][6]
    cxtype_sv amp_sv[1]; // was 2

    // For CUDA performance, this is ~better: fewer registers, even if no throughput increase (issue #39)
    // However, physics parameters like masses and couplings must be read from user parameter files
    //const fptype cIPC[6] = { 0, -0.30795376724436879, 0, -0.28804415396362731, 0, 0.082309883272248419 };
    //const fptype cIPD[2] = { 91.188000000000002, 2.4414039999999999 };

#ifndef __CUDACC__
    const int npagV = nevt / neppV;
    // ** START LOOP ON IPAGV **
#ifdef _OPENMP
    // - default(none): no variables are shared by default
    // - shared: as the name says
    // - private: give each thread its own copy, without initialising
    // - firstprivate: give each thread its own copy, and initialise with value from outside
#if not defined __clang__ && defined __GNUC__ && __GNUC__ < 9
#pragma omp parallel for default(none) shared(allmomenta,allMEs,cf,cHel,cIPC,cIPD,denom,ihel) private (amp_sv,w_sv)
#else
#pragma omp parallel for default(none) shared(allmomenta,allMEs,cf,cHel,cIPC,cIPD,denom,ihel,npagV) private (amp_sv,w_sv)
#endif
#endif
    for ( int ipagV = 0; ipagV < npagV; ++ipagV )
#endif
    {
#ifdef __CUDACC__
#ifndef MGONGPU_TEST_DIVERGENCE
      // NB: opzxxx only reads pz (not E,px,py)
      opzxxx( allmomenta, cHel[ihel][0], -1, w_sv[0], 0 );
      //oxxxxx( allmomenta, 0, cHel[ihel][0], -1, w_sv[0], 0 ); // tested ok (much slower)
#else
      if ( ( blockDim.x * blockIdx.x + threadIdx.x ) % 2 == 0 )
        opzxxx( allmomenta, cHel[ihel][0], -1, w_sv[0], 0 );
      else
        oxxxxx( allmomenta, 0, cHel[ihel][0], -1, w_sv[0], 0 ); // tested ok (much slower)
#endif
#else
      opzxxx( allmomenta, cHel[ihel][0], -1, w_sv[0], ipagV, 0 );
      //oxxxxx( allmomenta, 0, cHel[ihel][0], -1, w_sv[0], ipagV, 0 ); // tested ok (slower)
#endif

#ifdef __CUDACC__
      // NB: imzxxx only reads pz (not E,px,py)
      imzxxx( allmomenta, cHel[ihel][1], +1, w_sv[1], 1 );
      //ixxxxx( allmomenta, 0, cHel[ihel][1], +1, w_sv[1], 1 ); // tested ok (slower)
#else
      imzxxx( allmomenta, cHel[ihel][1], +1, w_sv[1], ipagV, 1 );
      //ixxxxx( allmomenta, 0, cHel[ihel][1], +1, w_sv[1], ipagV, 1 ); // tested ok (a bit slower)
#endif

#ifdef __CUDACC__
      // NB: ixzxxx reads all E,px,py,pz
      ixzxxx( allmomenta, cHel[ihel][2], -1, w_sv[2], 2 );
      //ixxxxx( allmomenta, 0, cHel[ihel][2], -1, w_sv[2], 2 ); // tested ok (a bit slower)
#else
      ixzxxx( allmomenta, cHel[ihel][2], -1, w_sv[2], ipagV, 2 );
      //ixxxxx( allmomenta, 0, cHel[ihel][2], -1, w_sv[2], ipagV, 2 ); // tested ok (a bit slower)
#endif

#ifdef __CUDACC__
      // NB: oxzxxx reads all E,px,py,pz
      oxzxxx( allmomenta, cHel[ihel][3], +1, w_sv[3], 3 );
      //oxxxxx( allmomenta, 0, cHel[ihel][3], +1, w_sv[3], 3 ); // tested ok (a bit slower)
#else
      oxzxxx( allmomenta, cHel[ihel][3], +1, w_sv[3], ipagV, 3 );
      //oxxxxx( allmomenta, 0, cHel[ihel][3], +1, w_sv[3], ipagV, 3 ); // tested ok (a bit slower)
#endif

      // Local variables for the given CUDA event (ievt)
      // Local variables for the given C++ event page (ipagV)
      cxtype_sv jamp_sv[ncolor] = {}; // sum of the invariant amplitudes for all Feynman diagrams

      // --- START Compute amplitudes for all diagrams ---
      FFV1P0_3( w_sv[1], w_sv[0], cxmake( cIPC[0], cIPC[1] ), 0., 0., w_sv[4] );
      // Amplitude(s) for diagram number 1
      FFV1_0( w_sv[2], w_sv[3], w_sv[4], cxmake( cIPC[0], cIPC[1] ), &amp_sv[0] );
      jamp_sv[0] -= amp_sv[0];

      FFV2_4_3( w_sv[1], w_sv[0], cxmake( cIPC[2], cIPC[3] ), cxmake( cIPC[4], cIPC[5] ), cIPD[0], cIPD[1], w_sv[4] );
      // Amplitude(s) for diagram number 2
      FFV2_4_0( w_sv[2], w_sv[3], w_sv[4], cxmake( cIPC[2], cIPC[3] ), cxmake( cIPC[4], cIPC[5] ), &amp_sv[0] );
      jamp_sv[0] -= amp_sv[0];
      // --- END   Compute amplitudes for all diagrams ---

      // --- START Color matrix algebra ---      
      // Sum and square the color flows to get the matrix element
      // (compute |M|^2 by squaring |M|, taking into account colours)
      fptype_sv deltaMEs = { 0 }; // all zeros
      for( int icol = 0; icol < ncolor; icol++ )
      {
        cxtype_sv ztemp_sv = cxzero_sv();
        for( int jcol = 0; jcol < ncolor; jcol++ )
          ztemp_sv += cf[icol][jcol] * jamp_sv[jcol];
        deltaMEs += cxreal( ztemp_sv * cxconj( jamp_sv[icol] ) ) / denom[icol];        
      }
      // --- END   Color matrix algebra ---      

      // Store the leading color flows for choice of color
      // (NB: jamp2_sv must be an array of fptype_sv)
      // for( int icol = 0; icol < ncolor; icol++ )
      // jamp2_sv[0][icol] += cxreal( jamp_sv[icol]*cxconj( jamp_sv[icol] ) );

      // NB: calculate_wavefunctions ADDS |M|^2 for given ihel to running sum of |M|^2 over helicities for given event(s)
      // FIXME: assume process.nprocesses == 1 for the moment (eventually: need a loop over processes here?)
#ifdef MGONGPU_CPPSIMD
      allMEs[ipagV] += deltaMEs;
      //printf( "calculate_wavefunction: %6d %2d %f\n", ipagV, ihel, allMEs[ipagV] ); // FIXME
#else
#ifdef __CUDACC__
      const int ievt = blockDim.x * blockIdx.x + threadIdx.x; // index of event (thread) in grid
#else
      const int ievt = ipagV;
#endif
      allMEs[ievt] += deltaMEs;
      //printf( "calculate_wavefunction: %6d %2d %f\n", ievt, ihel, allMEs[ievt] );
#endif

    }

    mgDebug( 1, __FUNCTION__ );
    return;
  }

  //--------------------------------------------------------------------------

  CPPProcess::CPPProcess( int numiterations,
                          int ngpublocks,
                          int ngputhreads,
                          bool verbose,
                          bool debug )
    : m_numiterations( numiterations )
    , m_ngpublocks( ngpublocks )
    , m_ngputhreads( ngputhreads )
    , m_verbose( verbose )
    , m_debug( debug )
    , m_pars( 0 )
    , m_masses()
  {
    // Helicities for the process - nodim
    const short tHel[ncomb][nexternal] =
      { {-1, -1, -1, -1}, {-1, -1, -1, +1}, {-1, -1, +1, -1}, {-1, -1, +1, +1},
        {-1, +1, -1, -1}, {-1, +1, -1, +1}, {-1, +1, +1, -1}, {-1, +1, +1, +1},
        {+1, -1, -1, -1}, {+1, -1, -1, +1}, {+1, -1, +1, -1}, {+1, -1, +1, +1},
        {+1, +1, -1, -1}, {+1, +1, -1, +1}, {+1, +1, +1, -1}, {+1, +1, +1, +1} };
#ifdef __CUDACC__
    checkCuda( cudaMemcpyToSymbol( cHel, tHel, ncomb * nexternal * sizeof(short) ) );
#else
    memcpy( cHel, tHel, ncomb * nexternal * sizeof(short) );
#endif
    // SANITY CHECK: GPU memory usage may be based on casts of fptype[2] to cxtype
    assert( sizeof(cxtype) == 2 * sizeof(fptype) );
#ifndef __CUDACC__
    // SANITY CHECK: momenta AOSOA uses vectors with the same size as fptype_v
    assert( neppV == mgOnGpu::neppM );
#endif
  }

  //--------------------------------------------------------------------------

  CPPProcess::~CPPProcess() {}

  //--------------------------------------------------------------------------

  void CPPProcess::initProc( const std::string& param_card_name )
  {
    // Instantiate the model class and set parameters that stay fixed during run
    m_pars = Parameters_sm::getInstance();
    SLHAReader slha( param_card_name, m_verbose );
    m_pars->setIndependentParameters( slha );
    m_pars->setIndependentCouplings();
    if ( m_verbose )
    {
      m_pars->printIndependentParameters();
      m_pars->printIndependentCouplings();
    }
    m_pars->setDependentParameters();
    m_pars->setDependentCouplings();

    // Set external particle masses for this matrix element
    m_masses.push_back( m_pars->ZERO );
    m_masses.push_back( m_pars->ZERO );
    m_masses.push_back( m_pars->ZERO );
    m_masses.push_back( m_pars->ZERO );

    // Read physics parameters like masses and couplings from user configuration files (static: initialize once)
    // Then copy them to CUDA constant memory (issue #39) or its C++ emulation in file-scope static memory
    const cxtype tIPC[3] = { cxmake( m_pars->GC_3 ), cxmake( m_pars->GC_50 ), cxmake( m_pars->GC_59 ) };
    const fptype tIPD[2] = { (fptype)m_pars->mdl_MZ, (fptype)m_pars->mdl_WZ };
#ifdef __CUDACC__
    checkCuda( cudaMemcpyToSymbol( cIPC, tIPC, 3 * sizeof(cxtype) ) );
    checkCuda( cudaMemcpyToSymbol( cIPD, tIPD, 2 * sizeof(fptype) ) );
#else
    memcpy( cIPC, tIPC, 3 * sizeof(cxtype) );
    memcpy( cIPD, tIPD, 2 * sizeof(fptype) );
#endif

    //std::cout << std::setprecision(17) << "tIPC[0] = " << tIPC[0] << std::endl;
    //std::cout << std::setprecision(17) << "tIPC[1] = " << tIPC[1] << std::endl;
    //std::cout << std::setprecision(17) << "tIPC[2] = " << tIPC[2] << std::endl;
    //std::cout << std::setprecision(17) << "tIPD[0] = " << tIPD[0] << std::endl;
    //std::cout << std::setprecision(17) << "tIPD[1] = " << tIPD[1] << std::endl;
  }

  //--------------------------------------------------------------------------

  // Retrieve the compiler that was used to build this module
  const std::string CPPProcess::getCompiler()
  {
    std::stringstream out;
    // CUDA version (NVCC)
#ifdef __CUDACC__
#if defined __CUDACC_VER_MAJOR__ && defined __CUDACC_VER_MINOR__ && defined __CUDACC_VER_BUILD__
    out << "nvcc " << __CUDACC_VER_MAJOR__ << "." << __CUDACC_VER_MINOR__ << "." << __CUDACC_VER_BUILD__;
#else
    out << "nvcc UNKNOWN";
#endif
    out << " (";
#endif
<<<<<<< HEAD
    // INTEL_COMPILER version (either as CXX or as host compiler inside NVCC)
#if defined __INTEL_COMPILER
    out << "icc " << __INTEL_COMPILER;
    // CLANG version (either as CXX or as host compiler inside NVCC)
#elif defined __clang__
=======
    // ICX version (either as CXX or as host compiler inside NVCC)
#if defined __INTEL_COMPILER
#error "icc is no longer supported: please use icx"
#elif defined __INTEL_LLVM_COMPILER // alternative: __INTEL_CLANG_COMPILER
    out << "icx " << __INTEL_LLVM_COMPILER << " (";
#endif
    // CLANG version (either as CXX or as host compiler inside NVCC or inside ICX)
#if defined __clang__
>>>>>>> 5291e900
#if defined __clang_major__ && defined __clang_minor__ && defined __clang_patchlevel__
    out << "clang " << __clang_major__ << "." << __clang_minor__ << "." << __clang_patchlevel__;
    // GCC toolchain version inside CLANG
    std::string tchainout;
    std::string tchaincmd = "readelf -p .comment $(${CXX} -print-libgcc-file-name) |& grep 'GCC: (GNU)' | grep -v Warning | sort -u | awk '{print $5}'";
    std::unique_ptr<FILE, decltype(&pclose)> tchainpipe( popen( tchaincmd.c_str(), "r" ), pclose );
    if ( !tchainpipe ) throw std::runtime_error( "`readelf ...` failed?" );
    std::array<char, 128> tchainbuf;
    while ( fgets( tchainbuf.data(), tchainbuf.size(), tchainpipe.get() ) != nullptr ) tchainout += tchainbuf.data();
    tchainout.pop_back(); // remove trailing newline
#if defined __CUDACC__ or defined __INTEL_LLVM_COMPILER
    out << ", gcc " << tchainout;
#else
    out << " (gcc " << tchainout << ")";
#endif
#else
    out << "clang UNKNOWKN";
#endif
#else
    // GCC version (either as CXX or as host compiler inside NVCC)
#if defined __GNUC__ && defined __GNUC_MINOR__ && defined __GNUC_PATCHLEVEL__
    out << "gcc " << __GNUC__ << "." << __GNUC_MINOR__ << "." << __GNUC_PATCHLEVEL__;
#else
    out << "gcc UNKNOWKN";
#endif
#endif
#if defined __CUDACC__ or defined __INTEL_LLVM_COMPILER
    out << ")";
#endif
    return out.str();
  }

  //--------------------------------------------------------------------------

#ifdef __CUDACC__
  __global__
  void sigmaKin_getGoodHel( const fptype_sv* allmomenta, // input: momenta as AOSOA[npagM][npar][4][neppM], nevt=npagM*neppM
                            fptype_sv* allMEs,           // output: allMEs[npagM][neppM], final |M|^2 averaged over helicities
                            bool* isGoodHel )            // output: isGoodHel[ncomb] - device array
  {
    const int ievt = blockDim.x * blockIdx.x + threadIdx.x; // index of event (thread) in grid
    // FIXME: assume process.nprocesses == 1 for the moment (eventually: need a loop over processes here?)
    fptype allMEsLast = 0;
    for ( int ihel = 0; ihel < ncomb; ihel++ )
    {
      // NB: calculate_wavefunctions ADDS |M|^2 for given ihel to running sum of |M|^2 over helicities for given event(s)
      calculate_wavefunctions( ihel, allmomenta, allMEs );
      if ( allMEs[ievt] != allMEsLast )
      {
        //if ( !isGoodHel[ihel] ) std::cout << "sigmaKin_getGoodHel ihel=" << ihel << " TRUE" << std::endl;
        isGoodHel[ihel] = true;
      }
      allMEsLast = allMEs[ievt]; // running sum up to helicity ihel for event ievt
    }
  }
#else
  void sigmaKin_getGoodHel( const fptype_sv* allmomenta, // input: momenta as AOSOA[npagM][npar][4][neppM], nevt=npagM*neppM
                            fptype_sv* allMEs,           // output: allMEs[npagM][neppM], final |M|^2 averaged over helicities
                            bool* isGoodHel              // output: isGoodHel[ncomb] - device array
                            , const int nevt )           // input: #events (for cuda: nevt == ndim == gpublocks*gputhreads)
  {
    const int maxtry0 = ( neppV > 16 ? neppV : 16 ); // 16, but at least neppV (otherwise the npagV loop does not even start)
    fptype allMEsLast[maxtry0] = { 0 };
    const int maxtry = std::min( maxtry0, nevt ); // 16, but at most nevt (avoid invalid memory access if nevt<maxtry0)
    for ( int ievt = 0; ievt < maxtry; ++ievt )
    {
      // FIXME: assume process.nprocesses == 1 for the moment (eventually: need a loop over processes here?)
#ifndef MGONGPU_CPPSIMD
      allMEs[ievt] = 0; // all zeros
#else
      allMEs[ievt/neppV][ievt%neppV] = 0; // all zeros
#endif
    }
    for ( int ihel = 0; ihel < ncomb; ihel++ )
    {
      //std::cout << "sigmaKin_getGoodHel ihel=" << ihel << ( isGoodHel[ihel] ? " true" : " false" ) << std::endl;
      calculate_wavefunctions( ihel, allmomenta, allMEs, maxtry );
      for ( int ievt = 0; ievt < maxtry; ++ievt )
      {
        // FIXME: assume process.nprocesses == 1 for the moment (eventually: need a loop over processes here?)
#ifndef MGONGPU_CPPSIMD
        const bool differs = ( allMEs[ievt] != allMEsLast[ievt] );
#else
        const bool differs = ( allMEs[ievt/neppV][ievt%neppV] != allMEsLast[ievt] );
#endif
        if ( differs )
        {
          //if ( !isGoodHel[ihel] ) std::cout << "sigmaKin_getGoodHel ihel=" << ihel << " TRUE" << std::endl;
          isGoodHel[ihel] = true;
        }
#ifndef MGONGPU_CPPSIMD
        allMEsLast[ievt] = allMEs[ievt]; // running sum up to helicity ihel
#else
        allMEsLast[ievt] = allMEs[ievt/neppV][ievt%neppV]; // running sum up to helicity ihel
#endif
      }
    }
  }
#endif

  //--------------------------------------------------------------------------

  void sigmaKin_setGoodHel( const bool* isGoodHel ) // input: isGoodHel[ncomb] - host array
  {
    // FIXME: assume process.nprocesses == 1 for the moment
    //int nGoodHel[1] = { 0 };
    int nGoodHel = 0;
    int goodHel[ncomb] = { 0 };
    for ( int ihel = 0; ihel < ncomb; ihel++ )
    {
      //std::cout << "sigmaKin_setGoodHel ihel=" << ihel << ( isGoodHel[ihel] ? " true" : " false" ) << std::endl;
      if ( isGoodHel[ihel] )
      {
        goodHel[nGoodHel] = ihel;
        nGoodHel++;
      }
    }
#ifdef __CUDACC__
    checkCuda( cudaMemcpyToSymbol( cNGoodHel, &nGoodHel, sizeof(int) ) );
    checkCuda( cudaMemcpyToSymbol( cGoodHel, goodHel, ncomb*sizeof(int) ) );
#else
    cNGoodHel = nGoodHel;
    for ( int ihel = 0; ihel < ncomb; ihel++ ) cGoodHel[ihel] = goodHel[ihel];
#endif
  }

  //--------------------------------------------------------------------------
  // Evaluate |M|^2, part independent of incoming flavour
  // FIXME: assume process.nprocesses == 1 (eventually: allMEs[nevt] -> allMEs[nevt*nprocesses]?)

  __global__
  void sigmaKin( const fptype_sv* allmomenta, // input: momenta as AOSOA[npagM][npar][4][neppM], nevt=npagM*neppM
                 fptype_sv* allMEs            // output: allMEs[npagM][neppM], final |M|^2 averaged over helicities
#ifndef __CUDACC__
                 , const int nevt             // input: #events (for cuda: nevt == ndim == gpublocks*gputhreads)
#endif
                 )
  {
    mgDebugInitialise();
    // Set the parameters which change event by event
    // Need to discuss this with Stefan
    // pars->setDependentParameters();
    // pars->setDependentCouplings();
    // Reset color flows
    // start sigmakin_lines

    // Denominators: spins, colors and identical particles
    //const int nprocesses = 1;
    //const int denominators[nprocesses] = { 4 };
    const int denominators = 4;

#ifdef __CUDACC__
    // Remember: in CUDA this is a kernel for one event, in c++ this processes n events
    const int ievt = blockDim.x * blockIdx.x + threadIdx.x; // index of event (thread) in grid
    //printf( "sigmakin: ievt %d\n", ievt );
#endif

    // PART 0 - INITIALISATION (before calculate_wavefunctions)
    // Reset the "matrix elements" - running sums of |M|^2 over helicities for the given event
    // FIXME: assume process.nprocesses == 1 for the moment (eventually: need a loop over processes here?)
#ifdef MGONGPU_CPPSIMD
    const int npagV = nevt/neppV;    
    for ( int ipagV = 0; ipagV < npagV; ++ipagV )
    {
      allMEs[ipagV] = fptype_v{0}; // all zeros
    }
#else
#ifndef __CUDACC__
    for ( int ievt = 0; ievt < nevt; ++ievt )
#endif
    {
      allMEs[ievt] = 0; // all zeros
    }
#endif

    // PART 1 - HELICITY LOOP: CALCULATE WAVEFUNCTIONS
    // (in both CUDA and C++, using precomputed good helicities)
    for ( int ighel = 0; ighel < cNGoodHel; ighel++ )
    {
      const int ihel = cGoodHel[ighel];
#ifdef __CUDACC__
      calculate_wavefunctions( ihel, allmomenta, allMEs );
#else
      calculate_wavefunctions( ihel, allmomenta, allMEs, nevt );
#endif
      //if ( ighel == 0 ) break; // TEST sectors/requests (issue #16)
    }

    // PART 2 - FINALISATION (after calculate_wavefunctions)
    // Get the final |M|^2 as an average over helicities/colors of running sum of |M|^2 over helicities for the given event
    // [NB 'sum over final spins, average over initial spins', eg see
    // https://www.uzh.ch/cmsssl/physik/dam/jcr:2e24b7b1-f4d7-4160-817e-47b13dbf1d7c/Handout_4_2016-UZH.pdf]
    // FIXME: assume process.nprocesses == 1 for the moment (eventually: need a loop over processes here?)
#ifdef MGONGPU_CPPSIMD
    for ( int ipagV = 0; ipagV < npagV; ++ipagV )
    {
      allMEs[ipagV] /= (fptype)denominators;
    }
#else
#ifndef __CUDACC__
    for ( int ievt = 0; ievt < nevt; ++ievt )
#endif
    {
      allMEs[ievt] /= (fptype)denominators;
    }
#endif
    mgDebugFinalise();
  }

  //--------------------------------------------------------------------------

} // end namespace

//==========================================================================

// This was initially added to both C++ and CUDA in order to avoid RDC in CUDA (issue #51)
// This is now also needed by C++ LTO-like optimizations via inlining (issue #229)
#include "../../src/HelAmps_sm.cc"

//==========================================================================
<|MERGE_RESOLUTION|>--- conflicted
+++ resolved
@@ -308,13 +308,6 @@
 #endif
     out << " (";
 #endif
-<<<<<<< HEAD
-    // INTEL_COMPILER version (either as CXX or as host compiler inside NVCC)
-#if defined __INTEL_COMPILER
-    out << "icc " << __INTEL_COMPILER;
-    // CLANG version (either as CXX or as host compiler inside NVCC)
-#elif defined __clang__
-=======
     // ICX version (either as CXX or as host compiler inside NVCC)
 #if defined __INTEL_COMPILER
 #error "icc is no longer supported: please use icx"
@@ -323,7 +316,6 @@
 #endif
     // CLANG version (either as CXX or as host compiler inside NVCC or inside ICX)
 #if defined __clang__
->>>>>>> 5291e900
 #if defined __clang_major__ && defined __clang_minor__ && defined __clang_patchlevel__
     out << "clang " << __clang_major__ << "." << __clang_minor__ << "." << __clang_patchlevel__;
     // GCC toolchain version inside CLANG
