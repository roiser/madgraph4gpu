//==========================================================================
// This file has been automatically generated for C++ Standalone by
// MadGraph5_aMC@NLO v. 2.7.3.py3, 2020-06-28
// By the MadGraph5_aMC@NLO Development Team
// Visit launchpad.net/madgraph5 and amcatnlo.web.cern.ch
//==========================================================================

#include "mgOnGpuConfig.h"
#include "mgOnGpuTypes.h"
#include "mgOnGpuVectors.h"

#include <cassert>
#include <cmath>
#include <cstring>
#include <cstdlib>
#include <iomanip>
#include <iostream>

mgDebugDeclare();

namespace MG5_sm
{
#ifdef __CUDACC__
  __device__
  inline const fptype& pIparIp4Ievt( const fptype* momenta1d, // input: momenta as AOSOA[npagM][npar][4][neppM]
                                     const int ipar,
                                     const int ip4,
                                     const int ievt )
  {
    // mapping for the various schemes (AOSOA, AOS, SOA...)
    using mgOnGpu::np4;
    using mgOnGpu::npar;
    const int neppM = mgOnGpu::neppM; // AOSOA layout: constant at compile-time
    const int ipagM = ievt/neppM; // #eventpage in this iteration
    const int ieppM = ievt%neppM; // #event in the current eventpage in this iteration
    //printf( "%f\n", momenta1d[ipagM*npar*np4*neppM + ipar*np4*neppM + ip4*neppM + ieppM] );
    return momenta1d[ipagM*npar*np4*neppM + ipar*np4*neppM + ip4*neppM + ieppM]; // AOSOA[ipagM][ipar][ip4][ieppM]
  }
#else
  // Return by value: it seems a tiny bit faster than returning a reference (both for scalar and vector), not clear why
  // NB: this assumes that neppV == neppM!
  inline fptype_sv pIparIp4Ipag( const fptype_sv* momenta1d, // input: momenta as AOSOA[npagM][npar][4][neppM]
                                 const int ipar,
                                 const int ip4,
                                 const int ipagM )
  {
    // mapping for the various schemes (AOSOA, AOS, SOA...)
    using mgOnGpu::np4;
    using mgOnGpu::npar;
    //printf( "%f\n", momenta1d[ipagM*npar*np4 + ipar*np4 + ip4] );
    return momenta1d[ipagM*npar*np4 + ipar*np4 + ip4]; // AOSOA[ipagM][ipar][ip4][ieppM]
  }
#endif

  //--------------------------------------------------------------------------

  /*
  __device__
  void ixxxxx( const fptype* allmomenta,
               const fptype fmass,
               const int nhel,
               const int nsf,
               cxtype* fi,               // output: wavefunction[(nw6==6)]
#ifndef __CUDACC__
               const int ievt,
#endif
               const int ipar )  // input: particle# out of npar
  {
    mgDebug( 0, __FUNCTION__ );
#ifdef __CUDACC__
    const int ievt = blockDim.x * blockIdx.x + threadIdx.x;  // index of event (thread) in grid
#endif
#ifndef __CUDACC__
    using std::max;
    using std::min;
#endif
    // const fptype& pvec0 = pIparIp4Ievt( allmomenta, ipar, 0, ievt );
    const fptype& pvec1 = pIparIp4Ievt(allmomenta, ipar, 1, ievt);
    const fptype& pvec2 = pIparIp4Ievt(allmomenta, ipar, 2, ievt);
    const fptype& pvec3 = pIparIp4Ievt(allmomenta, ipar, 3, ievt);
    cxtype chi[2];
    fptype sf[2], sfomega[2], omega[2], pp, pp3, sqp0p3, sqm[2];
    int ip, im, nh;
    fptype p[4] = {0, pvec1, pvec2, pvec3};
    p[0] = sqrt(p[1] * p[1] + p[2] * p[2] + p[3] * p[3] + fmass * fmass);
    fi[0] = cxtype(-p[0] * nsf, -p[3] * nsf);
    fi[1] = cxtype(-p[1] * nsf, -p[2] * nsf);
    nh = nhel * nsf;
    if (fmass != 0.0)
    {
      pp = min(p[0], sqrt(p[1] * p[1] + p[2] * p[2] + p[3] * p[3]));
      if (pp == 0.0)
      {
        sqm[0] = sqrt(std::abs(fmass));
        sqm[1] = (fmass < 0) ? - abs(sqm[0]) : abs(sqm[0]);
        ip = (1 + nh)/2;
        im = (1 - nh)/2;
        fi[2] = ip * sqm[ip];
        fi[3] = im * nsf * sqm[ip];
        fi[4] = ip * nsf * sqm[im];
        fi[5] = im * sqm[im];
      }
      else
      {
        sf[0] = (1 + nsf + (1 - nsf) * nh) * 0.5;
        sf[1] = (1 + nsf - (1 - nsf) * nh) * 0.5;
        omega[0] = sqrt(p[0] + pp);
        omega[1] = fmass/omega[0];
        ip = (1 + nh)/2;
        im = (1 - nh)/2;
        sfomega[0] = sf[0] * omega[ip];
        sfomega[1] = sf[1] * omega[im];
        pp3 = max(pp + p[3], 0.0);
        chi[0] = cxtype(sqrt(pp3 * 0.5/pp), 0);
        if (pp3 == 0.0)
        {
          chi[1] = cxtype(-nh, 0);
        }
        else
        {
          chi[1] =
            cxtype(nh * p[1], p[2])/sqrt(2.0 * pp * pp3);
        }
        fi[2] = sfomega[0] * chi[im];
        fi[3] = sfomega[0] * chi[ip];
        fi[4] = sfomega[1] * chi[im];
        fi[5] = sfomega[1] * chi[ip];
      }
    }
    else
    {
      if (p[1] == 0.0 and p[2] == 0.0 and p[3] < 0.0)
      {
        sqp0p3 = 0.0;
      }
      else
      {
        sqp0p3 = sqrt(max(p[0] + p[3], 0.0)) * nsf;
      }
      chi[0] = cxtype(sqp0p3, 0.0);
      if (sqp0p3 == 0.0)
      {
        chi[1] = cxtype(-nhel * sqrt(2.0 * p[0]), 0.0);
      }
      else
      {
        chi[1] = cxtype(nh * p[1], p[2])/sqp0p3;
      }
      if (nh == 1)
      {
        fi[2] = cxtype(0.0, 0.0);
        fi[3] = cxtype(0.0, 0.0);
        fi[4] = chi[0];
        fi[5] = chi[1];
      }
      else
      {
        fi[2] = chi[1];
        fi[3] = chi[0];
        fi[4] = cxtype(0.0, 0.0);
        fi[5] = cxtype(0.0, 0.0);
      }
    }
    mgDebug( 1, __FUNCTION__ );
    return;
  }
  */

  //--------------------------------------------------------------------------

  /*
  __device__
  void ipzxxx( const fptype * allmomenta,
               const int nhel,
               const int nsf,
               cxtype* fi,               // output: wavefunction[(nw6==6)]
#ifndef __CUDACC__
               const int ievt,
#endif
               const int ipar ) // input: particle# out of npar
  {
    mgDebug( 0, __FUNCTION__ );
    // ASSUMPTIONS: (FMASS == 0) and (PX == PY == 0 and E == +PZ > 0)
#ifdef __CUDACC__
    const int ievt = blockDim.x * blockIdx.x + threadIdx.x;  // index of event (thread) in grid
#endif
    // const fptype& pvec0 = pIparIp4Ievt( allmomenta, ipar, 0, ievt );
    const fptype& pvec3 = pIparIp4Ievt(allmomenta, ipar, 3, ievt);
    fi[0] = cxtype (-pvec3 * nsf, -pvec3 * nsf);
    fi[1] = cxtype (0., 0.);
    int nh = nhel * nsf;
    cxtype sqp0p3 = cxtype(sqrt(2. * pvec3) * nsf, 0.);
    fi[2] = fi[1];
    if(nh == 1)
    {
      fi[3] = fi[1];
      fi[4] = sqp0p3;
    }
    else
    {
      fi[3] = sqp0p3;
      fi[4] = fi[1];
    }
    fi[5] = fi[1];
    mgDebug( 1, __FUNCTION__ );
    return;
  }
  */

  //--------------------------------------------------------------------------

  __device__
  void imzxxx( const fptype_sv* allmomenta, // input[(npar=4)*(np4=4)*nevt]
               //const fptype fmass,        // ASSUME fmass==0
               const short nhel,
               const short nsf,
               cxtype_sv* fi,               // output: wavefunction[(nw6==6)]
#ifndef __CUDACC__
               const int ipagV,
#endif
               const int ipar )             // input: particle# out of npar
  {
    mgDebug( 0, __FUNCTION__ );
    // ASSUMPTIONS: (FMASS == 0) and (PX == PY == 0 and E == -PZ > 0)
#ifndef __CUDACC__
    // +++ START LOOP ON IEVT +++
    //for (int ievt = 0; ievt < nevt; ++ievt)
#endif
    {
#ifdef __CUDACC__
      const int ievt = blockDim.x * blockIdx.x + threadIdx.x; // index of event (thread) in grid
      //printf( "imzxxx: ievt=%d threadId=%d\n", ievt, threadIdx.x );
      const fptype& pvec0 = pIparIp4Ievt( allmomenta, ipar, 0, ievt );
      const fptype& pvec1 = pIparIp4Ievt( allmomenta, ipar, 1, ievt );
      const fptype& pvec2 = pIparIp4Ievt( allmomenta, ipar, 2, ievt );
      const fptype& pvec3 = pIparIp4Ievt( allmomenta, ipar, 3, ievt );
#else
      //printf( "imzxxx: ipagV=%d\n", ipagV );
      const fptype_sv pvec0 = pIparIp4Ipag( allmomenta, ipar, 0, ipagV );
      const fptype_sv pvec1 = pIparIp4Ipag( allmomenta, ipar, 1, ipagV );
      const fptype_sv pvec2 = pIparIp4Ipag( allmomenta, ipar, 2, ipagV );
      const fptype_sv pvec3 = pIparIp4Ipag( allmomenta, ipar, 3, ipagV );
#endif
      cxtype_sv& fi_0 = fi[0];
      cxtype_sv& fi_1 = fi[1];
      cxtype_sv& fi_2 = fi[2];
      cxtype_sv& fi_3 = fi[3];
      cxtype_sv& fi_4 = fi[4];
      cxtype_sv& fi_5 = fi[5];
      fi_0 = cxmake( -pvec0 * nsf, -pvec3 * nsf );
      fi_1 = cxmake( -pvec1 * nsf, -pvec2 * nsf );
      const short nh = nhel * nsf;
      // ASSUMPTIONS: (FMASS == 0) and (PX == PY == 0 and E == -PZ > 0)
      {
#ifdef __CUDACC__
        const cxtype chi0 = cxmake00();
        const cxtype chi1 = cxmake( -nhel * sqrt(2 * pvec0), 0 );
#else
        const cxtype_sv chi0 = cxmake00();
        const cxtype_sv chi1 = cxmaker0( (short)(-nhel) * sqrt(2 * pvec0) );
#endif
        if (nh == 1)
        {
          fi_2 = cxmake00();
          fi_3 = cxmake00();
          fi_4 = chi0;
          fi_5 = chi1;
        }
        else
        {
          fi_2 = chi1;
          fi_3 = chi0;
          fi_4 = cxmake00();
          fi_5 = cxmake00();
        }
      }
    }
    // +++ END LOOP ON IEVT +++
    mgDebug( 1, __FUNCTION__ );
    return;
  }

  //--------------------------------------------------------------------------

  __device__
  void ixzxxx( const fptype_sv* allmomenta, // input[(npar=4)*(np4=4)*nevt]
               //const fptype fmass,        // ASSUME fmass==0
               const short nhel,
               const short nsf,
               cxtype_sv* fi,               // output: wavefunction[(nw6==6)]
#ifndef __CUDACC__
               const int ipagV,
#endif
               const int ipar )             // input: particle# out of npar
  {
    mgDebug( 0, __FUNCTION__ );
    // ASSUMPTIONS: (FMASS == 0) and (PT > 0)
#ifndef __CUDACC__
    // +++ START LOOP ON IEVT +++
    //for (int ievt = 0; ievt < nevt; ++ievt)
#endif
    {
#ifdef __CUDACC__
      const int ievt = blockDim.x * blockIdx.x + threadIdx.x; // index of event (thread) in grid
      //printf( "ixzxxx: ievt=%d threadId=%d\n", ievt, threadIdx.x );
      const fptype& pvec0 = pIparIp4Ievt( allmomenta, ipar, 0, ievt );
      const fptype& pvec1 = pIparIp4Ievt( allmomenta, ipar, 1, ievt );
      const fptype& pvec2 = pIparIp4Ievt( allmomenta, ipar, 2, ievt );
      const fptype& pvec3 = pIparIp4Ievt( allmomenta, ipar, 3, ievt );
#else
      //printf( "ixzxxx: ipagV=%d\n", ipagV );
      const fptype_sv pvec0 = pIparIp4Ipag( allmomenta, ipar, 0, ipagV );
      const fptype_sv pvec1 = pIparIp4Ipag( allmomenta, ipar, 1, ipagV );
      const fptype_sv pvec2 = pIparIp4Ipag( allmomenta, ipar, 2, ipagV );
      const fptype_sv pvec3 = pIparIp4Ipag( allmomenta, ipar, 3, ipagV );
#endif
      cxtype_sv& fi_0 = fi[0];
      cxtype_sv& fi_1 = fi[1];
      cxtype_sv& fi_2 = fi[2];
      cxtype_sv& fi_3 = fi[3];
      cxtype_sv& fi_4 = fi[4];
      cxtype_sv& fi_5 = fi[5];
      fi_0 = cxmake( -pvec0 * nsf, -pvec3 * nsf );
      fi_1 = cxmake( -pvec1 * nsf, -pvec2 * nsf );
      const short nh = nhel * nsf;
      // ASSUMPTIONS: (FMASS == 0) and (PT > 0)
      {
#ifdef __CUDACC__
        const fptype sqp0p3 = sqrt( pvec0 + pvec3 ) * nsf;
        const cxtype chi0 = cxmake( sqp0p3, 0 );
        const cxtype chi1 = cxmake( nh * pvec1 / sqp0p3, pvec2 / sqp0p3 );
#else
        const fptype_sv sqp0p3 = sqrt( pvec0 + pvec3 ) * nsf;
        const cxtype_sv chi0 = cxmaker0( sqp0p3 );
        const cxtype_sv chi1 = cxmake( nh * pvec1 / sqp0p3, pvec2 / sqp0p3 );
#endif
        if ( nh == 1 )
        {
          fi_2 = cxmake00();
          fi_3 = cxmake00();
          fi_4 = chi0;
          fi_5 = chi1;
        }
        else
        {
          fi_2 = chi1;
          fi_3 = chi0;
          fi_4 = cxmake00();
          fi_5 = cxmake00();
        }
      }
    }
    // +++ END LOOP ON IEVT +++
    mgDebug( 1, __FUNCTION__ );
    return;
  }

  //--------------------------------------------------------------------------

  /*
  __device__
  void vxxxxx( const fptype* allmomenta,
               const fptype vmass,
               const int nhel,
               const int nsv,
               cxtype* vc,               // output: wavefunction[(nw6==6)]
#ifndef __CUDACC__
               const int ievt,
#endif
               const int ipar )  // input: particle# out of npar
  {
    mgDebug( 0, __FUNCTION__ );
    fptype hel, hel0, pt, pt2, pp, pzpt, emp, sqh;
    int nsvahl;
#ifdef __CUDACC__
    const int ievt = blockDim.x * blockIdx.x + threadIdx.x;  // index of event (thread) in grid
#else
    using std::min;
#endif
    const fptype& p0 = pIparIp4Ievt(allmomenta, ipar, 0, ievt);
    const fptype& p1 = pIparIp4Ievt(allmomenta, ipar, 1, ievt);
    const fptype& p2 = pIparIp4Ievt(allmomenta, ipar, 2, ievt);
    const fptype& p3 = pIparIp4Ievt(allmomenta, ipar, 3, ievt);
    // fptype p[4] = {0, pvec[0], pvec[1], pvec[2]};
    // p[0] = sqrt(p[1] * p[1] + p[2] * p[2] + p[3] * p[3]+vmass*vmass);
    sqh = sqrt(0.5);
    hel = fptype(nhel);
    nsvahl = nsv * std::abs(hel);
    pt2 = (p1 * p1) + (p2 * p2);
    pp = min(p0, sqrt(pt2 + (p3 * p3)));
    pt = min(pp, sqrt(pt2));
    vc[0] = cxtype(p0 * nsv, p3 * nsv);
    vc[1] = cxtype(p1 * nsv, p2 * nsv);
    if (vmass != 0.0)
    {
      hel0 = 1.0 - std::abs(hel);
      if (pp == 0.0)
      {
        vc[2] = cxtype(0.0, 0.0);
        vc[3] = cxtype(-hel * sqh, 0.0);
        vc[4] = cxtype(0.0, nsvahl * sqh);
        vc[5] = cxtype(hel0, 0.0);
      }
      else
      {
        emp = p0/(vmass * pp);
        vc[2] = cxtype(hel0 * pp/vmass, 0.0);
        vc[5] =
          cxtype(hel0 * p3 * emp + hel * pt/pp * sqh, 0.0);
        if (pt != 0.0)
        {
          pzpt = p3/(pp * pt) * sqh * hel;
          vc[3] = cxtype(hel0 * p1 * emp - p1 * pzpt,
                         - nsvahl * p2/pt * sqh);
          vc[4] = cxtype(hel0 * p2 * emp - p2 * pzpt,
                         nsvahl * p1/pt * sqh);
        }
        else
        {
          vc[3] = cxtype(-hel * sqh, 0.0);
          vc[4] = cxtype(0.0, nsvahl * (p3 < 0) ? - abs(sqh)
                         : abs(sqh));
        }
      }
    }
    else
    {
      // pp = p0;
      pt = sqrt((p1 * p1) + (p2 * p2));
      vc[2] = cxtype(0.0, 0.0);
      vc[5] = cxtype(hel * pt/p0 * sqh, 0.0);
      if (pt != 0.0)
      {
        pzpt = p3/(p0 * pt) * sqh * hel;
        vc[3] = cxtype(-p1 * pzpt, -nsv * p2/pt * sqh);
        vc[4] = cxtype(-p2 * pzpt, nsv * p1/pt * sqh);
      }
      else
      {
        vc[3] = cxtype(-hel * sqh, 0.0);
        vc[4] =
          cxtype(0.0, nsv * (p3 < 0) ? - abs(sqh) : abs(sqh));
      }
    }
    mgDebug( 1, __FUNCTION__ );
    return;
  }
  */

  //--------------------------------------------------------------------------

  /*
  __device__
  void sxxxxx( const fptype* allmomenta,
               const fptype smass,
               const int nhel,
               const int nss,
               cxtype sc[3],
#ifndef __CUDACC__
               const int ievt,
#endif
               const int ipar )
  {
    mgDebug( 0, __FUNCTION__ );
#ifdef __CUDACC__
    const int ievt = blockDim.x * blockIdx.x + threadIdx.x;  // index of event (thread) in grid
#endif
    const fptype& p0 = pIparIp4Ievt(allmomenta, ipar, 0, ievt);
    const fptype& p1 = pIparIp4Ievt(allmomenta, ipar, 1, ievt);
    const fptype& p2 = pIparIp4Ievt(allmomenta, ipar, 2, ievt);
    const fptype& p3 = pIparIp4Ievt(allmomenta, ipar, 3, ievt);
    // fptype p[4] = {0, pvec[0], pvec[1], pvec[2]};
    // p[0] = sqrt(p[1] * p[1] + p[2] * p[2] + p[3] * p[3]+smass*smass);
    sc[2] = cxtype(1.00, 0.00);
    sc[0] = cxtype(p0 * nss, p3 * nss);
    sc[1] = cxtype(p1 * nss, p2 * nss);
    mgDebug( 1, __FUNCTION__ );
    return;
  }
  */

  //--------------------------------------------------------------------------

  /*
  __device__
  void oxxxxx( const fptype* allmomenta,
               const fptype fmass,
               const int nhel,
               const int nsf,
               cxtype* fo,               // output: wavefunction[(nw6==6)]
#ifndef __CUDACC__
               const int ievt,
#endif
               const int ipar )  // input: particle# out of npar
  {
    mgDebug( 0, __FUNCTION__ );
#ifdef __CUDACC__
    const int ievt = blockDim.x * blockIdx.x + threadIdx.x;  // index of event (thread) in grid
#endif
#ifndef __CUDACC__
    using std::min;
    using std::max;
#endif
    cxtype chi[2];
    fptype sf[2], sfomeg[2], omega[2], pp, pp3, sqp0p3, sqm[2];
    int nh, ip, im;
    const fptype& p0 = pIparIp4Ievt(allmomenta, ipar, 0, ievt);
    const fptype& p1 = pIparIp4Ievt(allmomenta, ipar, 1, ievt);
    const fptype& p2 = pIparIp4Ievt(allmomenta, ipar, 2, ievt);
    const fptype& p3 = pIparIp4Ievt(allmomenta, ipar, 3, ievt);
    // fptype p[4] = {0, pvec[0], pvec[1], pvec[2]};
    // p[0] = sqrt(p[1] * p[1] + p[2] * p[2] + p[3] * p[3]+fmass*fmass);
    fo[0] = cxtype(p0 * nsf, p3 * nsf);
    fo[1] = cxtype(p1 * nsf, p2 * nsf);
    nh = nhel * nsf;
    if (fmass != 0.000)
    {
      pp = min(p0, sqrt((p1 * p1) + (p2 * p2) + (p3 * p3)));
      if (pp == 0.000)
      {
        sqm[0] = sqrt(std::abs(fmass));
        sqm[1] = (fmass < 0) ? - abs(sqm[0]) : abs(sqm[0]);
        ip = -((1 - nh)/2) * nhel;
        im = (1 + nh)/2 * nhel;
        fo[2] = im * sqm[std::abs(ip)];
        fo[3] = ip * nsf * sqm[std::abs(ip)];
        fo[4] = im * nsf * sqm[std::abs(im)];
        fo[5] = ip * sqm[std::abs(im)];
      }
      else
      {
        sf[0] = fptype(1 + nsf + (1 - nsf) * nh) * 0.5;
        sf[1] = fptype(1 + nsf - (1 - nsf) * nh) * 0.5;
        omega[0] = sqrt(p0 + pp);
        omega[1] = fmass/omega[0];
        ip = (1 + nh)/2;
        im = (1 - nh)/2;
        sfomeg[0] = sf[0] * omega[ip];
        sfomeg[1] = sf[1] * omega[im];
        pp3 = max(pp + p3, 0.00);
        chi[0] = cxtype(sqrt(pp3 * 0.5/pp), 0.00);
        if (pp3 == 0.00)
        {
          chi[1] = cxtype(-nh, 0.00);
        }
        else
        {
          chi[1] =
            cxtype(nh * p1, -p2)/sqrt(2.0 * pp * pp3);
        }
        fo[2] = sfomeg[1] * chi[im];
        fo[3] = sfomeg[1] * chi[ip];
        fo[4] = sfomeg[0] * chi[im];
        fo[5] = sfomeg[0] * chi[ip];
      }
    }
    else
    {
      if ((p1 == 0.00) and (p2 == 0.00) and (p3 < 0.00))
      {
        sqp0p3 = 0.00;
      }
      else
      {
        sqp0p3 = sqrt(max(p0 + p3, 0.00)) * nsf;
      }
      chi[0] = cxtype(sqp0p3, 0.00);
      if (sqp0p3 == 0.000)
      {
        chi[1] = cxtype(-nhel, 0.00) * sqrt(2.0 * p0);
      }
      else
      {
        chi[1] = cxtype(nh * p1, -p2)/sqp0p3;
      }
      if (nh == 1)
      {
        fo[2] = chi[0];
        fo[3] = chi[1];
        fo[4] = cxtype(0.00, 0.00);
        fo[5] = cxtype(0.00, 0.00);
      }
      else
      {
        fo[2] = cxtype(0.00, 0.00);
        fo[3] = cxtype(0.00, 0.00);
        fo[4] = chi[1];
        fo[5] = chi[0];
      }
    }
    mgDebug( 1, __FUNCTION__ );
    return;
  }
  */

  //--------------------------------------------------------------------------

  /*
  __device__
  void opzxxx( const fptype* allmomenta,
               const int nhel,
               const int nsf,
               cxtype* fo,               // output: wavefunction[(nw6==6)]
#ifndef __CUDACC__
               const int ievt,
#endif
               const int ipar )  // input: particle# out of npar
  {
    mgDebug( 0, __FUNCTION__ );
    // ASSUMPTIONS: (FMASS == 0) and (PX == PY == 0 and E == +PZ > 0)
#ifndef __CUDACC__
    // +++ START LOOP ON IEVT +++
    //for (int ievt = 0; ievt < nevt; ++ievt)
#endif
    {
#ifdef __CUDACC__
      const int ievt = blockDim.x * blockIdx.x + threadIdx.x;  // index of event (thread) in grid
#endif
      const fptype& pvec3 = pIparIp4Ievt(allmomenta, ipar, 3, ievt);
      fo[0] = cxtype (pvec3 * nsf, pvec3 * nsf);
      fo[1] = cxtype (0., 0.);
      int nh = nhel * nsf;
      cxtype CSQP0P3 = cxtype (sqrt(2. * pvec3) * nsf, 0.00);
      fo[3] = fo[1];
      fo[4] = fo[1];
      if (nh == 1)
      {
        fo[2] = CSQP0P3;
        fo[5] = fo[1];
      }
      else
      {
        fo[2] = fo[1];
        fo[5] = CSQP0P3;
      }
    }
    // +++ END LOOP ON IEVT +++
    mgDebug( 1, __FUNCTION__ );
    return;
  }
  */

  //--------------------------------------------------------------------------

  /*
  __device__
  void omzxxx( const fptype* allmomenta,
               const int nhel,
               const int nsf,
               cxtype* fo,               // output: wavefunction[(nw6==6)]
#ifndef __CUDACC__
               const int ievt,
#endif
               const int ipar )  // input: particle# out of npar
  {
    mgDebug( 0, __FUNCTION__ );
    // ASSUMPTIONS: (FMASS == 0) and (PX == PY == 0 and E == -PZ > 0)
#ifdef __CUDACC__
    const int ievt = blockDim.x * blockIdx.x + threadIdx.x;  // index of event (thread) in grid
#endif
    const fptype& pvec3 = pIparIp4Ievt(allmomenta, ipar, 3, ievt);
    fo[0] = cxtype (-pvec3 * nsf, pvec3 * nsf);
    fo[1] = cxtype (0., 0.);
    int nh = nhel * nsf;
    cxtype chi = cxtype (-nhel, 0.00) * sqrt(-2.0 * pvec3);
    if(nh == 1)
    {
      fo[2] = fo[1];
      fo[3] = chi;
      fo[4] = fo[1];
      fo[5] = fo[1];
    }
    else
    {
      fo[2] = fo[1];
      fo[3] = fo[1];
      fo[4] = chi;
      fo[5] = chi;
    }
    mgDebug( 1, __FUNCTION__ );
    return;
  }
  */

  //--------------------------------------------------------------------------

  __device__
  void oxzxxx( const fptype_sv* allmomenta, // input[(npar=4)*(np4=4)*nevt]
               //const fptype fmass,        // ASSUME fmass==0
               const short nhel,
               const short nsf,
               cxtype_sv* fo,               // output: wavefunction[(nw6==6)]
#ifndef __CUDACC__
               const int ipagV,
#endif
               const int ipar )             // input: particle# out of npar
  {
    mgDebug( 0, __FUNCTION__ );
    // ASSUMPTIONS: (FMASS == 0) and ( either (PT > 0) or (PX == PY == 0 and E == +PZ > 0) )
#ifndef __CUDACC__
    // +++ START LOOP ON IEVT +++
    //for (int ievt = 0; ievt < nevt; ++ievt)
#endif
    {
#ifdef __CUDACC__
      const int ievt = blockDim.x * blockIdx.x + threadIdx.x; // index of event (thread) in grid
      //printf( "oxzxxx: ievt=%d threadId=%d\n", ievt, threadIdx.x );
      const fptype& pvec0 = pIparIp4Ievt( allmomenta, ipar, 0, ievt );
      const fptype& pvec1 = pIparIp4Ievt( allmomenta, ipar, 1, ievt );
      const fptype& pvec2 = pIparIp4Ievt( allmomenta, ipar, 2, ievt );
      const fptype& pvec3 = pIparIp4Ievt( allmomenta, ipar, 3, ievt );
#else
      //printf( "oxzxxx: ipagV=%d\n", ipagV );
      const fptype_sv pvec0 = pIparIp4Ipag( allmomenta, ipar, 0, ipagV );
      const fptype_sv pvec1 = pIparIp4Ipag( allmomenta, ipar, 1, ipagV );
      const fptype_sv pvec2 = pIparIp4Ipag( allmomenta, ipar, 2, ipagV );
      const fptype_sv pvec3 = pIparIp4Ipag( allmomenta, ipar, 3, ipagV );
#endif
      cxtype_sv& fo_0 = fo[0];
      cxtype_sv& fo_1 = fo[1];
      cxtype_sv& fo_2 = fo[2];
      cxtype_sv& fo_3 = fo[3];
      cxtype_sv& fo_4 = fo[4];
      cxtype_sv& fo_5 = fo[5];
      fo_0 = cxmake( pvec0 * nsf, pvec3 * nsf ); // this used to cause the General Protection Fault
      fo_1 = cxmake( pvec1 * nsf, pvec2 * nsf );
      const short nh = nhel * nsf;
      // ASSUMPTIONS: (FMASS == 0) and ( either (PT > 0) or (PX == PY == 0 and E == +PZ > 0) )
      {
#ifdef __CUDACC__
        const fptype sqp0p3 = sqrt( pvec0 + pvec3 ) * nsf;
        const cxtype chi0 = cxmake( sqp0p3, 0 );
        const cxtype chi1 = cxmake( nh * pvec1 / sqp0p3, -pvec2 / sqp0p3 );
#else
        const fptype_sv sqp0p3 = sqrt( pvec0 + pvec3 ) * nsf;
        const cxtype_sv chi0 = cxmaker0( sqp0p3 );
        const cxtype_sv chi1 = cxmake( nh * pvec1 / sqp0p3, -pvec2 / sqp0p3 );
#endif
        if( nh == 1 )
        {
          fo_2 = chi0;
          fo_3 = chi1;
          fo_4 = cxmake00();
          fo_5 = cxmake00();
        }
        else
        {
          fo_2 = cxmake00();
          fo_3 = cxmake00();
          fo_4 = chi1;
          fo_5 = chi0;
        }
      }
    }
    // +++ END LOOP ON IEVT +++
    mgDebug( 1, __FUNCTION__ );
    return;
  }

  //--------------------------------------------------------------------------

  __device__
<<<<<<< HEAD
  void FFV1_0( const cxtype_sv F1S[],   // input wavefunction1[6]
               const cxtype_sv F2S[],   // input wavefunction2[6]
               const cxtype_sv V3S[],   // input wavefunction3[6]
=======
  void FFV1_0( const cxtype F1[],    // input: wavefunction1[6]
               const cxtype F2[],    // input: wavefunction2[6]
               const cxtype V3[],    // input: wavefunction3[6]
>>>>>>> a7e4d3ed
               const cxtype COUP,
               cxtype_sv* vertex )      // output amplitude
  {
    mgDebug( 0, __FUNCTION__ );
<<<<<<< HEAD
    const cxtype_sv& F1_2 = F1S[2];
    const cxtype_sv& F1_3 = F1S[3];
    const cxtype_sv& F1_4 = F1S[4];
    const cxtype_sv& F1_5 = F1S[5];
    const cxtype_sv& F2_2 = F2S[2];
    const cxtype_sv& F2_3 = F2S[3];
    const cxtype_sv& F2_4 = F2S[4];
    const cxtype_sv& F2_5 = F2S[5];
    const cxtype_sv& V3_2 = V3S[2];
    const cxtype_sv& V3_3 = V3S[3];
    const cxtype_sv& V3_4 = V3S[4];
    const cxtype_sv& V3_5 = V3S[5];
=======
    const cxtype& F1_2 = F1[2];
    const cxtype& F1_3 = F1[3];
    const cxtype& F1_4 = F1[4];
    const cxtype& F1_5 = F1[5];
    const cxtype& F2_2 = F2[2];
    const cxtype& F2_3 = F2[3];
    const cxtype& F2_4 = F2[4];
    const cxtype& F2_5 = F2[5];
    const cxtype& V3_2 = V3[2];
    const cxtype& V3_3 = V3[3];
    const cxtype& V3_4 = V3[4];
    const cxtype& V3_5 = V3[5];
>>>>>>> a7e4d3ed
    const cxtype cI = cxmake( 0, 1 );
    const cxtype_sv TMP4 =
      ( F1_2 * ( F2_4 * ( V3_2 + V3_5 ) +
                 F2_5 * ( V3_3 + cI * ( V3_4 ) ) ) +
        ( F1_3 * ( F2_4 * ( V3_3 - cI * ( V3_4) )
                   + F2_5 * ( V3_2 - V3_5 ) ) +
          ( F1_4 * ( F2_2 * ( V3_2 - V3_5 )
                     - F2_3 * ( V3_3 + cI * ( V3_4 ) ) ) +
            F1_5 * ( F2_2 * ( -V3_3 + cI * ( V3_4 ) )
                     + F2_3 * ( V3_2 + V3_5 ) )
            )
          )
        );
    ( *vertex ) = COUP * ( -cI ) * TMP4;
    mgDebug( 1, __FUNCTION__ );
    return;
  }

  //--------------------------------------------------------------------------

  __device__
<<<<<<< HEAD
  void FFV1P0_3( const cxtype_sv F1S[],     // input wavefunction1[6]
                 const cxtype_sv F2S[],     // input wavefunction2[6]
                 const cxtype COUP,
                 const fptype M3,
                 const fptype W3,
                 cxtype_sv V3S[] )          // output wavefunction3[6]
  {
    mgDebug( 0, __FUNCTION__ );
    const cxtype_sv& F1_0 = F1S[0];
    const cxtype_sv& F1_1 = F1S[1];
    const cxtype_sv& F1_2 = F1S[2];
    const cxtype_sv& F1_3 = F1S[3];
    const cxtype_sv& F1_4 = F1S[4];
    const cxtype_sv& F1_5 = F1S[5];
    const cxtype_sv& F2_0 = F2S[0];
    const cxtype_sv& F2_1 = F2S[1];
    const cxtype_sv& F2_2 = F2S[2];
    const cxtype_sv& F2_3 = F2S[3];
    const cxtype_sv& F2_4 = F2S[4];
    const cxtype_sv& F2_5 = F2S[5];
    cxtype_sv& V3_0 = V3S[0];
    cxtype_sv& V3_1 = V3S[1];
    cxtype_sv& V3_2 = V3S[2];
    cxtype_sv& V3_3 = V3S[3];
    cxtype_sv& V3_4 = V3S[4];
    cxtype_sv& V3_5 = V3S[5];
=======
  void FFV1P0_3( const cxtype F1[],   // input: wavefunction1[6]
                 const cxtype F2[],   // input: wavefunction2[6]
                 const cxtype COUP,
                 const fptype M3,
                 const fptype W3,
                 cxtype V3[] )        // output: wavefunction3[6]
  {
    mgDebug( 0, __FUNCTION__ );
    const cxtype& F1_0 = F1[0];
    const cxtype& F1_1 = F1[1];
    const cxtype& F1_2 = F1[2];
    const cxtype& F1_3 = F1[3];
    const cxtype& F1_4 = F1[4];
    const cxtype& F1_5 = F1[5];
    const cxtype& F2_0 = F2[0];
    const cxtype& F2_1 = F2[1];
    const cxtype& F2_2 = F2[2];
    const cxtype& F2_3 = F2[3];
    const cxtype& F2_4 = F2[4];
    const cxtype& F2_5 = F2[5];
    cxtype& V3_0 = V3[0];
    cxtype& V3_1 = V3[1];
    cxtype& V3_2 = V3[2];
    cxtype& V3_3 = V3[3];
    cxtype& V3_4 = V3[4];
    cxtype& V3_5 = V3[5];
>>>>>>> a7e4d3ed
    const cxtype cI = cxmake( 0, 1 );
    V3_0 = + F1_0 + F2_0;
    V3_1 = + F1_1 + F2_1;
    const fptype_sv PPP0 = -cxreal( V3_0 );
    const fptype_sv PPP1 = -cxreal( V3_1 );
    const fptype_sv PPP2 = -cximag( V3_1 );
    const fptype_sv PPP3 = -cximag( V3_0 );
    const cxtype_sv denom =
      COUP / ( ( PPP0 * PPP0 ) - ( PPP1 * PPP1 ) - ( PPP2 * PPP2 ) - ( PPP3 * PPP3 ) - M3 * ( M3 - cI * W3 ) );
    V3_2 = denom * ( -cI ) * ( F1_2 * F2_4 + F1_3 * F2_5 + F1_4 * F2_2 + F1_5 * F2_3 );
    V3_3 = denom * ( -cI ) * ( -F1_2 * F2_5 - F1_3 * F2_4 + F1_4 * F2_3 + F1_5 * F2_2 );
    V3_4 = denom * ( -cI ) * ( -cI * ( F1_2 * F2_5 + F1_5 * F2_2 ) + cI * ( F1_3 * F2_4 + F1_4 * F2_3 ) );
    V3_5 = denom * ( -cI ) * ( -F1_2 * F2_4 - F1_5 * F2_3 + F1_3 * F2_5 + F1_4 * F2_2 );
    mgDebug( 1, __FUNCTION__ );
    return;
  }

  //--------------------------------------------------------------------------

  /*
  __device__
  void FFV2_0( const cxtype F1[],   // input: wavefunction1[6]
               const cxtype F2[],   // input: wavefunction2[6]
               const cxtype V3[],   // input: wavefunction3[6]
               const cxtype COUP,
               cxtype* vertex )     // output: amplitude
  {
    mgDebug( 0, __FUNCTION__ );
    cxtype cI = cxtype(0., 1.);
    cxtype TMP1;
    TMP1 = (F1[2] * (F2[4] * (V3[2] + V3[5]) + F2[5] * (V3[3] + cI * (V3[4]))) +
            F1[3] * (F2[4] * (V3[3] - cI * (V3[4])) + F2[5] * (V3[2] - V3[5])));
    (*vertex) = COUP * - cI * TMP1;
    mgDebug( 1, __FUNCTION__ );
    return;
  }
  */

  //--------------------------------------------------------------------------

  /*
  __device__
  void FFV2_3( const cxtype F1[],   // input: wavefunction1[6]
               const cxtype F2[],   // input: wavefunction2[6]
               const cxtype COUP,
               const fptype M3,
               const fptype W3,
               cxtype V3[] )        // output: wavefunction3[6]
  {
    mgDebug( 0, __FUNCTION__ );
    cxtype cI = cxtype(0., 1.);
    fptype OM3;
    fptype P3[4];
    cxtype TMP2;
    cxtype denom;
    OM3 = 0.;
    if (M3 != 0.)
      OM3 = 1./(M3 * M3);
    V3[0] = +F1[0] + F2[0];
    V3[1] = +F1[1] + F2[1];
    P3[0] = -V3[0].real();
    P3[1] = -V3[1].real();
    P3[2] = -V3[1].imag();
    P3[3] = -V3[0].imag();
    TMP2 = (F1[2] * (F2[4] * (P3[0] + P3[3]) + F2[5] * (P3[1] + cI * (P3[2]))) +
            F1[3] * (F2[4] * (P3[1] - cI * (P3[2])) + F2[5] * (P3[0] - P3[3])));
    denom = COUP/((P3[0] * P3[0]) - (P3[1] * P3[1]) - (P3[2] * P3[2]) - (P3[3] * P3[3]) - M3 * (M3 - cI * W3));
    V3[2] = denom * (-cI) * (F1[2] * F2[4] + F1[3] * F2[5] - P3[0] * OM3 * TMP2);
    V3[3] = denom * (-cI) * (-F1[2] * F2[5] - F1[3] * F2[4] - P3[1] * OM3 * TMP2);
    V3[4] = denom * (-cI) * (-cI * (F1[2] * F2[5]) + cI * (F1[3] * F2[4]) - P3[2] * OM3 * TMP2);
    V3[5] = denom * (-cI) * (-F1[2] * F2[4] - P3[3] * OM3 * TMP2 + F1[3] * F2[5]);
    mgDebug( 1, __FUNCTION__ );
    return;
  }
  */

  //--------------------------------------------------------------------------

  /*
  __device__
  void FFV4_0( const cxtype F1[],
               const cxtype F2[],
               const cxtype V3[],
               const cxtype COUP,
               cxtype* vertex )
  {
    mgDebug( 0, __FUNCTION__ );
    cxtype cI = cxtype(0., 1.);
    cxtype TMP3;
    cxtype TMP4;
    TMP3 = (F1[2] * (F2[4] * (V3[2] + V3[5]) + F2[5] * (V3[3] + cI * (V3[4]))) +
            F1[3] * (F2[4] * (V3[3] - cI * (V3[4])) + F2[5] * (V3[2] - V3[5])));
    TMP4 = (F1[4] * (F2[2] * (V3[2] - V3[5]) - F2[3] * (V3[3] + cI * (V3[4]))) +
            F1[5] * (F2[2] * (-V3[3] + cI * (V3[4])) + F2[3] * (V3[2] + V3[5])));
    (*vertex) = COUP * (-1.) * (+cI * (TMP3) + 2. * cI * (TMP4));
    mgDebug( 1, __FUNCTION__ );
    return;
  }
  */

  //--------------------------------------------------------------------------

  /*
  __device__
  void FFV4_3( const cxtype F1[],
               const cxtype F2[],
               const cxtype COUP,
               const fptype M3,
               const fptype W3,
               cxtype V3[] )
  {
    mgDebug( 0, __FUNCTION__ );
    cxtype cI = cxtype(0., 1.);
    fptype OM3;
    fptype P3[4];
    cxtype TMP2;
    cxtype TMP5;
    cxtype denom;
    OM3 = 0.;
    if (M3 != 0.)
      OM3 = 1./(M3 * M3);
    V3[0] = +F1[0] + F2[0];
    V3[1] = +F1[1] + F2[1];
    P3[0] = -V3[0].real();
    P3[1] = -V3[1].real();
    P3[2] = -V3[1].imag();
    P3[3] = -V3[0].imag();
    TMP5 = (F1[4] * (F2[2] * (P3[0] - P3[3]) - F2[3] * (P3[1] + cI * (P3[2]))) +
            F1[5] * (F2[2] * (-P3[1] + cI * (P3[2])) + F2[3] * (P3[0] + P3[3])));
    TMP2 = (F1[2] * (F2[4] * (P3[0] + P3[3]) + F2[5] * (P3[1] + cI * (P3[2]))) +
            F1[3] * (F2[4] * (P3[1] - cI * (P3[2])) + F2[5] * (P3[0] - P3[3])));
    denom = COUP/((P3[0] * P3[0]) - (P3[1] * P3[1]) - (P3[2] * P3[2]) - (P3[3] * P3[3]) - M3 * (M3 - cI * W3));
    V3[2] = denom * (-2. * cI) * (OM3 * - 1./2. * P3[0] * (TMP2 + 2. * (TMP5)) +
                                  (+1./2. * (F1[2] * F2[4] + F1[3] * F2[5]) + F1[4] * F2[2] + F1[5] * F2[3]));
    V3[3] = denom * (-2. * cI) * (OM3 * - 1./2. * P3[1] * (TMP2 + 2. * (TMP5)) +
                                  (-1./2. * (F1[2] * F2[5] + F1[3] * F2[4]) + F1[4] * F2[3] + F1[5] * F2[2]));
    V3[4] = denom * 2. * cI * (OM3 * 1./2. * P3[2] * (TMP2 + 2. * (TMP5)) +
                               (+1./2. * cI * (F1[2] * F2[5]) - 1./2. * cI * (F1[3] * F2[4]) - cI *
                                (F1[4] * F2[3]) + cI * (F1[5] * F2[2])));
    V3[5] = denom * 2. * cI * (OM3 * 1./2. * P3[3] * (TMP2 + 2. * (TMP5)) +
                               (+1./2. * (F1[2] * F2[4]) - 1./2. * (F1[3] * F2[5]) - F1[4] * F2[2] + F1[5] * F2[3]));
    mgDebug( 1, __FUNCTION__ );
    return;
  }
  */

  //--------------------------------------------------------------------------

  __device__
<<<<<<< HEAD
  void FFV2_4_0( const cxtype_sv F1S[],   // input wavefunction1[6]
                 const cxtype_sv F2S[],   // input wavefunction2[6]
                 const cxtype_sv V3S[],   // input wavefunction3[6]
=======
  void FFV2_4_0( const cxtype F1[],    // input: wavefunction1[6]
                 const cxtype F2[],    // input: wavefunction2[6]
                 const cxtype V3[],    // input: wavefunction3[6]
>>>>>>> a7e4d3ed
                 const cxtype COUP1,
                 const cxtype COUP2,
                 cxtype_sv* vertex )      // output: amplitude
  {
    mgDebug( 0, __FUNCTION__ );
<<<<<<< HEAD
    const cxtype_sv& F1_2 = F1S[2];
    const cxtype_sv& F1_3 = F1S[3];
    const cxtype_sv& F1_4 = F1S[4];
    const cxtype_sv& F1_5 = F1S[5];
    const cxtype_sv& F2_2 = F2S[2];
    const cxtype_sv& F2_3 = F2S[3];
    const cxtype_sv& F2_4 = F2S[4];
    const cxtype_sv& F2_5 = F2S[5];
    const cxtype_sv& V3_2 = V3S[2];
    const cxtype_sv& V3_3 = V3S[3];
    const cxtype_sv& V3_4 = V3S[4];
    const cxtype_sv& V3_5 = V3S[5];
=======
    const cxtype& F1_2 = F1[2];
    const cxtype& F1_3 = F1[3];
    const cxtype& F1_4 = F1[4];
    const cxtype& F1_5 = F1[5];
    const cxtype& F2_2 = F2[2];
    const cxtype& F2_3 = F2[3];
    const cxtype& F2_4 = F2[4];
    const cxtype& F2_5 = F2[5];
    const cxtype& V3_2 = V3[2];
    const cxtype& V3_3 = V3[3];
    const cxtype& V3_4 = V3[4];
    const cxtype& V3_5 = V3[5];
>>>>>>> a7e4d3ed
    const fptype fp1 = 1;
    const fptype fp2 = 2;
    const cxtype cI = cxmake( 0, 1 );
    const cxtype_sv TMP2 =
      ( F1_4 * ( F2_2 * ( V3_2 - V3_5 ) - F2_3 * ( V3_3 + cI * ( V3_4 ) ) ) +
        F1_5 * ( F2_2 * ( -V3_3 + cI * ( V3_4 ) ) + F2_3 * ( V3_2 + V3_5 ) ) );
    const cxtype_sv TMP0 =
      ( F1_2 * ( F2_4 * ( V3_2 + V3_5 ) + F2_5 * ( V3_3 + cI * ( V3_4 ) ) ) +
        F1_3 * ( F2_4 * ( V3_3 - cI * ( V3_4 ) ) + F2_5 * ( V3_2 - V3_5 ) ) );
    (*vertex) = -fp1 * ( COUP2 * ( +cI * ( TMP0 ) + fp2 * cI * ( TMP2 ) ) + cI * ( TMP0 * COUP1 ) );
    mgDebug( 1, __FUNCTION__ );
    return;
  }

  //--------------------------------------------------------------------------

  __device__
<<<<<<< HEAD
  void FFV2_4_3( const cxtype_sv F1S[],   // input wavefunction1[6]
                 const cxtype_sv F2S[],   // input wavefunction2[6]
=======
  void FFV2_4_3( const cxtype F1[],   // input: wavefunction1[6]
                 const cxtype F2[],   // input: wavefunction2[6]
>>>>>>> a7e4d3ed
                 const cxtype COUP1,
                 const cxtype COUP2,
                 const fptype M3,
                 const fptype W3,
<<<<<<< HEAD
                 cxtype_sv V3S[] )        // output wavefunction3[6]
  {
    mgDebug( 0, __FUNCTION__ );
    const cxtype_sv& F1_0 = F1S[0];
    const cxtype_sv& F1_1 = F1S[1];
    const cxtype_sv& F1_2 = F1S[2];
    const cxtype_sv& F1_3 = F1S[3];
    const cxtype_sv& F1_4 = F1S[4];
    const cxtype_sv& F1_5 = F1S[5];
    const cxtype_sv& F2_0 = F2S[0];
    const cxtype_sv& F2_1 = F2S[1];
    const cxtype_sv& F2_2 = F2S[2];
    const cxtype_sv& F2_3 = F2S[3];
    const cxtype_sv& F2_4 = F2S[4];
    const cxtype_sv& F2_5 = F2S[5];
    cxtype_sv& V3_0 = V3S[0];
    cxtype_sv& V3_1 = V3S[1];
    cxtype_sv& V3_2 = V3S[2];
    cxtype_sv& V3_3 = V3S[3];
    cxtype_sv& V3_4 = V3S[4];
    cxtype_sv& V3_5 = V3S[5];
=======
                 cxtype V3[] )        // output: wavefunction3[6]
  {
    mgDebug( 0, __FUNCTION__ );
    const cxtype& F1_0 = F1[0];
    const cxtype& F1_1 = F1[1];
    const cxtype& F1_2 = F1[2];
    const cxtype& F1_3 = F1[3];
    const cxtype& F1_4 = F1[4];
    const cxtype& F1_5 = F1[5];
    const cxtype& F2_0 = F2[0];
    const cxtype& F2_1 = F2[1];
    const cxtype& F2_2 = F2[2];
    const cxtype& F2_3 = F2[3];
    const cxtype& F2_4 = F2[4];
    const cxtype& F2_5 = F2[5];
    cxtype& V3_0 = V3[0];
    cxtype& V3_1 = V3[1];
    cxtype& V3_2 = V3[2];
    cxtype& V3_3 = V3[3];
    cxtype& V3_4 = V3[4];
    cxtype& V3_5 = V3[5];
>>>>>>> a7e4d3ed
    const fptype fp1 = 1;
    const fptype fp2 = 2;
    const cxtype cI = cxmake( 0, 1 );
    fptype OM3 = 0;
    if ( M3 != 0 ) OM3 = fp1 / ( M3 * M3 );
    V3_0 = + F1_0 + F2_0;
    V3_1 = + F1_1 + F2_1;
    const fptype_sv PPP0 = -cxreal( V3_0 );
    const fptype_sv PPP1 = -cxreal( V3_1 );
    const fptype_sv PPP2 = -cximag( V3_1 );
    const fptype_sv PPP3 = -cximag( V3_0 );
    const cxtype_sv TMP1 =
      ( F1_2 * ( F2_4 * ( PPP0 + PPP3 ) + F2_5 * ( PPP1 + cI * ( PPP2 ) ) ) +
        F1_3 * ( F2_4 * ( PPP1 - cI * ( PPP2 ) ) + F2_5 * ( PPP0 - PPP3 ) ) );
    const cxtype_sv TMP3 =
      ( F1_4 * ( F2_2 * ( PPP0 - PPP3 ) - F2_3 * ( PPP1 + cI * ( PPP2 ) ) ) +
        F1_5 * ( F2_2 * ( -PPP1 + cI * ( PPP2 ) ) + F2_3 * ( PPP0 + PPP3 ) ) );
    const cxtype_sv denom =
      fp1 / ( ( PPP0 * PPP0 ) - ( PPP1 * PPP1 ) - ( PPP2 * PPP2 ) -
              ( PPP3 * PPP3 ) - M3 * (M3 - cI * W3 ) );
    V3_2 = denom * ( -fp2 * cI ) *
      ( COUP2 * ( OM3 * ( -fp1/fp2 ) * PPP0 * ( TMP1 + fp2 * ( TMP3 ) )
                  + ( +fp1/fp2 * ( F1_2 * F2_4 + F1_3 * F2_5 ) + F1_4 * F2_2 + F1_5 * F2_3 ) )
        + fp1/fp2 * ( COUP1 * ( F1_2 * F2_4 + F1_3 * F2_5 - PPP0 * OM3 * TMP1 ) ) );
    V3_3 = denom * ( -fp2 * cI ) *
      ( COUP2 * ( OM3 * ( -fp1/fp2 ) * PPP1 * ( TMP1 + fp2 * ( TMP3 ) )
                  + ( -fp1/fp2 * ( F1_2 * F2_5 + F1_3 * F2_4 ) + F1_4 * F2_3 + F1_5 * F2_2 ) )
        - fp1/fp2 * ( COUP1 * ( F1_2 * F2_5 + F1_3 * F2_4 + PPP1 * OM3 * TMP1 ) ) );
    V3_4 = denom * cI *
      ( COUP2 * ( OM3 * PPP2 * ( TMP1 + fp2 * ( TMP3 ) )
                  + ( +cI * ( F1_2 * F2_5 ) - cI * ( F1_3 * F2_4 )
                      - fp2 * cI * ( F1_4 * F2_3 )
                      + fp2 * cI * ( F1_5 * F2_2 ) ) )
        + COUP1 * ( +cI * ( F1_2 * F2_5 ) - cI * ( F1_3 * F2_4 ) + PPP2 * OM3 * TMP1 ) );
    V3_5 = denom * fp2 * cI *
      ( COUP2 * ( OM3 * fp1/fp2 * PPP3 * ( TMP1 + fp2 * ( TMP3 ) ) +
                  ( +fp1/fp2 * ( F1_2 * F2_4 ) - fp1/fp2 * ( F1_3 * F2_5 ) - F1_4 * F2_2 + F1_5 * F2_3 ) )
        + fp1/fp2 * ( COUP1 * ( F1_2 * F2_4 + PPP3 * OM3 * TMP1 - F1_3 * F2_5 ) ) );
    mgDebug( 1, __FUNCTION__ );
    return;
  }

}  // end namespace

//==========================================================================
// This file has been automatically generated for C++ Standalone by
// MadGraph5_aMC@NLO v. 2.7.3.py3, 2020-06-28
// By the MadGraph5_aMC@NLO Development Team
// Visit launchpad.net/madgraph5 and amcatnlo.web.cern.ch
//==========================================================================

//#include "../../src/HelAmps_sm.cc"

#include <algorithm>
#include <iostream>

#include "mgOnGpuConfig.h"
#include "mgOnGpuTypes.h"

#include "CPPProcess.h"

//==========================================================================
// Class member functions for calculating the matrix elements for
// Process: e+ e- > mu+ mu- WEIGHTED<=4 @1

#ifdef __CUDACC__
namespace gProc
#else
namespace Proc
#endif
{
  using mgOnGpu::np4; // 4: the dimension of 4-momenta (E,px,py,pz)
  using mgOnGpu::npar; // number of particles in total (initial + final)
  using mgOnGpu::ncomb; // number of helicity combinations

  const int nwf = 5; // #wavefunctions: npar (4 external) + 1 (internal, reused for gamma and Z)
  const int nw6 = 6; // dimension of each wavefunction (see KEK 91-11)

#ifdef __CUDACC__
  __device__ __constant__ int cHel[ncomb][npar];
  //__device__ __constant__ fptype cIPC[6];
  //__device__ __constant__ fptype cIPD[2];
  // FIXME: assume process.nprocesses == 1 for the moment
  //__device__ __constant__ int cNGoodHel[1];
  __device__ __constant__ int cNGoodHel;
  __device__ __constant__ int cGoodHel[ncomb];
#else
  static short cHel[ncomb][npar];
  static fptype cIPC[6];
  static fptype cIPD[2];
  // FIXME: assume process.nprocesses == 1 for the moment
  //static int cNGoodHel[1];
  static int cNGoodHel;
  static int cGoodHel[ncomb];
#endif

  //--------------------------------------------------------------------------

  // Evaluate |M|^2 for each subprocess
  // NB: calculate_wavefunctions ADDS |M|^2 for a given ihel to the running sum
  // of |M|^2 over helicities for the given event

  __device__
  void calculate_wavefunctions( int ihel,
                                const fptype_sv* allmomenta, // input: momenta as AOSOA[npagM][npar][4][neppM] with nevt=npagM*neppM
                                fptype* allMEs               // output: allMEs[nevt], final |M|^2 averaged over all helicities
#ifndef __CUDACC__
                                , const int nevt             // input: #events (for cuda: nevt == ndim == gpublocks*gputhreads)
#endif
                                )
  {
    mgDebug( 0, __FUNCTION__ );
#ifndef __CUDACC__
    //printf( "calculate_wavefunctions: nevt %d\n", nevt );
#endif

#ifdef __CUDACC__
    //const int cHel[ncomb][npar] =
    //  { {-1, -1, -1, -1}, {-1, -1, -1, +1}, {-1, -1, +1, -1}, {-1, -1, +1, +1},
    //    {-1, +1, -1, -1}, {-1, +1, -1, +1}, {-1, +1, +1, -1}, {-1, +1, +1, +1},
    //    {+1, -1, -1, -1}, {+1, -1, -1, +1}, {+1, -1, +1, -1}, {+1, -1, +1, +1},
    //    {+1, +1, -1, -1}, {+1, +1, -1, +1}, {+1, +1, +1, -1}, {+1, +1, +1, +1} };
    const fptype cIPC[6] = { 0, -0.30795376724436879, 0, -0.28804415396362731, 0, 0.082309883272248419 };
    const fptype cIPD[2] = { 91.188000000000002, 2.4414039999999999 };
#endif

    // The number of colors
    const int ncolor = 1;

    // The color matrix
    const fptype denom[ncolor] = {1};
    const fptype cf[ncolor][ncolor] = {{1}};

#ifdef __CUDACC__
    // Local variables for the given event (ievt)
    cxtype w[nwf][nw6]; // w[5][6]
    cxtype amp[2];
    cxtype jamp[ncolor];
#else
    // Local variables for the given event page (ipagV)
    cxtype_sv w_v[nwf][nw6]; // w_v[5][6]
    cxtype_sv amp_v[2];
    cxtype_sv jamp_v[ncolor];
#endif

#ifndef __CUDACC__
    const int npagV = nevt / neppV;
    // ** START LOOP ON IPAGV **
    // - default(none): no variables are shared by default
    // - shared: as the name says
    // - private: give each thread its own copy, without initialising
    // - firstprivate: give each thread its own copy, and initialise with value from outside
#pragma omp parallel for default(none) shared(allmomenta,allMEs,cf,cHel,cIPC,cIPD,denom,ihel,npagV) private (amp_v,jamp_v,w_v)
    for ( int ipagV = 0; ipagV < npagV; ++ipagV )
#endif
    {
#ifdef __CUDACC__
      MG5_sm::oxzxxx( allmomenta, cHel[ihel][0], -1, w[0], 0 );
      MG5_sm::imzxxx( allmomenta, cHel[ihel][1], +1, w[1], 1 );
      MG5_sm::ixzxxx( allmomenta, cHel[ihel][2], -1, w[2], 2 );
      MG5_sm::oxzxxx( allmomenta, cHel[ihel][3], +1, w[3], 3 );
#else
      MG5_sm::oxzxxx( allmomenta, cHel[ihel][0], -1, w_v[0], ipagV, 0 );
      MG5_sm::imzxxx( allmomenta, cHel[ihel][1], +1, w_v[1], ipagV, 1 );
      MG5_sm::ixzxxx( allmomenta, cHel[ihel][2], -1, w_v[2], ipagV, 2 );
      MG5_sm::oxzxxx( allmomenta, cHel[ihel][3], +1, w_v[3], ipagV, 3 );
#endif

#ifndef __CUDACC__
      // Diagram 1
      MG5_sm::FFV1P0_3( w_v[1], w_v[0], cxmake( cIPC[0], cIPC[1] ), 0., 0., w_v[4] );
      MG5_sm::FFV1_0( w_v[2], w_v[3], w_v[4], cxmake( cIPC[0], cIPC[1] ), &amp_v[0] );
      // Diagram 2
      MG5_sm::FFV2_4_3( w_v[1], w_v[0], cxmake( cIPC[2], cIPC[3] ), cxmake( cIPC[4], cIPC[5] ), cIPD[0], cIPD[1], w_v[4] );
      MG5_sm::FFV2_4_0( w_v[2], w_v[3], w_v[4], cxmake( cIPC[2], cIPC[3] ), cxmake( cIPC[4], cIPC[5] ), &amp_v[1] );
      // Calculate color flows
      // (compute M as the sum of the invariant amplitudes for all Feynman diagrams)
      jamp_v[0] = -amp_v[0] - amp_v[1];
      // ** START LOOP ON IEPPV **
      for ( int ieppV = 0; ieppV < neppV; ++ieppV )
#endif
      {
#ifdef __CUDACC__
        // Diagram 1
        MG5_sm::FFV1P0_3( w[1], w[0], cxmake( cIPC[0], cIPC[1] ), 0., 0., w[4] ); // compute w[4]
        MG5_sm::FFV1_0( w[2], w[3], w[4], cxmake( cIPC[0], cIPC[1] ), &amp[0] ); // compute amp[0]

        // Diagram 2
        MG5_sm::FFV2_4_3( w[1], w[0], cxmake( cIPC[2], cIPC[3] ), cxmake( cIPC[4], cIPC[5] ), cIPD[0], cIPD[1], w[4] );
        MG5_sm::FFV2_4_0( w[2], w[3], w[4], cxmake( cIPC[2], cIPC[3] ), cxmake( cIPC[4], cIPC[5] ), &amp[1] );
#endif

#ifndef __CUDACC__
        const int ievt = ipagV*neppV + ieppV;
        // Local variables for the given event (ievt)
#ifdef MGONGPU_CPPSIMD
        cxtype jamp[ncolor];
        jamp[0] = jamp_v[0][ieppV];
#else
        cxtype* jamp = jamp_v;
#endif
#endif

#ifdef __CUDACC__
        // Calculate color flows
        // (compute M as the sum of the invariant amplitudes for all Feynman diagrams)
        jamp[0] = -amp[0] - amp[1];

        const int idim = blockDim.x * blockIdx.x + threadIdx.x; // event# == threadid (previously was: tid)
        const int ievt = idim;
        //printf( "calculate_wavefunctions: ievt %d\n", ievt );
#endif

        // Sum and square the color flows to get the matrix element
        // (compute |M|^2 by squaring |M|, taking into account colours)
        for( int icol = 0; icol < ncolor; icol++ )
        {
          cxtype ztemp = cxmake( 0, 0 );
          for( int jcol = 0; jcol < ncolor; jcol++ )
            ztemp += cf[icol][jcol] * jamp[jcol];
          // NB: calculate_wavefunctions ADDS |M|^2 for a given ihel to the running sum of |M|^2 over helicities for the given event
          // FIXME: assume process.nprocesses == 1 for the moment (eventually: need a loop over processes here?)
          allMEs[ievt] += cxreal( ztemp * conj( jamp[icol] ) ) / denom[icol];
        }

        // Store the leading color flows for choice of color
        // for(i=0;i < ncolor; i++)
        // jamp2[0][i] += cxreal( jamp[i]*conj( jamp[i] ) );

        //printf( "calculate_wavefunction: %6d %2d %f\n", ievt, ihel, allMEs[ievt] );
      }
    }

    mgDebug( 1, __FUNCTION__ );
    return;
  }

  //--------------------------------------------------------------------------

  CPPProcess::CPPProcess( int /*numiterations*/,
                          int gpublocks,
                          int gputhreads,
                          bool verbose )
    : //m_numiterations( numiterations ),
    gpu_nblocks( gpublocks ),
    gpu_nthreads( gputhreads ),
    dim( gpu_nblocks * gpu_nthreads ),
    m_verbose( verbose )
  {
#ifdef __CUDACC__
    // Helicities for the process - nodim
    const int tHel[ncomb][nexternal] =
      { {-1, -1, -1, -1}, {-1, -1, -1, +1}, {-1, -1, +1, -1}, {-1, -1, +1, +1},
        {-1, +1, -1, -1}, {-1, +1, -1, +1}, {-1, +1, +1, -1}, {-1, +1, +1, +1},
        {+1, -1, -1, -1}, {+1, -1, -1, +1}, {+1, -1, +1, -1}, {+1, -1, +1, +1},
        {+1, +1, -1, -1}, {+1, +1, -1, +1}, {+1, +1, +1, -1}, {+1, +1, +1, +1} };
    checkCuda( cudaMemcpyToSymbol( cHel, tHel, ncomb * nexternal * sizeof(int) ) );
#else
    // Helicities for the process - nodim
    const short tHel[ncomb][nexternal] =
      { {-1, -1, -1, -1}, {-1, -1, -1, +1}, {-1, -1, +1, -1}, {-1, -1, +1, +1},
        {-1, +1, -1, -1}, {-1, +1, -1, +1}, {-1, +1, +1, -1}, {-1, +1, +1, +1},
        {+1, -1, -1, -1}, {+1, -1, -1, +1}, {+1, -1, +1, -1}, {+1, -1, +1, +1},
        {+1, +1, -1, -1}, {+1, +1, -1, +1}, {+1, +1, +1, -1}, {+1, +1, +1, +1} };
    memcpy( cHel, tHel, ncomb * nexternal * sizeof(short) );
#endif
    // SANITY CHECK: GPU memory usage may be based on casts of fptype[2] to cxtype
    assert( sizeof(cxtype) == 2 * sizeof(fptype) );
#ifndef __CUDACC__
    // SANITY CHECK: momenta AOSOA uses vectors with the same size as fptype_v
    assert( neppV == mgOnGpu::neppM );
#endif
  }

  //--------------------------------------------------------------------------

  CPPProcess::~CPPProcess() {}

  //--------------------------------------------------------------------------

  const std::vector<fptype> &CPPProcess::getMasses() const {return mME;}

  //--------------------------------------------------------------------------
  // Initialize process.

  void CPPProcess::initProc(std::string param_card_name)
  {
    // Instantiate the model class and set parameters that stay fixed during run
    pars = Parameters_sm::getInstance();
    SLHAReader slha(param_card_name, m_verbose);
    pars->setIndependentParameters(slha);
    pars->setIndependentCouplings();
    if (m_verbose)
    {
      pars->printIndependentParameters();
      pars->printIndependentCouplings();
    }
    pars->setDependentParameters();
    pars->setDependentCouplings();
    // Set external particle masses for this matrix element
    mME.push_back(pars->ZERO);
    mME.push_back(pars->ZERO);
    mME.push_back(pars->ZERO);
    mME.push_back(pars->ZERO);

#ifdef __CUDACC__
    //const cxtype tIPC[3] = { cxmake( pars->GC_3 ), cxmake( pars->GC_50 ), cxmake( pars->GC_59 ) };
    //const fptype tIPD[2] = { (fptype)pars->mdl_MZ, (fptype)pars->mdl_WZ };
    //checkCuda( cudaMemcpyToSymbol( cIPC, tIPC, 3 * sizeof(cxtype ) ) );
    //checkCuda( cudaMemcpyToSymbol( cIPD, tIPD, 2 * sizeof(fptype) ) );
#else
    const cxtype tIPC[3] = { cxmake( pars->GC_3 ), cxmake( pars->GC_50 ), cxmake( pars->GC_59 ) };
    const fptype tIPD[2] = { (fptype)pars->mdl_MZ, (fptype)pars->mdl_WZ };
    memcpy( cIPC, tIPC, 3 * sizeof(cxtype) );
    memcpy( cIPD, tIPD, 2 * sizeof(fptype) );
#endif

    //std::cout << std::setprecision(17) << "tIPC[0] = " << tIPC[0] << std::endl;
    //std::cout << std::setprecision(17) << "tIPC[1] = " << tIPC[1] << std::endl;
    //std::cout << std::setprecision(17) << "tIPC[2] = " << tIPC[2] << std::endl;
    //std::cout << std::setprecision(17) << "tIPD[0] = " << tIPD[0] << std::endl;
    //std::cout << std::setprecision(17) << "tIPD[1] = " << tIPD[1] << std::endl;
  }

  //--------------------------------------------------------------------------

  // Retrieve the compiler that was used to build this module
  const std::string CPPProcess::getCompiler()
  {
    std::stringstream out;
#ifdef __CUDACC__
#if defined __CUDACC_VER_MAJOR__ && defined __CUDACC_VER_MINOR__ && defined __CUDACC_VER_BUILD__
    out << "nvcc " << __CUDACC_VER_MAJOR__ << "." << __CUDACC_VER_MINOR__ << "." << __CUDACC_VER_BUILD__;
#else
    out << "nvcc UNKNOWN";
#endif
#elif defined __clang__
#if defined __clang_major__ && defined __clang_minor__ && defined __clang_patchlevel__
    out << "clang " << __clang_major__ << "." << __clang_minor__ << "." << __clang_patchlevel__;
#else
    out << "gcc UNKNOWKN";
#endif

#else
#if defined __GNUC__ && defined __GNUC_MINOR__ && defined __GNUC_PATCHLEVEL__
    out << "gcc (GCC) " << __GNUC__ << "." << __GNUC_MINOR__ << "." << __GNUC_PATCHLEVEL__;
#else
    out << "gcc UNKNOWKN";
#endif
#endif
    return out.str();
  }

  //--------------------------------------------------------------------------

#ifdef __CUDACC__
  __global__
  void sigmaKin_getGoodHel( const fptype_sv* allmomenta, // input: momenta as AOSOA[npagM][npar][4][neppM] with nevt=npagM*neppM
                            fptype* allMEs,              // output: allMEs[nevt], final |M|^2 averaged over all helicities
                            bool* isGoodHel )            // output: isGoodHel[ncomb] - device array
  {
    const int idim = blockDim.x * blockIdx.x + threadIdx.x; // event# == threadid (previously was: tid)
    const int ievt = idim;
    // FIXME: assume process.nprocesses == 1 for the moment (eventually: need a loop over processes here?)
    fptype allMEsLast = 0;
    for ( int ihel = 0; ihel < ncomb; ihel++ )
    {
      // NB: calculate_wavefunctions ADDS |M|^2 for a given ihel to running sum of |M|^2 over helicities for the given event(s)
      calculate_wavefunctions( ihel, allmomenta, allMEs );
      if ( allMEs[ievt] != allMEsLast )
      {
        //if ( !isGoodHel[ihel] ) std::cout << "sigmaKin_getGoodHel ihel=" << ihel << " TRUE" << std::endl;
        isGoodHel[ihel] = true;
      }
      allMEsLast = allMEs[ievt]; // running sum up to helicity ihel for event ievt
    }
  }
#else
  void sigmaKin_getGoodHel( const fptype_sv* allmomenta, // input: momenta as AOSOA[npagM][npar][4][neppM] with nevt=npagM*neppM
                            fptype* allMEs,              // output: allMEs[nevt], final |M|^2 averaged over all helicities
                            bool* isGoodHel              // output: isGoodHel[ncomb] - device array
                            , const int nevt )           // input: #events (for cuda: nevt == ndim == gpublocks*gputhreads)
  {
    const int maxtry0 = ( neppV > 10 ? neppV : 10 ); // 10, but at least neppV (otherwise the npagV loop does not even start)
    fptype allMEsLast[maxtry0] = { 0 };
    const int maxtry = std::min( maxtry0, nevt ); // 10, but at most nevt (avoid invalid memory access if nevt<maxtry0)
    for ( int ievt = 0; ievt < maxtry; ++ievt )
    {
      // FIXME: assume process.nprocesses == 1 for the moment (eventually: need a loop over processes here?)
      allMEs[ievt] = 0; // all zeros
    }
    for ( int ihel = 0; ihel < ncomb; ihel++ )
    {
      //std::cout << "sigmaKin_getGoodHel ihel=" << ihel << ( isGoodHel[ihel] ? " true" : " false" ) << std::endl;
      calculate_wavefunctions( ihel, allmomenta, allMEs, maxtry );
      for ( int ievt = 0; ievt < maxtry; ++ievt )
      {
        // FIXME: assume process.nprocesses == 1 for the moment (eventually: need a loop over processes here?)
        if ( allMEs[ievt] != allMEsLast[ievt] )
        {
          //if ( !isGoodHel[ihel] ) std::cout << "sigmaKin_getGoodHel ihel=" << ihel << " TRUE" << std::endl;
          isGoodHel[ihel] = true;
        }
        allMEsLast[ievt] = allMEs[ievt]; // running sum up to helicity ihel
      }
    }
  }
#endif

  //--------------------------------------------------------------------------

  void sigmaKin_setGoodHel( const bool* isGoodHel ) // input: isGoodHel[ncomb] - host array
  {
    // FIXME: assume process.nprocesses == 1 for the moment
    //int nGoodHel[1] = { 0 };
    int nGoodHel = 0;
    int goodHel[ncomb] = { 0 };
    for ( int ihel = 0; ihel < ncomb; ihel++ )
    {
      //std::cout << "sigmaKin_setGoodHel ihel=" << ihel << ( isGoodHel[ihel] ? " true" : " false" ) << std::endl;
      if ( isGoodHel[ihel] )
      {
        goodHel[nGoodHel] = ihel;
        nGoodHel++;
      }
    }
#ifdef __CUDACC__
    checkCuda( cudaMemcpyToSymbol( cNGoodHel, &nGoodHel, sizeof(int) ) );
    checkCuda( cudaMemcpyToSymbol( cGoodHel, goodHel, ncomb*sizeof(int) ) );
#else
    cNGoodHel = nGoodHel;
    for ( int ihel = 0; ihel < ncomb; ihel++ ) cGoodHel[ihel] = goodHel[ihel];
#endif
  }

  //--------------------------------------------------------------------------
  // Evaluate |M|^2, part independent of incoming flavour
  // FIXME: assume process.nprocesses == 1 (eventually: allMEs[nevt] -> allMEs[nevt*nprocesses]?)

  __global__
  void sigmaKin( const fptype_sv* allmomenta, // input: momenta as AOSOA[npagM][npar][4][neppM] with nevt=npagM*neppM
                 fptype* allMEs               // output: allMEs[nevt], final |M|^2 averaged over all helicities
#ifndef __CUDACC__
                 , const int nevt             // input: #events (for cuda: nevt == ndim == gpublocks*gputhreads)
#endif
                 )
  {
    mgDebugInitialise();
    // Set the parameters which change event by event
    // Need to discuss this with Stefan
    // pars->setDependentParameters();
    // pars->setDependentCouplings();
    // Reset color flows
    // start sigmakin_lines

    // Denominators: spins, colors and identical particles
    //const int nprocesses = 1;
    //const int denominators[nprocesses] = { 4 };
    const int denominators = 4;

#ifdef __CUDACC__
    // Remember: in CUDA this is a kernel for one event, in c++ this processes n events
    const int idim = blockDim.x * blockIdx.x + threadIdx.x; // event# == threadid (previously was: tid)
    const int ievt = idim;
    //printf( "sigmakin: ievt %d\n", ievt );
#endif

    // PART 0 - INITIALISATION (before calculate_wavefunctions)

#ifndef __CUDACC__
    for ( int ievt = 0; ievt < nevt; ++ievt )
#endif
    {
      // Reset the "matrix elements" - running sums of |M|^2 over helicities for the given event
      // FIXME: assume process.nprocesses == 1 for the moment (eventually: need a loop over processes here?)
      allMEs[ievt] = 0; // all zeros
    }

    // PART 1 - HELICITY LOOP: CALCULATE WAVEFUNCTIONS
    // (in both CUDA and C++, using precomputed good helicities)
    for ( int ighel = 0; ighel < cNGoodHel; ighel++ )
    {
      const int ihel = cGoodHel[ighel];
#ifdef __CUDACC__
      calculate_wavefunctions( ihel, allmomenta, allMEs );
#else
      calculate_wavefunctions( ihel, allmomenta, allMEs, nevt );
#endif
    }

    // PART 2 - FINALISATION (after calculate_wavefunctions)
#ifndef __CUDACC__
    for ( int ievt = 0; ievt < nevt; ++ievt )
#endif
    {
      // Get the final |M|^2 as an average over helicities/colors of running sum of |M|^2 over helicities for the given event
      // [NB 'sum over final spins, average over initial spins', eg see
      // https://www.uzh.ch/cmsssl/physik/dam/jcr:2e24b7b1-f4d7-4160-817e-47b13dbf1d7c/Handout_4_2016-UZH.pdf]
      // FIXME: assume process.nprocesses == 1 for the moment (eventually: need a loop over processes here?)
      allMEs[ievt] /= denominators;
    }
    mgDebugFinalise();
  }

  //--------------------------------------------------------------------------

}<|MERGE_RESOLUTION|>--- conflicted
+++ resolved
@@ -760,46 +760,25 @@
   //--------------------------------------------------------------------------
 
   __device__
-<<<<<<< HEAD
-  void FFV1_0( const cxtype_sv F1S[],   // input wavefunction1[6]
-               const cxtype_sv F2S[],   // input wavefunction2[6]
-               const cxtype_sv V3S[],   // input wavefunction3[6]
-=======
-  void FFV1_0( const cxtype F1[],    // input: wavefunction1[6]
-               const cxtype F2[],    // input: wavefunction2[6]
-               const cxtype V3[],    // input: wavefunction3[6]
->>>>>>> a7e4d3ed
+  void FFV1_0( const cxtype_sv F1[],   // input: wavefunction1[6]
+               const cxtype_sv F2[],   // input: wavefunction2[6]
+               const cxtype_sv V3[],   // input: wavefunction3[6]
                const cxtype COUP,
-               cxtype_sv* vertex )      // output amplitude
-  {
-    mgDebug( 0, __FUNCTION__ );
-<<<<<<< HEAD
-    const cxtype_sv& F1_2 = F1S[2];
-    const cxtype_sv& F1_3 = F1S[3];
-    const cxtype_sv& F1_4 = F1S[4];
-    const cxtype_sv& F1_5 = F1S[5];
-    const cxtype_sv& F2_2 = F2S[2];
-    const cxtype_sv& F2_3 = F2S[3];
-    const cxtype_sv& F2_4 = F2S[4];
-    const cxtype_sv& F2_5 = F2S[5];
-    const cxtype_sv& V3_2 = V3S[2];
-    const cxtype_sv& V3_3 = V3S[3];
-    const cxtype_sv& V3_4 = V3S[4];
-    const cxtype_sv& V3_5 = V3S[5];
-=======
-    const cxtype& F1_2 = F1[2];
-    const cxtype& F1_3 = F1[3];
-    const cxtype& F1_4 = F1[4];
-    const cxtype& F1_5 = F1[5];
-    const cxtype& F2_2 = F2[2];
-    const cxtype& F2_3 = F2[3];
-    const cxtype& F2_4 = F2[4];
-    const cxtype& F2_5 = F2[5];
-    const cxtype& V3_2 = V3[2];
-    const cxtype& V3_3 = V3[3];
-    const cxtype& V3_4 = V3[4];
-    const cxtype& V3_5 = V3[5];
->>>>>>> a7e4d3ed
+               cxtype_sv* vertex )     // output: amplitude
+  {
+    mgDebug( 0, __FUNCTION__ );
+    const cxtype_sv& F1_2 = F1[2];
+    const cxtype_sv& F1_3 = F1[3];
+    const cxtype_sv& F1_4 = F1[4];
+    const cxtype_sv& F1_5 = F1[5];
+    const cxtype_sv& F2_2 = F2[2];
+    const cxtype_sv& F2_3 = F2[3];
+    const cxtype_sv& F2_4 = F2[4];
+    const cxtype_sv& F2_5 = F2[5];
+    const cxtype_sv& V3_2 = V3[2];
+    const cxtype_sv& V3_3 = V3[3];
+    const cxtype_sv& V3_4 = V3[4];
+    const cxtype_sv& V3_5 = V3[5];
     const cxtype cI = cxmake( 0, 1 );
     const cxtype_sv TMP4 =
       ( F1_2 * ( F2_4 * ( V3_2 + V3_5 ) +
@@ -821,61 +800,32 @@
   //--------------------------------------------------------------------------
 
   __device__
-<<<<<<< HEAD
-  void FFV1P0_3( const cxtype_sv F1S[],     // input wavefunction1[6]
-                 const cxtype_sv F2S[],     // input wavefunction2[6]
+  void FFV1P0_3( const cxtype_sv F1[],     // input: wavefunction1[6]
+                 const cxtype_sv F2[],     // input: wavefunction2[6]
                  const cxtype COUP,
                  const fptype M3,
                  const fptype W3,
-                 cxtype_sv V3S[] )          // output wavefunction3[6]
-  {
-    mgDebug( 0, __FUNCTION__ );
-    const cxtype_sv& F1_0 = F1S[0];
-    const cxtype_sv& F1_1 = F1S[1];
-    const cxtype_sv& F1_2 = F1S[2];
-    const cxtype_sv& F1_3 = F1S[3];
-    const cxtype_sv& F1_4 = F1S[4];
-    const cxtype_sv& F1_5 = F1S[5];
-    const cxtype_sv& F2_0 = F2S[0];
-    const cxtype_sv& F2_1 = F2S[1];
-    const cxtype_sv& F2_2 = F2S[2];
-    const cxtype_sv& F2_3 = F2S[3];
-    const cxtype_sv& F2_4 = F2S[4];
-    const cxtype_sv& F2_5 = F2S[5];
-    cxtype_sv& V3_0 = V3S[0];
-    cxtype_sv& V3_1 = V3S[1];
-    cxtype_sv& V3_2 = V3S[2];
-    cxtype_sv& V3_3 = V3S[3];
-    cxtype_sv& V3_4 = V3S[4];
-    cxtype_sv& V3_5 = V3S[5];
-=======
-  void FFV1P0_3( const cxtype F1[],   // input: wavefunction1[6]
-                 const cxtype F2[],   // input: wavefunction2[6]
-                 const cxtype COUP,
-                 const fptype M3,
-                 const fptype W3,
-                 cxtype V3[] )        // output: wavefunction3[6]
-  {
-    mgDebug( 0, __FUNCTION__ );
-    const cxtype& F1_0 = F1[0];
-    const cxtype& F1_1 = F1[1];
-    const cxtype& F1_2 = F1[2];
-    const cxtype& F1_3 = F1[3];
-    const cxtype& F1_4 = F1[4];
-    const cxtype& F1_5 = F1[5];
-    const cxtype& F2_0 = F2[0];
-    const cxtype& F2_1 = F2[1];
-    const cxtype& F2_2 = F2[2];
-    const cxtype& F2_3 = F2[3];
-    const cxtype& F2_4 = F2[4];
-    const cxtype& F2_5 = F2[5];
-    cxtype& V3_0 = V3[0];
-    cxtype& V3_1 = V3[1];
-    cxtype& V3_2 = V3[2];
-    cxtype& V3_3 = V3[3];
-    cxtype& V3_4 = V3[4];
-    cxtype& V3_5 = V3[5];
->>>>>>> a7e4d3ed
+                 cxtype_sv V3[] )          // output: wavefunction3[6]
+  {
+    mgDebug( 0, __FUNCTION__ );
+    const cxtype_sv& F1_0 = F1[0];
+    const cxtype_sv& F1_1 = F1[1];
+    const cxtype_sv& F1_2 = F1[2];
+    const cxtype_sv& F1_3 = F1[3];
+    const cxtype_sv& F1_4 = F1[4];
+    const cxtype_sv& F1_5 = F1[5];
+    const cxtype_sv& F2_0 = F2[0];
+    const cxtype_sv& F2_1 = F2[1];
+    const cxtype_sv& F2_2 = F2[2];
+    const cxtype_sv& F2_3 = F2[3];
+    const cxtype_sv& F2_4 = F2[4];
+    const cxtype_sv& F2_5 = F2[5];
+    cxtype_sv& V3_0 = V3[0];
+    cxtype_sv& V3_1 = V3[1];
+    cxtype_sv& V3_2 = V3[2];
+    cxtype_sv& V3_3 = V3[3];
+    cxtype_sv& V3_4 = V3[4];
+    cxtype_sv& V3_5 = V3[5];
     const cxtype cI = cxmake( 0, 1 );
     V3_0 = + F1_0 + F2_0;
     V3_1 = + F1_1 + F2_1;
@@ -1025,47 +975,26 @@
   //--------------------------------------------------------------------------
 
   __device__
-<<<<<<< HEAD
-  void FFV2_4_0( const cxtype_sv F1S[],   // input wavefunction1[6]
-                 const cxtype_sv F2S[],   // input wavefunction2[6]
-                 const cxtype_sv V3S[],   // input wavefunction3[6]
-=======
-  void FFV2_4_0( const cxtype F1[],    // input: wavefunction1[6]
-                 const cxtype F2[],    // input: wavefunction2[6]
-                 const cxtype V3[],    // input: wavefunction3[6]
->>>>>>> a7e4d3ed
+  void FFV2_4_0( const cxtype_sv F1[],   // input: wavefunction1[6]
+                 const cxtype_sv F2[],   // input: wavefunction2[6]
+                 const cxtype_sv V3[],   // input: wavefunction3[6]
                  const cxtype COUP1,
                  const cxtype COUP2,
-                 cxtype_sv* vertex )      // output: amplitude
-  {
-    mgDebug( 0, __FUNCTION__ );
-<<<<<<< HEAD
-    const cxtype_sv& F1_2 = F1S[2];
-    const cxtype_sv& F1_3 = F1S[3];
-    const cxtype_sv& F1_4 = F1S[4];
-    const cxtype_sv& F1_5 = F1S[5];
-    const cxtype_sv& F2_2 = F2S[2];
-    const cxtype_sv& F2_3 = F2S[3];
-    const cxtype_sv& F2_4 = F2S[4];
-    const cxtype_sv& F2_5 = F2S[5];
-    const cxtype_sv& V3_2 = V3S[2];
-    const cxtype_sv& V3_3 = V3S[3];
-    const cxtype_sv& V3_4 = V3S[4];
-    const cxtype_sv& V3_5 = V3S[5];
-=======
-    const cxtype& F1_2 = F1[2];
-    const cxtype& F1_3 = F1[3];
-    const cxtype& F1_4 = F1[4];
-    const cxtype& F1_5 = F1[5];
-    const cxtype& F2_2 = F2[2];
-    const cxtype& F2_3 = F2[3];
-    const cxtype& F2_4 = F2[4];
-    const cxtype& F2_5 = F2[5];
-    const cxtype& V3_2 = V3[2];
-    const cxtype& V3_3 = V3[3];
-    const cxtype& V3_4 = V3[4];
-    const cxtype& V3_5 = V3[5];
->>>>>>> a7e4d3ed
+                 cxtype_sv* vertex )     // output: amplitude
+  {
+    mgDebug( 0, __FUNCTION__ );
+    const cxtype_sv& F1_2 = F1[2];
+    const cxtype_sv& F1_3 = F1[3];
+    const cxtype_sv& F1_4 = F1[4];
+    const cxtype_sv& F1_5 = F1[5];
+    const cxtype_sv& F2_2 = F2[2];
+    const cxtype_sv& F2_3 = F2[3];
+    const cxtype_sv& F2_4 = F2[4];
+    const cxtype_sv& F2_5 = F2[5];
+    const cxtype_sv& V3_2 = V3[2];
+    const cxtype_sv& V3_3 = V3[3];
+    const cxtype_sv& V3_4 = V3[4];
+    const cxtype_sv& V3_5 = V3[5];
     const fptype fp1 = 1;
     const fptype fp2 = 2;
     const cxtype cI = cxmake( 0, 1 );
@@ -1083,62 +1012,33 @@
   //--------------------------------------------------------------------------
 
   __device__
-<<<<<<< HEAD
-  void FFV2_4_3( const cxtype_sv F1S[],   // input wavefunction1[6]
-                 const cxtype_sv F2S[],   // input wavefunction2[6]
-=======
-  void FFV2_4_3( const cxtype F1[],   // input: wavefunction1[6]
-                 const cxtype F2[],   // input: wavefunction2[6]
->>>>>>> a7e4d3ed
+  void FFV2_4_3( const cxtype_sv F1[],   // input: wavefunction1[6]
+                 const cxtype_sv F2[],   // input: wavefunction2[6]
                  const cxtype COUP1,
                  const cxtype COUP2,
                  const fptype M3,
                  const fptype W3,
-<<<<<<< HEAD
-                 cxtype_sv V3S[] )        // output wavefunction3[6]
-  {
-    mgDebug( 0, __FUNCTION__ );
-    const cxtype_sv& F1_0 = F1S[0];
-    const cxtype_sv& F1_1 = F1S[1];
-    const cxtype_sv& F1_2 = F1S[2];
-    const cxtype_sv& F1_3 = F1S[3];
-    const cxtype_sv& F1_4 = F1S[4];
-    const cxtype_sv& F1_5 = F1S[5];
-    const cxtype_sv& F2_0 = F2S[0];
-    const cxtype_sv& F2_1 = F2S[1];
-    const cxtype_sv& F2_2 = F2S[2];
-    const cxtype_sv& F2_3 = F2S[3];
-    const cxtype_sv& F2_4 = F2S[4];
-    const cxtype_sv& F2_5 = F2S[5];
-    cxtype_sv& V3_0 = V3S[0];
-    cxtype_sv& V3_1 = V3S[1];
-    cxtype_sv& V3_2 = V3S[2];
-    cxtype_sv& V3_3 = V3S[3];
-    cxtype_sv& V3_4 = V3S[4];
-    cxtype_sv& V3_5 = V3S[5];
-=======
-                 cxtype V3[] )        // output: wavefunction3[6]
-  {
-    mgDebug( 0, __FUNCTION__ );
-    const cxtype& F1_0 = F1[0];
-    const cxtype& F1_1 = F1[1];
-    const cxtype& F1_2 = F1[2];
-    const cxtype& F1_3 = F1[3];
-    const cxtype& F1_4 = F1[4];
-    const cxtype& F1_5 = F1[5];
-    const cxtype& F2_0 = F2[0];
-    const cxtype& F2_1 = F2[1];
-    const cxtype& F2_2 = F2[2];
-    const cxtype& F2_3 = F2[3];
-    const cxtype& F2_4 = F2[4];
-    const cxtype& F2_5 = F2[5];
-    cxtype& V3_0 = V3[0];
-    cxtype& V3_1 = V3[1];
-    cxtype& V3_2 = V3[2];
-    cxtype& V3_3 = V3[3];
-    cxtype& V3_4 = V3[4];
-    cxtype& V3_5 = V3[5];
->>>>>>> a7e4d3ed
+                 cxtype_sv V3[] )        // output: wavefunction3[6]
+  {
+    mgDebug( 0, __FUNCTION__ );
+    const cxtype_sv& F1_0 = F1[0];
+    const cxtype_sv& F1_1 = F1[1];
+    const cxtype_sv& F1_2 = F1[2];
+    const cxtype_sv& F1_3 = F1[3];
+    const cxtype_sv& F1_4 = F1[4];
+    const cxtype_sv& F1_5 = F1[5];
+    const cxtype_sv& F2_0 = F2[0];
+    const cxtype_sv& F2_1 = F2[1];
+    const cxtype_sv& F2_2 = F2[2];
+    const cxtype_sv& F2_3 = F2[3];
+    const cxtype_sv& F2_4 = F2[4];
+    const cxtype_sv& F2_5 = F2[5];
+    cxtype_sv& V3_0 = V3[0];
+    cxtype_sv& V3_1 = V3[1];
+    cxtype_sv& V3_2 = V3[2];
+    cxtype_sv& V3_3 = V3[3];
+    cxtype_sv& V3_4 = V3[4];
+    cxtype_sv& V3_5 = V3[5];
     const fptype fp1 = 1;
     const fptype fp2 = 2;
     const cxtype cI = cxmake( 0, 1 );
