//==========================================================================
// This file has been automatically generated for C++ Standalone by
// MadGraph5_aMC@NLO v. 2.8.2, 2020-10-30
// By the MadGraph5_aMC@NLO Development Team
// Visit launchpad.net/madgraph5 and amcatnlo.web.cern.ch
//==========================================================================

#include "mgOnGpuConfig.h"
#include "mgOnGpuTypes.h"
#include "mgOnGpuVectors.h"

#include <cassert>
#include <cmath>
#include <cstring>
#include <cstdlib>
#include <iomanip>
#include <iostream>

mgDebugDeclare();

namespace MG5_sm
{
#ifdef __CUDACC__
  __device__
  inline const fptype& pIparIp4Ievt( const fptype* momenta1d, // input: momenta as AOSOA[npagM][npar][4][neppM]
                                     const int ipar,
                                     const int ip4,
                                     const int ievt )
  {
    // mapping for the various schemes (AOSOA, AOS, SOA...)
    using mgOnGpu::np4;
    using mgOnGpu::npar;
    const int neppM = mgOnGpu::neppM; // AOSOA layout: constant at compile-time
    const int ipagM = ievt/neppM; // #eventpage in this iteration
    const int ieppM = ievt%neppM; // #event in the current eventpage in this iteration
    //printf( "%f\n", momenta1d[ipagM*npar*np4*neppM + ipar*np4*neppM + ip4*neppM + ieppM] );
    return momenta1d[ipagM*npar*np4*neppM + ipar*np4*neppM + ip4*neppM + ieppM]; // AOSOA[ipagM][ipar][ip4][ieppM]
  }
#else
  // Return by value: it seems a tiny bit faster than returning a reference (both for scalar and vector), not clear why
  // NB: this assumes that neppV == neppM!
  inline fptype_sv pIparIp4Ipag( const fptype_sv* momenta1d, // input: momenta as AOSOA[npagM][npar][4][neppM]
                                 const int ipar,
                                 const int ip4,
                                 const int ipagM )
  {
    // mapping for the various schemes (AOSOA, AOS, SOA...)
    using mgOnGpu::np4;
    using mgOnGpu::npar;
    //printf( "%f\n", momenta1d[ipagM*npar*np4 + ipar*np4 + ip4] );
    return momenta1d[ipagM*npar*np4 + ipar*np4 + ip4]; // AOSOA[ipagM][ipar][ip4][ieppM]
  }
#endif

  //--------------------------------------------------------------------------

  __device__
  void ixxxxx( const fptype_sv* allmomenta, // input[(npar=4)*(np4=4)*nevt]
               const fptype fmass,
               const int nhel,              // input: -1 or +1 (helicity of fermion)
               const int nsf,               // input: +1 (particle) or -1 (antiparticle)
               cxtype_sv* fi,               // output: wavefunction[(nw6==6)]
#ifndef __CUDACC__
               const int ipagV,
#endif
               const int ipar )             // input: particle# out of npar
  {
    mgDebug( 0, __FUNCTION__ );
    // +++ START EVENT LOOP (where necessary) +++
    {
#ifdef __CUDACC__
      const int ievt = blockDim.x * blockIdx.x + threadIdx.x; // index of event (thread) in grid
      //printf( "ixxxxx: ievt=%d threadId=%d\n", ievt, threadIdx.x );
      // AV: copying by value (not by ref) seems faster in cuda, in spite of more registers used
      // AV: copying by value (not by ref) seems irrelevant, or slightly slower, in c++
      const fptype pvec1 = pIparIp4Ievt( allmomenta, ipar, 1, ievt );
      const fptype pvec2 = pIparIp4Ievt( allmomenta, ipar, 2, ievt );
      const fptype pvec3 = pIparIp4Ievt( allmomenta, ipar, 3, ievt );
      //const fptype pvec0 = sqrt( pvec1 * pvec1 + pvec2 * pvec2 + pvec3 * pvec3 ); // AV: BUG?! (NOT AS IN THE FORTRAN)
      const fptype pvec0 = pIparIp4Ievt( allmomenta, ipar, 0, ievt ); // AV: BUG FIX (DO AS IN THE FORTRAN)
#else
      //printf( "ixxxxx: ipagV=%d\n", ipagV );
      const fptype_sv pvec0 = pIparIp4Ipag( allmomenta, ipar, 0, ipagV );
      const fptype_sv pvec1 = pIparIp4Ipag( allmomenta, ipar, 1, ipagV );
      const fptype_sv pvec2 = pIparIp4Ipag( allmomenta, ipar, 2, ipagV );
      const fptype_sv pvec3 = pIparIp4Ipag( allmomenta, ipar, 3, ipagV );
#endif
      fi[0] = cxmake( -pvec0 * nsf, -pvec3 * nsf );
      fi[1] = cxmake( -pvec1 * nsf, -pvec2 * nsf );
      const int nh = nhel * nsf;
      if ( fmass != 0. )
      {
        const fptype_sv pp = fpmin( pvec0, sqrt( pvec1 * pvec1 + pvec2 * pvec2 + pvec3 * pvec3 ) );
#ifndef MGONGPU_CPPSIMD
        if ( pp == 0. )
        {
          // NB: Do not use "abs" for floats! It returns an integer with no build warning! Use std::abs!
          fptype sqm[2] = { sqrt( std::abs( fmass ) ), 0. }; // possibility of negative fermion masses
          //sqm[1] = ( fmass < 0. ? -abs( sqm[0] ) : abs( sqm[0] ) ); // AV: why abs here?
          sqm[1] = ( fmass < 0. ? -sqm[0] : sqm[0] ); // AV: removed an abs here
          const int ip = ( 1 + nh ) / 2; // NB: Fortran sqm(0:1) also has indexes 0,1 as in C++
          const int im = ( 1 - nh ) / 2; // NB: Fortran sqm(0:1) also has indexes 0,1 as in C++
          fi[2] = ip * sqm[ip];
          fi[3] = im * nsf * sqm[ip];
          fi[4] = ip * nsf * sqm[im];
          fi[5] = im * sqm[im];
        }
        else
        {
          const fptype sf[2] = { fptype( 1 + nsf + ( 1 - nsf ) * nh ) * 0.5,
                                 fptype( 1 + nsf - ( 1 - nsf ) * nh ) * 0.5 };
          fptype omega[2] = { sqrt( pvec0 + pp ), 0. };
          omega[1] = fmass / omega[0];
          const int ip = ( 1 + nh ) / 2; // NB: Fortran is (3+nh)/2 because omega(2) has indexes 1,2 and not 0,1
          const int im = ( 1 - nh ) / 2; // NB: Fortran is (3-nh)/2 because omega(2) has indexes 1,2 and not 0,1
          const fptype sfomega[2] = { sf[0] * omega[ip], sf[1] * omega[im] };
          const fptype pp3 = fpmax( pp + pvec3, 0. );
          const cxtype chi[2] = { cxmake( sqrt ( pp3 * 0.5 / pp ), 0. ),
                                  ( pp3 == 0. ?
                                    cxmake( -nh, 0. ) :
                                    cxmake( nh * pvec1, pvec2 ) / sqrt( 2. * pp * pp3 ) ) };
          fi[2] = sfomega[0] * chi[im];
          fi[3] = sfomega[0] * chi[ip];
          fi[4] = sfomega[1] * chi[im];
          fi[5] = sfomega[1] * chi[ip];
        }
#else
        const int ip = ( 1 + nh ) / 2;
        const int im = ( 1 - nh ) / 2;
        // Branch A: pp == 0.
        // NB: Do not use "abs" for floats! It returns an integer with no build warning! Use std::abs!
        fptype sqm[2] = { sqrt( std::abs( fmass ) ), 0 }; // possibility of negative fermion masses (NB: SCALAR!)
        sqm[1] = ( fmass < 0 ? -sqm[0] : sqm[0] ); // AV: removed an abs here (as above)...
        const cxtype fiA_2 = ip * sqm[ip]; // scalar cxtype: real part initialised from fptype, imag part = 0
        const cxtype fiA_3 = im * nsf * sqm[ip]; // scalar cxtype: real part initialised from fptype, imag part = 0
        const cxtype fiA_4 = ip * nsf * sqm[im]; // scalar cxtype: real part initialised from fptype, imag part = 0
        const cxtype fiA_5 = im * sqm[im]; // scalar cxtype: real part initialised from fptype, imag part = 0
        // Branch B: pp != 0.
        const fptype sf[2] = { ( 1 + nsf + ( 1 - nsf ) * nh ) * 0.5, ( 1 + nsf - ( 1 - nsf ) * nh ) * 0.5 };
        fptype_v omega[2] = { sqrt( pvec0 + pp ), 0 };
        omega[1] = fmass / omega[0];
        const fptype_v sfomega[2] = { sf[0] * omega[ip], sf[1] * omega[im] };
        const fptype_v pp3 = fpmax( pp + pvec3, 0 );
        const cxtype_v chi[2] = { cxmake( sqrt ( pp3 * 0.5 / pp ), 0 ),
                                  cxternary( ( pp3 == 0. ),
                                             cxmake( -nh, 0 ),
                                             cxmake( nh * pvec1, pvec2 ) / sqrt( 2. * pp * pp3 ) ) };
        const cxtype_v fiB_2 = sfomega[0] * chi[im];
        const cxtype_v fiB_3 = sfomega[0] * chi[ip];
        const cxtype_v fiB_4 = sfomega[1] * chi[im];
        const cxtype_v fiB_5 = sfomega[1] * chi[ip];
        // Choose between the results from branch A and branch B
        const bool_v mask = ( pp == 0. );
        fi[2] = cxternary( mask, fiA_2, fiB_2 );
        fi[3] = cxternary( mask, fiA_3, fiB_3 );
        fi[4] = cxternary( mask, fiA_4, fiB_4 );
        fi[5] = cxternary( mask, fiA_5, fiB_5 );
#endif
      }
      else
      {
        const fptype_sv sqp0p3 = ( pvec1 == 0. and pvec2 == 0. and pvec3 < 0.
                                   ? 0. : sqrt( fpmax( pvec0 + pvec3, 0. ) ) * nsf );
        const cxtype_sv chi[2] = { cxmake( sqp0p3, 0. ), cxternary( ( sqp0p3 == 0. ),
                                                                    cxmake( -nhel * sqrt( 2. * pvec0 ), 0. ),
                                                                    cxmake( nh * pvec1, pvec2 ) / sqp0p3 ) };
        if ( nh == 1 )
        {
          fi[2] = cxzero_sv();
          fi[3] = cxzero_sv();
          fi[4] = chi[0];
          fi[5] = chi[1];
        }
        else
        {
          fi[2] = chi[1];
          fi[3] = chi[0];
          fi[4] = cxzero_sv();
          fi[5] = cxzero_sv();
        }
      }
    }
    // +++ END EVENT LOOP (where necessary) +++
    mgDebug( 1, __FUNCTION__ );
    return;
  }

  //--------------------------------------------------------------------------

  __device__
  void ipzxxx( const fptype_sv* allmomenta, // input[(npar=4)*(np4=4)*nevt]
               //const fptype fmass,        // ASSUME fmass==0
               const int nhel,              // input: -1 or +1 (helicity of fermion)
               const int nsf,               // input: +1 (particle) or -1 (antiparticle)
               cxtype_sv* fi,               // output: wavefunction[(nw6==6)]
#ifndef __CUDACC__
               const int ipagV,
#endif
               const int ipar )             // input: particle# out of npar
  {
    // ASSUMPTIONS: (FMASS == 0) and (PX == PY == 0 and E == +PZ > 0)
    mgDebug( 0, __FUNCTION__ );
    // +++ START EVENT LOOP (where necessary) +++
    {
#ifdef __CUDACC__
      const int ievt = blockDim.x * blockIdx.x + threadIdx.x; // index of event (thread) in grid
      //printf( "ipzxxx: ievt=%d threadId=%d\n", ievt, threadIdx.x );
      // AV: copy by value (not by ref) as this seems faster in cuda for other functions
      const fptype pvec3 = pIparIp4Ievt( allmomenta, ipar, 3, ievt );
#else
      //printf( "ipzxxx: ipagV=%d\n", ipagV );
      const fptype_sv pvec3 = pIparIp4Ipag( allmomenta, ipar, 3, ipagV );
#endif
      fi[0] = cxmake( -pvec3 * nsf, -pvec3 * nsf );
      fi[1] = cxzero_sv();
      const int nh = nhel * nsf;
      const cxtype_sv sqp0p3 = cxmake( sqrt( 2. * pvec3 ) * nsf, 0. );
      fi[2] = fi[1];
      if( nh == 1 )
      {
        fi[3] = fi[1];
        fi[4] = sqp0p3;
      }
      else
      {
        fi[3] = sqp0p3;
        fi[4] = fi[1];
      }
      fi[5] = fi[1];
    }
    // +++ END EVENT LOOP (where necessary) +++
    mgDebug( 1, __FUNCTION__ );
    return;
  }

  //--------------------------------------------------------------------------

  __device__
  void imzxxx( const fptype_sv* allmomenta, // input[(npar=4)*(np4=4)*nevt]
               //const fptype fmass,        // ASSUME fmass==0
               const int nhel,              // input: -1 or +1 (helicity of fermion)
               const int nsf,               // input: +1 (particle) or -1 (antiparticle)
               cxtype_sv* fi,               // output: wavefunction[(nw6==6)]
#ifndef __CUDACC__
               const int ipagV,
#endif
               const int ipar )             // input: particle# out of npar
  {
    // ASSUMPTIONS: (FMASS == 0) and (PX == PY == 0 and E == -PZ > 0)
    mgDebug( 0, __FUNCTION__ );
    // +++ START EVENT LOOP (where necessary) +++
    {
#ifdef __CUDACC__
      const int ievt = blockDim.x * blockIdx.x + threadIdx.x; // index of event (thread) in grid
      //printf( "imzxxx: ievt=%d threadId=%d\n", ievt, threadIdx.x );
      // AV: copying by value (not by ref) seems to give the same performance in both cuda and c++
      const fptype pvec3 = pIparIp4Ievt( allmomenta, ipar, 3, ievt );
#else
      //printf( "imzxxx: ipagV=%d\n", ipagV );
      const fptype_sv pvec3 = pIparIp4Ipag( allmomenta, ipar, 3, ipagV );
#endif
      fi[0] = cxmake( pvec3 * nsf, -pvec3 * nsf );
      fi[1] = cxzero_sv();
      const int nh = nhel * nsf;
<<<<<<< HEAD
      const cxtype_sv chi = cxmake( -nhel * sqrt( -2. * pvec3 ), 0. );
      fi[3] = fi[1];
      fi[4] = fi[1];
=======
      const cxtype chi = cxmake( -nhel * sqrt( -2. * pvec3 ), 0. );
      fi[3] = cxmake( 0., 0. );
      fi[4] = cxmake( 0., 0. );
>>>>>>> 17b7dc7c
      if ( nh == 1 )
      {
        fi[2] = cxmake( 0., 0. );
        fi[5] = chi;
      }
      else
      {
        fi[2] = chi;
        fi[5] = cxmake( 0., 0. );
      }
    }
    // +++ END EVENT LOOP (where necessary) +++
    mgDebug( 1, __FUNCTION__ );
    return;
  }

  //--------------------------------------------------------------------------

  __device__
  void ixzxxx( const fptype_sv* allmomenta, // input[(npar=4)*(np4=4)*nevt]
               //const fptype fmass,        // ASSUME fmass==0
               const int nhel,              // input: -1 or +1 (helicity of fermion)
               const int nsf,               // input: +1 (particle) or -1 (antiparticle)
               cxtype_sv* fi,               // output: wavefunction[(nw6==6)]
#ifndef __CUDACC__
               const int ipagV,
#endif
               const int ipar )             // input: particle# out of npar
  {
    // ASSUMPTIONS: (FMASS == 0) and (PT > 0)
    mgDebug( 0, __FUNCTION__ );
    // +++ START EVENT LOOP (where necessary) +++
    {
#ifdef __CUDACC__
      const int ievt = blockDim.x * blockIdx.x + threadIdx.x; // index of event (thread) in grid
      //printf( "ixzxxx: ievt=%d threadId=%d\n", ievt, threadIdx.x );
      // AV: copying by value (not by ref) seems to give the same performance in both cuda and c++
      const fptype pvec0 = pIparIp4Ievt( allmomenta, ipar, 0, ievt );
      const fptype pvec1 = pIparIp4Ievt( allmomenta, ipar, 1, ievt );
      const fptype pvec2 = pIparIp4Ievt( allmomenta, ipar, 2, ievt );
      const fptype pvec3 = pIparIp4Ievt( allmomenta, ipar, 3, ievt );
#else
      //printf( "ixzxxx: ipagV=%d\n", ipagV );
      const fptype_sv pvec0 = pIparIp4Ipag( allmomenta, ipar, 0, ipagV );
      const fptype_sv pvec1 = pIparIp4Ipag( allmomenta, ipar, 1, ipagV );
      const fptype_sv pvec2 = pIparIp4Ipag( allmomenta, ipar, 2, ipagV );
      const fptype_sv pvec3 = pIparIp4Ipag( allmomenta, ipar, 3, ipagV );
#endif
      //fi[0] = cxmake( -pvec0 * nsf, -pvec2 * nsf ); // AV: BUG! not the same as ixxxxx
      //fi[1] = cxmake( -pvec0 * nsf, -pvec1 * nsf ); // AV: BUG! not the same as ixxxxx
      fi[0] = cxmake( -pvec0 * nsf, -pvec3 * nsf ); // AV: BUG FIX
      fi[1] = cxmake( -pvec1 * nsf, -pvec2 * nsf ); // AV: BUG FIX
      const int nh = nhel * nsf;
      //const float sqp0p3 = sqrtf( pvec0 + pvec3 ) * nsf; // AV: why force a float here?
<<<<<<< HEAD
      const fptype_sv sqp0p3 = sqrt( pvec0 + pvec3 ) * nsf;
      const cxtype_sv chi0 = cxmake( sqp0p3, 0. );
      const cxtype_sv chi1 = cxmake( nh * pvec1/sqp0p3, pvec2/sqp0p3 );
      if ( nh == 1 )
      {
        fi[2] = cxzero_sv();
        fi[3] = cxzero_sv();
=======
      const fptype sqp0p3 = sqrt( pvec0 + pvec3 ) * nsf;
      const cxtype chi0 = cxmake( sqp0p3, 0. );
      const cxtype chi1 = cxmake( nh * pvec1/sqp0p3, pvec2/sqp0p3 );
      if ( nh == 1 )
      {
        fi[2] = cxmake( 0., 0. );
        fi[3] = cxmake( 0., 0. );
>>>>>>> 17b7dc7c
        fi[4] = chi0;
        fi[5] = chi1;
      }
      else
      {
        fi[2] = chi1;
        fi[3] = chi0;
<<<<<<< HEAD
        fi[4] = cxzero_sv();
        fi[5] = cxzero_sv();
=======
        fi[4] = cxmake( 0., 0. );
        fi[5] = cxmake( 0., 0. );
>>>>>>> 17b7dc7c
      }
    }
    // +++ END EVENT LOOP (where necessary) +++
    mgDebug( 1, __FUNCTION__ );
    return;
  }

  //--------------------------------------------------------------------------

  __device__
  void vxxxxx( const fptype_sv* allmomenta, // input[(npar=4)*(np4=4)*nevt]
               const fptype vmass,
               const int nhel,              // input: -1, 0 (only if vmass!=0) or +1 (helicity of vector boson)
               const int nsv,               // input: +1 (final) or -1 (initial)
               cxtype_sv* vc,               // output: wavefunction[(nw6==6)]
#ifndef __CUDACC__
               const int ipagV,
#endif
               const int ipar )             // input: particle# out of npar
  {
    mgDebug( 0, __FUNCTION__ );
    // +++ START EVENT LOOP (where necessary) +++
    {
#ifdef __CUDACC__
      const int ievt = blockDim.x * blockIdx.x + threadIdx.x; // index of event (thread) in grid
      //printf( "vxxxxx: ievt=%d threadId=%d\n", ievt, threadIdx.x );
      // AV: copy by value (not by ref) as this seems faster in cuda for other functions
      const fptype pvec0 = pIparIp4Ievt( allmomenta, ipar, 0, ievt );
      const fptype pvec1 = pIparIp4Ievt( allmomenta, ipar, 1, ievt );
      const fptype pvec2 = pIparIp4Ievt( allmomenta, ipar, 2, ievt );
      const fptype pvec3 = pIparIp4Ievt( allmomenta, ipar, 3, ievt );
#else
      //printf( "vxxxxx: ipagV=%d\n", ipagV );
      const fptype_sv pvec0 = pIparIp4Ipag( allmomenta, ipar, 0, ipagV );
      const fptype_sv pvec1 = pIparIp4Ipag( allmomenta, ipar, 1, ipagV );
      const fptype_sv pvec2 = pIparIp4Ipag( allmomenta, ipar, 2, ipagV );
      const fptype_sv pvec3 = pIparIp4Ipag( allmomenta, ipar, 3, ipagV );
#endif
      const fptype sqh = sqrt( 0.5 ); // AV this is > 0!
      const fptype hel = nhel;
      vc[0] = cxmake( pvec0 * nsv, pvec3 * nsv );
      vc[1] = cxmake( pvec1 * nsv, pvec2 * nsv );
      if ( vmass != 0. )
      {
        const int nsvahl = nsv * std::abs( hel );
        const fptype_sv pt2 = ( pvec1 * pvec1 ) + ( pvec2 * pvec2 );
        const fptype_sv pp = fpmin( pvec0, sqrt( pt2 + ( pvec3 * pvec3 ) ) );
        const fptype_sv pt = fpmin( pp, sqrt( pt2 ) );
        const fptype hel0 = 1. - std::abs( hel );
#ifndef MGONGPU_CPPSIMD
        if ( pp == 0. )
        {
          vc[2] = cxmake( 0., 0. );
          vc[3] = cxmake( -hel * sqh, 0. );
          vc[4] = cxmake( 0., nsvahl * sqh );
          vc[5] = cxmake( hel0, 0. );
        }
        else
        {
          const fptype emp = pvec0 / ( vmass * pp );
          vc[2] = cxmake( hel0 * pp / vmass, 0. );
          vc[5] = cxmake( hel0 * pvec3 * emp + hel * pt / pp * sqh, 0. );
          if ( pt != 0. )
          {
            const fptype pzpt = pvec3 / ( pp * pt ) * sqh * hel;
            vc[3] = cxmake( hel0 * pvec1 * emp - pvec1 * pzpt, -nsvahl * pvec2 / pt * sqh );
            vc[4] = cxmake( hel0 * pvec2 * emp - pvec2 * pzpt, nsvahl * pvec1 / pt * sqh );
          }
          else
          {
            vc[3] = cxmake( -hel * sqh, 0. );
            // NB: Do not use "abs" for floats! It returns an integer with no build warning! Use std::abs!
            //vc[4] = cxmake( 0., nsvahl * ( pvec3 < 0. ? -std::abs( sqh ) : std::abs( sqh ) ) ); // AV: why abs here?
            vc[4] = cxmake( 0., nsvahl * ( pvec3 < 0. ? -sqh : sqh ) ); // AV: removed an abs here
          }
        }
#else
        // Branch A: pp == 0.
        const cxtype vcA_2 = cxmake( 0, 0 );
        const cxtype vcA_3 = cxmake( -hel * sqh, 0 );
        const cxtype vcA_4 = cxmake( 0, nsvahl * sqh );
        const cxtype vcA_5 = cxmake( hel0, 0 );
        // Branch B: pp != 0.
        const fptype_v emp = pvec0 / ( vmass * pp );
        const cxtype_v vcB_2 = cxmake( hel0 * pp / vmass, 0 );
        const cxtype_v vcB_5 = cxmake( hel0 * pvec3 * emp + hel * pt / pp * sqh, 0 );
        // Branch B1: pp != 0. and pt != 0.
        const fptype_v pzpt = pvec3 / ( pp * pt ) * sqh * hel;
        const cxtype_v vcB1_3 = cxmake( hel0 * pvec1 * emp - pvec1 * pzpt, - nsvahl * pvec2 / pt * sqh );
        const cxtype_v vcB1_4 = cxmake( hel0 * pvec2 * emp - pvec2 * pzpt, nsvahl * pvec1 / pt * sqh );
        // Branch B2: pp != 0. and pt == 0.
        const cxtype vcB2_3 = cxmake( -hel * sqh, 0. );
        const cxtype_v vcB2_4 = cxmake( 0., nsvahl * fpternary( ( pvec3 < 0 ), -sqh, sqh ) ); // AV: removed an abs here...
        // Choose between the results from branch A and branch B (and from branch B1 and branch B2)
        const bool_v mask = ( pp == 0. );
        const bool_v maskB = ( pt != 0. );
        vc[2] = cxternary( mask, vcA_2, vcB_2 );
        vc[3] = cxternary( mask, vcA_3, cxternary( maskB, vcB1_3, vcB2_3 ) );
        vc[4] = cxternary( mask, vcA_4, cxternary( maskB, vcB1_4, vcB2_4 ) );
        vc[5] = cxternary( mask, vcA_5, vcB_5 );
#endif
      }
      else
      {
<<<<<<< HEAD
        //pp = pvec0; // AV this was already commented out - what is this?
        const fptype_sv pt = sqrt( ( pvec1 * pvec1 ) + ( pvec2 * pvec2 ) );
        vc[2] = cxzero_sv();
        vc[5] = cxmake( hel * pt / pvec0 * sqh, 0. );
#ifndef MGONGPU_CPPSIMD
=======
        const fptype& pp = pvec0; // NB: rewrite the following  as in Fortran, using pp instead of pvec0
        const fptype pt = sqrt( ( pvec1 * pvec1 ) + ( pvec2 * pvec2 ) );
        vc[2] = cxmake( 0., 0. );
        vc[5] = cxmake( hel * pt / pp * sqh, 0. );
>>>>>>> 17b7dc7c
        if ( pt != 0. )
        {
          const fptype pzpt = pvec3 / ( pp * pt ) * sqh * hel;
          vc[3] = cxmake( -pvec1 * pzpt, -nsv * pvec2 / pt * sqh );
          vc[4] = cxmake( -pvec2 * pzpt, nsv * pvec1 / pt * sqh );
        }
        else
        {
          vc[3] = cxmake( -hel * sqh, 0. );
          // NB: Do not use "abs" for floats! It returns an integer with no build warning! Use std::abs!
          //vc[4] = cxmake( 0, nsv * ( pvec3 < 0. ? -std::abs( sqh ) : std::abs( sqh ) ) ); // AV why abs here?
          vc[4] = cxmake( 0., nsv * ( pvec3 < 0. ? -sqh : sqh ) ); // AV: removed an abs here
        }
#else
        // Branch A: pt != 0.
        const fptype_v pzpt = pvec3 / ( pvec0 * pt ) * sqh * hel;
        const cxtype_v vcA_3 = cxmake( -pvec1 * pzpt, -nsv * pvec2 / pt * sqh );
        const cxtype_v vcA_4 = cxmake( -pvec2 * pzpt, nsv * pvec1 / pt * sqh );
        // Branch B: pt == 0.
        const cxtype vcB_3 = cxmake( -hel * sqh, 0 );
        const cxtype_v vcB_4 = cxmake( 0, nsv * fpternary( ( pvec3 < 0 ), -sqh, sqh ) ); // AV: removed an abs here...
        // Choose between the results from branch A and branch B
        const bool_v mask = ( pt != 0. );
        vc[3] = cxternary( mask, vcA_3, vcB_3 );
        vc[4] = cxternary( mask, vcA_4, vcB_4 );
#endif
      }
    }
    // +++ END EVENT LOOP (where necessary) +++
    mgDebug( 1, __FUNCTION__ );
    return;
  }

  //--------------------------------------------------------------------------

  __device__
<<<<<<< HEAD
  void sxxxxx( const fptype_sv* allmomenta, // input[(npar=4)*(np4=4)*nevt]
               const fptype,                // WARNING: "smass" unused
               const int,                   // WARNING: "nhel" unused (scalar: no helicity)
               const int nss,               // input: +1 (final) or -1 (initial)
               cxtype_sv sc[3],             // output: wavefunction[3] - not [6], this is for scalars
=======
  void sxxxxx( const fptype* allmomenta, // input[(npar=4)*(np4=4)*nevt]
               const fptype,             // WARNING: "smass" unused (missing in Fortran)
               const int,                // WARNING: "nhel" unused (missing in Fortran) - scalar has no helicity
               const int nss,            // input: +1 (final) or -1 (initial)
               cxtype sc[3],             // output: wavefunction[3] - not [6], this is for scalars
>>>>>>> 17b7dc7c
#ifndef __CUDACC__
               const int ipagV,
#endif
               const int ipar )             // input: particle# out of npar
  {
    mgDebug( 0, __FUNCTION__ );
    // +++ START EVENT LOOP (where necessary) +++
    {
#ifdef __CUDACC__
      const int ievt = blockDim.x * blockIdx.x + threadIdx.x; // index of event (thread) in grid
      //printf( "sxxxxx: ievt=%d threadId=%d\n", ievt, threadIdx.x );
      // AV: copy by value (not by ref) as this seems faster in cuda for other functions
      const fptype pvec0 = pIparIp4Ievt( allmomenta, ipar, 0, ievt );
      const fptype pvec1 = pIparIp4Ievt( allmomenta, ipar, 1, ievt );
      const fptype pvec2 = pIparIp4Ievt( allmomenta, ipar, 2, ievt );
      const fptype pvec3 = pIparIp4Ievt( allmomenta, ipar, 3, ievt );
#else
      //printf( "sxxxxx: ipagV=%d\n", ipagV );
      const fptype_sv pvec0 = pIparIp4Ipag( allmomenta, ipar, 0, ipagV );
      const fptype_sv pvec1 = pIparIp4Ipag( allmomenta, ipar, 1, ipagV );
      const fptype_sv pvec2 = pIparIp4Ipag( allmomenta, ipar, 2, ipagV );
      const fptype_sv pvec3 = pIparIp4Ipag( allmomenta, ipar, 3, ipagV );
#endif
      sc[2] = cxmake( 1 + fptype_sv{0}, 0 );
      sc[0] = cxmake( pvec0 * nss, pvec3 * nss );
      sc[1] = cxmake( pvec1 * nss, pvec2 * nss );
    }
    // +++ END EVENT LOOP (where necessary) +++
    mgDebug( 1, __FUNCTION__ );
    return;
  }

  //--------------------------------------------------------------------------

  __device__
  void oxxxxx( const fptype_sv* allmomenta, // input[(npar=4)*(np4=4)*nevt]
               const fptype fmass,
               const int nhel,              // input: -1 or +1 (helicity of fermion)
               const int nsf,               // input: +1 (particle) or -1 (antiparticle)
               cxtype_sv* fo,               // output: wavefunction[(nw6==6)]
#ifndef __CUDACC__
               const int ipagV,
#endif
               const int ipar )             // input: particle# out of npar
  {
    mgDebug( 0, __FUNCTION__ );
    // +++ START EVENT LOOP (where necessary) +++
    {
#ifdef __CUDACC__
      const int ievt = blockDim.x * blockIdx.x + threadIdx.x; // index of event (thread) in grid
      //printf( "oxxxxx: ievt=%d threadId=%d\n", ievt, threadIdx.x );
      // AV: copying by value (not by ref) seems faster in cuda, in spite of more registers used
      // AV: copying by value (not by ref) seems irrelevant, or slightly faster, in c++
      const fptype pvec0 = pIparIp4Ievt( allmomenta, ipar, 0, ievt );
      const fptype pvec1 = pIparIp4Ievt( allmomenta, ipar, 1, ievt );
      const fptype pvec2 = pIparIp4Ievt( allmomenta, ipar, 2, ievt );
      const fptype pvec3 = pIparIp4Ievt( allmomenta, ipar, 3, ievt );
#else
      //printf( "oxxxxx: ipagV=%d\n", ipagV );
      const fptype_sv pvec0 = pIparIp4Ipag( allmomenta, ipar, 0, ipagV );
      const fptype_sv pvec1 = pIparIp4Ipag( allmomenta, ipar, 1, ipagV );
      const fptype_sv pvec2 = pIparIp4Ipag( allmomenta, ipar, 2, ipagV );
      const fptype_sv pvec3 = pIparIp4Ipag( allmomenta, ipar, 3, ipagV );
#endif
      fo[0] = cxmake( pvec0 * nsf, pvec3 * nsf );
      fo[1] = cxmake( pvec1 * nsf, pvec2 * nsf );
      const int nh = nhel * nsf;
      if ( fmass != 0. )
      {
        const fptype_sv pp = fpmin( pvec0, sqrt( ( pvec1 * pvec1 ) + ( pvec2 * pvec2 ) + ( pvec3 * pvec3 ) ) );
#ifndef MGONGPU_CPPSIMD
        if ( pp == 0. )
        {
          // NB: Do not use "abs" for floats! It returns an integer with no build warning! Use std::abs!
          fptype sqm[2] = { sqrt( std::abs( fmass ) ), 0. }; // possibility of negative fermion masses
          //sqm[1] = ( fmass < 0. ? -abs( sqm[0] ) : abs( sqm[0] ) ); // AV: why abs here?
          sqm[1] = ( fmass < 0. ? -sqm[0] : sqm[0] ); // AV: removed an abs here
          const int ip = -( ( 1 - nh ) / 2 ) * nhel; // NB: Fortran sqm(0:1) also has indexes 0,1 as in C++
          const int im = ( 1 + nh ) / 2 * nhel; // NB: Fortran sqm(0:1) also has indexes 0,1 as in C++
          fo[2] = im * sqm[std::abs( ip )];
          fo[3] = ip * nsf * sqm[std::abs( ip )];
          fo[4] = im * nsf * sqm[std::abs( im )];
          fo[5] = ip * sqm[std::abs( im )];
        }
        else
        {
          const fptype sf[2] = { fptype( 1 + nsf + ( 1 - nsf ) * nh ) * 0.5,
                                 fptype( 1 + nsf - ( 1 - nsf ) * nh ) * 0.5 };
          fptype omega[2] = { sqrt( pvec0 + pp ), 0. };
          omega[1] = fmass / omega[0];
          const int ip = ( 1 + nh ) / 2; // NB: Fortran is (3+nh)/2 because omega(2) has indexes 1,2 and not 0,1
          const int im = ( 1 - nh ) / 2; // NB: Fortran is (3-nh)/2 because omega(2) has indexes 1,2 and not 0,1
          const fptype sfomeg[2] = { sf[0] * omega[ip], sf[1] * omega[im] };
          const fptype pp3 = fpmax( pp + pvec3, 0. );
          const cxtype chi[2] = { cxmake( sqrt( pp3 * 0.5 / pp ), 0. ),
                                  ( ( pp3 == 0. ) ? cxmake( -nh, 0. )
                                    : cxmake( nh * pvec1, -pvec2 ) / sqrt( 2. * pp * pp3 ) ) };
          fo[2] = sfomeg[1] * chi[im];
          fo[3] = sfomeg[1] * chi[ip];
          fo[4] = sfomeg[0] * chi[im];
          fo[5] = sfomeg[0] * chi[ip];
        }
#else
        // Branch A: pp == 0.
        // NB: Do not use "abs" for floats! It returns an integer with no build warning! Use std::abs!
        fptype sqm[2] = { sqrt( std::abs( fmass ) ), 0 }; // possibility of negative fermion masses
        sqm[1] = ( fmass < 0 ? -sqm[0] : sqm[0] ); // AV: removed an abs here (as above)...
        const int ipA = -( ( 1 - nh ) / 2 ) * nhel;
        const int imA = ( 1 + nh ) / 2 * nhel;
        const cxtype foA_2 = imA * sqm[std::abs( ipA )];
        const cxtype foA_3 = ipA * nsf * sqm[std::abs( ipA )];
        const cxtype foA_4 = imA * nsf * sqm[std::abs( imA )];
        const cxtype foA_5 = ipA * sqm[std::abs( imA )];
        // Branch B: pp != 0.
        const fptype sf[2] = { fptype( 1 + nsf + ( 1 - nsf ) * nh ) * 0.5,
                               fptype( 1 + nsf - ( 1 - nsf ) * nh ) * 0.5 };
        fptype_v omega[2] = { sqrt( pvec0 + pp ), 0 };
        omega[1] = fmass / omega[0];
        const int ipB = ( 1 + nh ) / 2;
        const int imB = ( 1 - nh ) / 2;
        const fptype_v sfomeg[2] = { sf[0] * omega[ipB], sf[1] * omega[imB] };
        const fptype_v pp3 = fpmax( pp + pvec3, 0. );
        const cxtype_v chi[2] = { cxmake( sqrt( pp3 * 0.5 / pp ), 0. ),
                                  ( cxternary( ( pp3 == 0. ),
                                               cxmake( -nh, 0. ),
                                               cxmake( nh * pvec1, -pvec2 ) / sqrt( 2. * pp * pp3 ) ) ) };
        const cxtype_v foB_2 = sfomeg[1] * chi[imB];
        const cxtype_v foB_3 = sfomeg[1] * chi[ipB];
        const cxtype_v foB_4 = sfomeg[0] * chi[imB];
        const cxtype_v foB_5 = sfomeg[0] * chi[ipB];
        // Choose between the results from branch A and branch B
        const bool_v mask = ( pp == 0. );
        fo[2] = cxternary( mask, foA_2, foB_2 );
        fo[3] = cxternary( mask, foA_3, foB_3 );
        fo[4] = cxternary( mask, foA_4, foB_4 );
        fo[5] = cxternary( mask, foA_5, foB_5 );
#endif
      }
      else
      {
        const fptype_sv sqp0p3 = fpternary( ( pvec1 == 0. ) and ( pvec2 == 0. ) and ( pvec3 < 0. ),
                                            0, sqrt( fpmax( pvec0 + pvec3, 0. ) ) * nsf );
        const cxtype_sv chi[2] = { cxmake( sqp0p3, 0. ),
                                   cxternary( ( sqp0p3 == 0. ),
                                              cxmake( -nhel, 0. ) * sqrt( 2. * pvec0 ),
                                              cxmake( nh * pvec1, -pvec2 ) / sqp0p3 ) };
        if ( nh == 1 )
        {
          fo[2] = chi[0];
          fo[3] = chi[1];
          fo[4] = cxzero_sv();
          fo[5] = cxzero_sv();
        }
        else
        {
          fo[2] = cxzero_sv();
          fo[3] = cxzero_sv();
          fo[4] = chi[1];
          fo[5] = chi[0];
        }
      }
    }
    // +++ END EVENT LOOP (where necessary) +++
    mgDebug( 1, __FUNCTION__ );
    return;
  }

  //--------------------------------------------------------------------------

  __device__
  void opzxxx( const fptype_sv* allmomenta, // input[(npar=4)*(np4=4)*nevt]
               const int nhel,              // input: -1 or +1 (helicity of fermion)
               const int nsf,               // input: +1 (particle) or -1 (antiparticle)
               cxtype_sv* fo,               // output: wavefunction[(nw6==6)]
#ifndef __CUDACC__
               const int ipagV,
#endif
               const int ipar )             // input: particle# out of npar
  {
    // ASSUMPTIONS: (FMASS == 0) and (PX == PY == 0 and E == +PZ > 0)
    mgDebug( 0, __FUNCTION__ );
    // +++ START EVENT LOOP (where necessary) +++
    {
#ifdef __CUDACC__
      const int ievt = blockDim.x * blockIdx.x + threadIdx.x; // index of event (thread) in grid
      //printf( "opzxxx: ievt=%d threadId=%d\n", ievt, threadIdx.x );
      // AV: copying by value (not by ref) seems to give the same performance in both cuda and c++
      const fptype pvec3 = pIparIp4Ievt( allmomenta, ipar, 3, ievt );
#else
      //printf( "opzxxx: ipagV=%d\n", ipagV );
      const fptype_sv pvec3 = pIparIp4Ipag( allmomenta, ipar, 3, ipagV );
#endif
      fo[0] = cxmake( pvec3 * nsf, pvec3 * nsf );
      fo[1] = cxzero_sv();
      const int nh = nhel * nsf;
<<<<<<< HEAD
      const cxtype_sv CSQP0P3 = cxmake( sqrt( 2. * pvec3 ) * nsf, 0. );
      fo[3] = fo[1];
      fo[4] = fo[1];
=======
      const cxtype csqp0p3 = cxmake( sqrt( 2. * pvec3 ) * nsf, 0. );
      fo[3] = cxmake( 0., 0. );
      fo[4] = cxmake( 0., 0. );
>>>>>>> 17b7dc7c
      if ( nh == 1 )
      {
        fo[2] = csqp0p3;
        fo[5] = cxmake( 0., 0. );
      }
      else
      {
        fo[2] = cxmake( 0., 0. );
        fo[5] = csqp0p3;
      }
    }
    // +++ END EVENT LOOP (where necessary) +++
    mgDebug( 1, __FUNCTION__ );
    return;
  }

  //--------------------------------------------------------------------------

  __device__
  void omzxxx( const fptype_sv* allmomenta, // input[(npar=4)*(np4=4)*nevt]
               const int nhel,              // input: -1 or +1 (helicity of fermion)
               const int nsf,               // input: +1 (particle) or -1 (antiparticle)
               cxtype_sv* fo,               // output: wavefunction[(nw6==6)]
#ifndef __CUDACC__
               const int ipagV,
#endif
               const int ipar )             // input: particle# out of npar
  {
    // ASSUMPTIONS: (FMASS == 0) and (PX == PY == 0 and E == -PZ > 0)
    mgDebug( 0, __FUNCTION__ );
    // +++ START EVENT LOOP (where necessary) +++
    {
#ifdef __CUDACC__
      const int ievt = blockDim.x * blockIdx.x + threadIdx.x; // index of event (thread) in grid
      //printf( "ipzxxx: ievt=%d threadId=%d\n", ievt, threadIdx.x );
      // AV: copy by value (not by ref) as this seems faster in cuda for other functions
      const fptype pvec3 = pIparIp4Ievt( allmomenta, ipar, 3, ievt );
#else
      //printf( "ipzxxx: ipagV=%d\n", ipagV );
      const fptype_sv pvec3 = pIparIp4Ipag( allmomenta, ipar, 3, ipagV );
#endif
      fo[0] = cxmake( -pvec3 * nsf, pvec3 * nsf ); // remember pvec0 == -pvec3
      fo[1] = cxzero_sv();
      const int nh = nhel * nsf;
      const cxtype_sv chi1 = cxmake( -nhel, 0. ) * sqrt( -2. * pvec3 );
      if ( nh == 1 )
      {
        fo[2] = cxmake( 0., 0. );
        fo[3] = chi1;
        fo[4] = cxmake( 0., 0. );
        fo[5] = cxmake( 0., 0. );
      }
      else
      {
        fo[2] = cxmake( 0., 0. );
        fo[3] = cxmake( 0., 0. );
        fo[4] = chi1;
        //fo[5] = chi1; // AV: BUG!
        fo[5] = cxmake( 0., 0. ); // AV: BUG FIX
      }
    }
    // +++ END EVENT LOOP (where necessary) +++
    mgDebug( 1, __FUNCTION__ );
    return;
  }

  //--------------------------------------------------------------------------

  __device__
  void oxzxxx( const fptype_sv* allmomenta, // input[(npar=4)*(np4=4)*nevt]
               //const fptype fmass,        // ASSUME fmass==0
               const int nhel,              // input: -1 or +1 (helicity of fermion)
               const int nsf,               // input: +1 (particle) or -1 (antiparticle)
               cxtype_sv* fo,               // output: wavefunction[(nw6==6)]
#ifndef __CUDACC__
               const int ipagV,
#endif
               const int ipar )             // input: particle# out of npar
  {
    // ASSUMPTIONS: (FMASS == 0) and (PT > 0)
    mgDebug( 0, __FUNCTION__ );
    // +++ START EVENT LOOP (where necessary) +++
    {
#ifdef __CUDACC__
      const int ievt = blockDim.x * blockIdx.x + threadIdx.x; // index of event (thread) in grid
      //printf( "oxzxxx: ievt=%d threadId=%d\n", ievt, threadIdx.x );
      // AV: copying by value (not by ref) seems to give the same performance in both cuda and c++
      const fptype pvec0 = pIparIp4Ievt( allmomenta, ipar, 0, ievt );
      const fptype pvec1 = pIparIp4Ievt( allmomenta, ipar, 1, ievt );
      const fptype pvec2 = pIparIp4Ievt( allmomenta, ipar, 2, ievt );
      const fptype pvec3 = pIparIp4Ievt( allmomenta, ipar, 3, ievt );
#else
      //printf( "oxzxxx: ipagV=%d\n", ipagV );
      const fptype_sv pvec0 = pIparIp4Ipag( allmomenta, ipar, 0, ipagV );
      const fptype_sv pvec1 = pIparIp4Ipag( allmomenta, ipar, 1, ipagV );
      const fptype_sv pvec2 = pIparIp4Ipag( allmomenta, ipar, 2, ipagV );
      const fptype_sv pvec3 = pIparIp4Ipag( allmomenta, ipar, 3, ipagV );
#endif
      fo[0] = cxmake( pvec0 * nsf, pvec3 * nsf );
      fo[1] = cxmake( pvec1 * nsf, pvec2 * nsf );
      const int nh = nhel * nsf;
      //const float sqp0p3 = sqrtf( pvec0 + pvec3 ) * nsf; // AV: why force a float here?
<<<<<<< HEAD
      const fptype_sv sqp0p3 = sqrt( pvec0 + pvec3 ) * nsf;
      const cxtype_sv chi0 = cxmake( sqp0p3, 0. );
      const cxtype_sv chi1 = cxmake( nh * pvec1 / sqp0p3, -pvec2 / sqp0p3 );
=======
      const fptype sqp0p3 = sqrt( pvec0 + pvec3 ) * nsf;
      const cxtype chi0 = cxmake( sqp0p3, 0. );
      const cxtype chi1 = cxmake( nh * pvec1 / sqp0p3, -pvec2 / sqp0p3 );
>>>>>>> 17b7dc7c
      if ( nh == 1 )
      {
        fo[2] = chi0;
        fo[3] = chi1;
<<<<<<< HEAD
        fo[4] = cxzero_sv();
        fo[5] = cxzero_sv();
      }
      else
      {
        fo[2] = cxzero_sv();
        fo[3] = cxzero_sv();
=======
        fo[4] = cxmake( 0., 0. );
        fo[5] = cxmake( 0., 0. );
      }
      else
      {
        fo[2] = cxmake( 0., 0. );
        fo[3] = cxmake( 0., 0. );
>>>>>>> 17b7dc7c
        fo[4] = chi1;
        fo[5] = chi0;
      }
    }
    // +++ END EVENT LOOP (where necessary) +++
    mgDebug( 1, __FUNCTION__ );
    return;
  }

  //--------------------------------------------------------------------------

  __device__
  void FFV1_0( const cxtype_sv F1[],   // input: wavefunction1[6]
               const cxtype_sv F2[],   // input: wavefunction2[6]
               const cxtype_sv V3[],   // input: wavefunction3[6]
               const cxtype COUP,
               cxtype_sv* vertex )     // output: amplitude
  {
    mgDebug( 0, __FUNCTION__ );
    const cxtype cI( 0., 1. );
    const cxtype_sv TMP0 = (F1[2] * (F2[4] * (V3[2] + V3[5]) + F2[5] * (V3[3] + cI * (V3[4]))) +
                            (F1[3] * (F2[4] * (V3[3] - cI * (V3[4])) + F2[5] * (V3[2] - V3[5])) +
                             (F1[4] * (F2[2] * (V3[2] - V3[5]) - F2[3] * (V3[3] + cI * (V3[4]))) +
                              F1[5] * (F2[2] * (-V3[3] + cI * (V3[4])) + F2[3] * (V3[2] + V3[5])))));
    (*vertex) = COUP * - cI * TMP0;
    mgDebug( 1, __FUNCTION__ );
    return;
  }

  //--------------------------------------------------------------------------

  __device__
  void FFV1P0_3( const cxtype_sv F1[],     // input: wavefunction1[6]
                 const cxtype_sv F2[],     // input: wavefunction2[6]
                 const cxtype COUP,
                 const fptype M3,
                 const fptype W3,
                 cxtype_sv V3[] )          // output: wavefunction3[6]
  {
    mgDebug( 0, __FUNCTION__ );
    const cxtype cI( 0., 1. );
    V3[0] = +F1[0] + F2[0];
    V3[1] = +F1[1] + F2[1];
    const fptype_sv P3[4] = { -cxreal( V3[0] ), -cxreal( V3[1] ), -cximag( V3[1] ), -cximag( V3[0] ) };
    const cxtype_sv denom = COUP/((P3[0] * P3[0]) - (P3[1] * P3[1]) - (P3[2] * P3[2]) - (P3[3] * P3[3]) - M3 * (M3 - cI * W3));
    V3[2] = denom * (-cI) * (F1[2] * F2[4] + F1[3] * F2[5] + F1[4] * F2[2] + F1[5] * F2[3]);
    V3[3] = denom * (-cI) * (-F1[2] * F2[5] - F1[3] * F2[4] + F1[4] * F2[3] + F1[5] * F2[2]);
    V3[4] = denom * (-cI) * (-cI * (F1[2] * F2[5] + F1[5] * F2[2]) + cI * (F1[3] * F2[4] + F1[4] * F2[3]));
    V3[5] = denom * (-cI) * (-F1[2] * F2[4] - F1[5] * F2[3] + F1[3] * F2[5] + F1[4] * F2[2]);
    mgDebug( 1, __FUNCTION__ );
    return;
  }

  //--------------------------------------------------------------------------

  __device__
  void FFV2_0( const cxtype_sv F1[],   // input: wavefunction1[6]
               const cxtype_sv F2[],   // input: wavefunction2[6]
               const cxtype_sv V3[],   // input: wavefunction3[6]
               const cxtype COUP,
               cxtype_sv* vertex )     // output: amplitude
  {
    mgDebug( 0, __FUNCTION__ );
    const cxtype cI( 0., 1. );
    const cxtype_sv TMP1 = (F1[2] * (F2[4] * (V3[2] + V3[5]) + F2[5] * (V3[3] + cI * (V3[4]))) +
                            F1[3] * (F2[4] * (V3[3] - cI * (V3[4])) + F2[5] * (V3[2] - V3[5])));
    (*vertex) = COUP * - cI * TMP1;
    mgDebug( 1, __FUNCTION__ );
    return;
  }

  //--------------------------------------------------------------------------

  __device__
  void FFV2_3( const cxtype_sv F1[],   // input: wavefunction1[6]
               const cxtype_sv F2[],   // input: wavefunction2[6]
               const cxtype COUP,
               const fptype M3,
               const fptype W3,
               cxtype_sv V3[] )        // output: wavefunction3[6]
  {
    mgDebug( 0, __FUNCTION__ );
    const cxtype cI( 0., 1. );
    const fptype OM3 = ( M3 != 0. ? 1. / ( M3 * M3 ) : 0. );
    V3[0] = +F1[0] + F2[0];
    V3[1] = +F1[1] + F2[1];
    const fptype_sv P3[4] = { -cxreal( V3[0] ), -cxreal( V3[1] ), -cximag( V3[1] ), -cximag( V3[0] ) };
    const cxtype_sv TMP2 = (F1[2] * (F2[4] * (P3[0] + P3[3]) + F2[5] * (P3[1] + cI * (P3[2]))) +
                            F1[3] * (F2[4] * (P3[1] - cI * (P3[2])) + F2[5] * (P3[0] - P3[3])));
    const cxtype_sv denom = COUP/((P3[0] * P3[0]) - (P3[1] * P3[1]) - (P3[2] * P3[2]) - (P3[3] * P3[3]) - M3 * (M3 - cI * W3));
    V3[2] = denom * (-cI) * (F1[2] * F2[4] + F1[3] * F2[5] - P3[0] * OM3 * TMP2);
    V3[3] = denom * (-cI) * (-F1[2] * F2[5] - F1[3] * F2[4] - P3[1] * OM3 * TMP2);
    V3[4] = denom * (-cI) * (-cI * (F1[2] * F2[5]) + cI * (F1[3] * F2[4]) - P3[2] * OM3 * TMP2);
    V3[5] = denom * (-cI) * (-F1[2] * F2[4] - P3[3] * OM3 * TMP2 + F1[3] * F2[5]);
    mgDebug( 1, __FUNCTION__ );
    return;
  }

  //--------------------------------------------------------------------------

  __device__
  void FFV4_0( const cxtype_sv F1[],
               const cxtype_sv F2[],
               const cxtype_sv V3[],
               const cxtype COUP,
               cxtype_sv* vertex )
  {
    mgDebug( 0, __FUNCTION__ );
    const cxtype cI( 0., 1. );
    const cxtype_sv TMP3 = (F1[2] * (F2[4] * (V3[2] + V3[5]) + F2[5] * (V3[3] + cI * (V3[4]))) +
                            F1[3] * (F2[4] * (V3[3] - cI * (V3[4])) + F2[5] * (V3[2] - V3[5])));
    const cxtype_sv TMP4 = (F1[4] * (F2[2] * (V3[2] - V3[5]) - F2[3] * (V3[3] + cI * (V3[4]))) +
                            F1[5] * (F2[2] * (-V3[3] + cI * (V3[4])) + F2[3] * (V3[2] + V3[5])));
    (*vertex) = COUP * (-1.) * (+cI * (TMP3) + 2. * cI * (TMP4));
    mgDebug( 1, __FUNCTION__ );
    return;
  }

  //--------------------------------------------------------------------------

  __device__
  void FFV4_3( const cxtype_sv F1[],
               const cxtype_sv F2[],
               const cxtype_sv COUP,
               const fptype M3,
               const fptype W3,
               cxtype_sv V3[] )
  {
    mgDebug( 0, __FUNCTION__ );
    const cxtype cI( 0., 1. );
    const fptype OM3 = ( M3 != 0. ? 1. / ( M3 * M3 ) : 0. );
    V3[0] = +F1[0] + F2[0];
    V3[1] = +F1[1] + F2[1];
    const fptype_sv P3[4] = { -cxreal( V3[0] ), -cxreal( V3[1] ), -cximag( V3[1] ), -cximag( V3[0] ) };
    const cxtype_sv TMP5 = (F1[4] * (F2[2] * (P3[0] - P3[3]) - F2[3] * (P3[1] + cI * (P3[2]))) +
                            F1[5] * (F2[2] * (-P3[1] + cI * (P3[2])) + F2[3] * (P3[0] + P3[3])));
    const cxtype_sv TMP2 = (F1[2] * (F2[4] * (P3[0] + P3[3]) + F2[5] * (P3[1] + cI * (P3[2]))) +
                            F1[3] * (F2[4] * (P3[1] - cI * (P3[2])) + F2[5] * (P3[0] - P3[3])));
    const cxtype_sv denom = COUP/((P3[0] * P3[0]) - (P3[1] * P3[1]) - (P3[2] * P3[2]) - (P3[3] * P3[3]) - M3 * (M3 - cI * W3));
    V3[2] = denom * (-2. * cI) * (OM3 * - 1./2. * P3[0] * (TMP2 + 2. * (TMP5)) +
                                  (+1./2. * (F1[2] * F2[4] + F1[3] * F2[5]) + F1[4] * F2[2] + F1[5] * F2[3]));
    V3[3] = denom * (-2. * cI) * (OM3 * - 1./2. * P3[1] * (TMP2 + 2. * (TMP5)) +
                                  (-1./2. * (F1[2] * F2[5] + F1[3] * F2[4]) + F1[4] * F2[3] + F1[5] * F2[2]));
    V3[4] = denom * 2. * cI * (OM3 * 1./2. * P3[2] * (TMP2 + 2. * (TMP5)) +
                               (+1./2. * cI * (F1[2] * F2[5]) - 1./2 * cI * (F1[3] * F2[4]) - cI *
                                (F1[4] * F2[3]) + cI * (F1[5] * F2[2])));
    V3[5] = denom * 2. * cI * (OM3 * 1./2. * P3[3] * (TMP2 + 2. * (TMP5)) +
                               (+1./2. * (F1[2] * F2[4]) - 1./2. * (F1[3] * F2[5]) - F1[4] * F2[2] + F1[5] * F2[3]));
    mgDebug( 1, __FUNCTION__ );
    return;
  }

  //--------------------------------------------------------------------------

  __device__
  void FFV2_4_0( const cxtype_sv F1[],   // input: wavefunction1[6]
                 const cxtype_sv F2[],   // input: wavefunction2[6]
                 const cxtype_sv V3[],   // input: wavefunction3[6]
                 const cxtype COUP1,
                 const cxtype COUP2,
                 cxtype_sv* vertex )     // output: amplitude
  {
    mgDebug( 0, __FUNCTION__ );
    const cxtype cI( 0., 1. );
    // Note: inverting the order and computing TMP4 before TMP3 has increased C++ speed by ~1%
    const cxtype_sv TMP4 = (F1[4] * (F2[2] * (V3[2] - V3[5]) - F2[3] * (V3[3] + cI * (V3[4]))) +
                            F1[5] * (F2[2] * (-V3[3] + cI * (V3[4])) + F2[3] * (V3[2] + V3[5])));
    const cxtype_sv TMP3 = (F1[2] * (F2[4] * (V3[2] + V3[5]) + F2[5] * (V3[3] + cI * (V3[4]))) +
                            F1[3] * (F2[4] * (V3[3] - cI * (V3[4])) + F2[5] * (V3[2] - V3[5])));
    (*vertex) = ( -1. ) * (COUP2 * (+cI * (TMP3) + 2. * cI * (TMP4)) + cI * (TMP3 * COUP1));
    mgDebug( 1, __FUNCTION__ );
    return;
  }

  //--------------------------------------------------------------------------

  __device__
  void FFV2_4_3( const cxtype_sv F1[],   // input: wavefunction1[6]
                 const cxtype_sv F2[],   // input: wavefunction2[6]
                 const cxtype COUP1,
                 const cxtype COUP2,
                 const fptype M3,
                 const fptype W3,
                 cxtype_sv V3[] )        // output: wavefunction3[6]
  {
    mgDebug( 0, __FUNCTION__ );
    const cxtype cI( 0., 1. );
    const fptype OM3 = ( M3 != 0. ? 1. / ( M3 * M3 ) : 0. );
    V3[0] = +F1[0] + F2[0];
    V3[1] = +F1[1] + F2[1];
    const fptype_sv P3[4] = { -cxreal( V3[0] ), -cxreal( V3[1] ), -cximag( V3[1] ), -cximag( V3[0] ) };
    // Note: inverting the order and computing TMP2 before TMP5 has increased C++ speed by ~0.5%
    const cxtype_sv TMP2 = (F1[2] * (F2[4] * (P3[0] + P3[3]) + F2[5] * (P3[1] + cI * (P3[2]))) +
                            F1[3] * (F2[4] * (P3[1] - cI * (P3[2])) + F2[5] * (P3[0] - P3[3])));
    const cxtype_sv TMP5 = (F1[4] * (F2[2] * (P3[0] - P3[3]) - F2[3] * (P3[1] + cI * (P3[2]))) +
                            F1[5] * (F2[2] * (-P3[1] + cI * (P3[2])) + F2[3] * (P3[0] + P3[3])));
    const cxtype_sv denom = 1./((P3[0] * P3[0]) - (P3[1] * P3[1]) - (P3[2] * P3[2]) - (P3[3] * P3[3]) - M3 * (M3 - cI * W3));
    V3[2] = denom * (-2. * cI) *
      (COUP2 * (OM3 * - 1./2. * P3[0] * (TMP2 + 2. * (TMP5)) +
                (+1./2. * (F1[2] * F2[4] + F1[3] * F2[5]) + F1[4] * F2[2] + F1[5] * F2[3])) +
       1./2. * (COUP1 * (F1[2] * F2[4] + F1[3] * F2[5] - P3[0] * OM3 * TMP2)));
    V3[3] = denom * (-2. * cI) *
      (COUP2 * (OM3 * - 1./2. * P3[1] * (TMP2 + 2. * (TMP5)) +
                (-1./2. * (F1[2] * F2[5] + F1[3] * F2[4]) + F1[4] * F2[3] + F1[5] * F2[2])) -
       1./2. * (COUP1 * (F1[2] * F2[5] + F1[3] * F2[4] + P3[1] * OM3 * TMP2)));
    V3[4] = denom * cI *
      (COUP2 * (OM3 * P3[2] * (TMP2 + 2. * (TMP5)) +
                (+cI * (F1[2] * F2[5]) - cI * (F1[3] * F2[4]) - 2. * cI * (F1[4] * F2[3]) + 2. * cI * (F1[5] * F2[2]))) +
       COUP1 * (+cI * (F1[2] * F2[5]) - cI * (F1[3] * F2[4]) + P3[2] * OM3 * TMP2));
    V3[5] = denom * 2. * cI *
      (COUP2 * (OM3 * 1./2. * P3[3] * (TMP2 + 2. * (TMP5)) +
                (+1./2 * (F1[2] * F2[4]) - 1./2. * (F1[3] * F2[5]) - F1[4] * F2[2] + F1[5] * F2[3])) +
       1./2. * (COUP1 * (F1[2] * F2[4] + P3[3] * OM3 * TMP2 - F1[3] * F2[5])));
    mgDebug( 1, __FUNCTION__ );
    return;
  }

} // end namespace

//==========================================================================
// This file has been automatically generated for C++ Standalone by
// MadGraph5_aMC@NLO v. 2.8.2, 2020-10-30
// By the MadGraph5_aMC@NLO Development Team
// Visit launchpad.net/madgraph5 and amcatnlo.web.cern.ch
//==========================================================================

//#include "../../src/HelAmps_sm.cc"

#include <algorithm>
#include <iostream>

#include "mgOnGpuConfig.h"
#include "mgOnGpuTypes.h"

#include "CPPProcess.h"

//==========================================================================
// Class member functions for calculating the matrix elements for
// Process: e+ e- > mu+ mu- WEIGHTED<=4 @1

#ifdef __CUDACC__
namespace gProc
#else
namespace Proc
#endif
{
  using mgOnGpu::np4; // 4: the dimension of 4-momenta (E,px,py,pz)
  using mgOnGpu::npar; // number of particles in total (initial + final)
  using mgOnGpu::ncomb; // number of helicity combinations

  const int nwf = 5; // #wavefunctions: npar (4 external) + 1 (internal, reused for gamma and Z)
  const int nw6 = 6; // dimension of each wavefunction (see KEK 91-11)

#ifdef __CUDACC__
  __device__ __constant__ short cHel[ncomb][npar];
  __device__ __constant__ fptype cIPC[6];
  __device__ __constant__ fptype cIPD[2];
  //__device__ __constant__ int cNGoodHel[1]; // FIXME: assume process.nprocesses == 1 for the moment
  __device__ __constant__ int cNGoodHel;
  __device__ __constant__ int cGoodHel[ncomb];
#else
  static short cHel[ncomb][npar];
  static fptype cIPC[6];
  static fptype cIPD[2];
  //static int cNGoodHel[1]; // FIXME: assume process.nprocesses == 1 for the moment
  static int cNGoodHel;
  static int cGoodHel[ncomb];
#endif

  //--------------------------------------------------------------------------

  // Evaluate |M|^2 for each subprocess
  // NB: calculate_wavefunctions ADDS |M|^2 for a given ihel to the running sum
  // of |M|^2 over helicities for the given event

  __device__
  void calculate_wavefunctions( int ihel,
                                const fptype_sv* allmomenta, // input: momenta as AOSOA[npagM][npar][4][neppM] with nevt=npagM*neppM
                                fptype* allMEs               // output: allMEs[nevt], final |M|^2 averaged over all helicities
#ifndef __CUDACC__
                                , const int nevt             // input: #events (for cuda: nevt == ndim == gpublocks*gputhreads)
#endif
                                )
  {
    using namespace MG5_sm;
    mgDebug( 0, __FUNCTION__ );
#ifndef __CUDACC__
    //printf( "calculate_wavefunctions: nevt %d\n", nevt );
#endif

#ifdef __CUDACC__
    const fptype cIPC[6] = { 0, -0.30795376724436879, 0, -0.28804415396362731, 0, 0.082309883272248419 };
    const fptype cIPD[2] = { 91.188000000000002, 2.4414039999999999 };
#endif

    // The number of colors
    const int ncolor = 1;

    // The color matrix
    const fptype denom[ncolor] = {1};
    const fptype cf[ncolor][ncolor] = {{1}};

#ifdef __CUDACC__
    // Local variables for the given event (ievt)
    cxtype w[nwf][nw6]; // w[5][6]
    cxtype amp[1]; // was 2
#else
    // Local variables for the given event page (ipagV)
    cxtype_sv w_v[nwf][nw6]; // w_v[5][6]
    cxtype_sv amp_v[1]; // was 2
#endif

    // For CUDA performance, this is ~better: fewer registers, even if no throughput increase (issue #39)
    // However, physics parameters like masses and couplings must be read from user parameter files
    //const fptype cIPC[6] = { 0, -0.30795376724436879, 0, -0.28804415396362731, 0, 0.082309883272248419 };
    //const fptype cIPD[2] = { 91.188000000000002, 2.4414039999999999 };

#ifndef __CUDACC__
    const int npagV = nevt / neppV;
    // ** START LOOP ON IPAGV **
    // - default(none): no variables are shared by default
    // - shared: as the name says
    // - private: give each thread its own copy, without initialising
    // - firstprivate: give each thread its own copy, and initialise with value from outside
#pragma omp parallel for default(none) shared(allmomenta,allMEs,cf,cHel,cIPC,cIPD,denom,ihel,npagV) private (amp_v,w_v)
    for ( int ipagV = 0; ipagV < npagV; ++ipagV )
#endif
    {
#ifdef __CUDACC__
      opzxxx( allmomenta, cHel[ihel][0], -1, w[0], 0 );
      //oxxxxx( allmomenta, 0, cHel[ihel][0], -1, w[0], 0 ); // tested ok (much slower)
#else
      opzxxx( allmomenta, cHel[ihel][0], -1, w_v[0], ipagV, 0 );
      //oxxxxx( allmomenta, 0, cHel[ihel][0], -1, w[0], ievt, 0 ); // tested ok (slower)
#endif

#ifdef __CUDACC__
      imzxxx( allmomenta, cHel[ihel][1], +1, w[1], 1 );
      //ixxxxx( allmomenta, 0, cHel[ihel][1], +1, w[1], 1 ); // tested ok (slower)
#else
      imzxxx( allmomenta, cHel[ihel][1], +1, w_v[1], ipagV, 1 );
      //ixxxxx( allmomenta, 0, cHel[ihel][1], +1, w[1], ievt, 1 ); // tested ok (a bit slower)
#endif

#ifdef __CUDACC__
      ixzxxx( allmomenta, cHel[ihel][2], -1, w[2], 2 );
      //ixxxxx( allmomenta, 0, cHel[ihel][2], -1, w[2], 2 ); // tested ok (a bit slower)
#else
      ixzxxx( allmomenta, cHel[ihel][2], -1, w_v[2], ipagV, 2 );
      //ixxxxx( allmomenta, 0, cHel[ihel][2], -1, w[2], ievt, 2 ); // tested ok (a bit slower)
#endif

#ifdef __CUDACC__
      oxzxxx( allmomenta, cHel[ihel][3], +1, w[3], 3 );
      //oxxxxx( allmomenta, 0, cHel[ihel][3], +1, w[3], 3 ); // tested ok (a bit slower)
#else
      oxzxxx( allmomenta, cHel[ihel][3], +1, w_v[3], ipagV, 3 );
      //oxxxxx( allmomenta, 0, cHel[ihel][3], +1, w[3], ievt, 3 ); // tested ok (a bit slower)
#endif

#ifdef __CUDACC__
      // Local variables for the given event (ievt)
      cxtype jamp[ncolor] = {}; // sum of the invariant amplitudes for all Feynman diagrams
#else
      // Local variables for the given event page (ipagV)
      cxtype_sv jamp_v[ncolor] = {}; // sum of the invariant amplitudes for all Feynman diagrams
#endif

#ifndef __CUDACC__
      FFV1P0_3( w_v[1], w_v[0], cxmake( cIPC[0], cIPC[1] ), 0., 0., w_v[4] );
      // Amplitude(s) for diagram number 1
      FFV1_0( w_v[2], w_v[3], w_v[4], cxmake( cIPC[0], cIPC[1] ), &amp_v[0] );
      jamp_v[0] -= amp_v[0];

      FFV2_4_3( w_v[1], w_v[0], cxmake( cIPC[2], cIPC[3] ), cxmake( cIPC[4], cIPC[5] ), cIPD[0], cIPD[1], w_v[4] );
      // Amplitude(s) for diagram number 2
      FFV2_4_0( w_v[2], w_v[3], w_v[4], cxmake( cIPC[2], cIPC[3] ), cxmake( cIPC[4], cIPC[5] ), &amp_v[0] );
      jamp_v[0] -= amp_v[0];

      // ** START LOOP ON IEPPV **
      for ( int ieppV = 0; ieppV < neppV; ++ieppV )
#endif
      {
#ifdef __CUDACC__
        FFV1P0_3( w[1], w[0], cxmake( cIPC[0], cIPC[1] ), 0., 0., w[4] );
        // Amplitude(s) for diagram number 1
        FFV1_0( w[2], w[3], w[4], cxmake( cIPC[0], cIPC[1] ), &amp[0] );
        jamp[0] -= amp[0];

        FFV2_4_3( w[1], w[0], cxmake( cIPC[2], cIPC[3] ), cxmake( cIPC[4], cIPC[5] ), cIPD[0], cIPD[1], w[4] );
        // Amplitude(s) for diagram number 2
        FFV2_4_0( w[2], w[3], w[4], cxmake( cIPC[2], cIPC[3] ), cxmake( cIPC[4], cIPC[5] ), &amp[0] );
        jamp[0] -= amp[0];
#endif

#ifdef __CUDACC__
        const int idim = blockDim.x * blockIdx.x + threadIdx.x; // event# == threadid (previously was: tid)
        const int ievt = idim;
        //printf( "calculate_wavefunctions: ievt %d\n", ievt );
#else
        const int ievt = ipagV*neppV + ieppV;
        //printf( "calculate_wavefunctions: ievt %d\n", ievt );
#endif

#ifndef __CUDACC__
        // Local variables for the given event (ievt)
#ifdef MGONGPU_CPPSIMD
        cxtype jamp[ncolor];
        jamp[0] = jamp_v[0][ieppV];
#else
        cxtype* jamp = jamp_v;
#endif
#endif

        // Sum and square the color flows to get the matrix element
        // (compute |M|^2 by squaring |M|, taking into account colours)
        for( int icol = 0; icol < ncolor; icol++ )
        {
          cxtype ztemp = cxmake( 0., 0. );
          for( int jcol = 0; jcol < ncolor; jcol++ )
            ztemp += cf[icol][jcol] * jamp[jcol];
          // NB: calculate_wavefunctions ADDS |M|^2 for a given ihel to the running sum of |M|^2 over helicities for the given event
          // FIXME: assume process.nprocesses == 1 for the moment (eventually: need a loop over processes here?)
          allMEs[ievt] += cxreal( ztemp * conj( jamp[icol] ) ) / denom[icol];
        }

        // Store the leading color flows for choice of color
        // for(i=0;i < ncolor; i++)
        // jamp2[0][i] += cxreal( jamp[i]*conj( jamp[i] ) );

        //printf( "calculate_wavefunction: %6d %2d %f\n", ievt, ihel, allMEs[ievt] );
      }
    }

    mgDebug( 1, __FUNCTION__ );
    return;
  }

  //--------------------------------------------------------------------------

  CPPProcess::CPPProcess( int numiterations,
                          int ngpublocks,
                          int ngputhreads,
                          bool verbose,
                          bool debug )
    : m_numiterations( numiterations )
    , m_ngpublocks( ngpublocks )
    , m_ngputhreads( ngputhreads )
    , m_verbose( verbose )
    , m_debug( debug )
    , m_pars( 0 )
    , m_masses()
  {
    // Helicities for the process - nodim
    const short tHel[ncomb][nexternal] =
      { {-1, -1, -1, -1}, {-1, -1, -1, +1}, {-1, -1, +1, -1}, {-1, -1, +1, +1},
        {-1, +1, -1, -1}, {-1, +1, -1, +1}, {-1, +1, +1, -1}, {-1, +1, +1, +1},
        {+1, -1, -1, -1}, {+1, -1, -1, +1}, {+1, -1, +1, -1}, {+1, -1, +1, +1},
        {+1, +1, -1, -1}, {+1, +1, -1, +1}, {+1, +1, +1, -1}, {+1, +1, +1, +1} };
#ifdef __CUDACC__
    checkCuda( cudaMemcpyToSymbol( cHel, tHel, ncomb * nexternal * sizeof(short) ) );
#else
    memcpy( cHel, tHel, ncomb * nexternal * sizeof(short) );
#endif
    // SANITY CHECK: GPU memory usage may be based on casts of fptype[2] to cxtype
    assert( sizeof(cxtype) == 2 * sizeof(fptype) );
#ifndef __CUDACC__
    // SANITY CHECK: momenta AOSOA uses vectors with the same size as fptype_v
    assert( neppV == mgOnGpu::neppM );
#endif
  }

  //--------------------------------------------------------------------------

  CPPProcess::~CPPProcess() {}

  //--------------------------------------------------------------------------

  void CPPProcess::initProc( const std::string& param_card_name )
  {
    // Instantiate the model class and set parameters that stay fixed during run
    m_pars = Parameters_sm::getInstance();
    SLHAReader slha( param_card_name, m_verbose );
    m_pars->setIndependentParameters( slha );
    m_pars->setIndependentCouplings();
    if ( m_verbose )
    {
      m_pars->printIndependentParameters();
      m_pars->printIndependentCouplings();
    }
    m_pars->setDependentParameters();
    m_pars->setDependentCouplings();

    // Set external particle masses for this matrix element
    m_masses.push_back( m_pars->ZERO );
    m_masses.push_back( m_pars->ZERO );
    m_masses.push_back( m_pars->ZERO );
    m_masses.push_back( m_pars->ZERO );

    // Read physics parameters like masses and couplings from user configuration files (static: initialize once)
    // Then copy them to CUDA constant memory (issue #39) or its C++ emulation in file-scope static memory
    const cxtype tIPC[3] = { cxmake( m_pars->GC_3 ), cxmake( m_pars->GC_50 ), cxmake( m_pars->GC_59 ) };
    const fptype tIPD[2] = { (fptype)m_pars->mdl_MZ, (fptype)m_pars->mdl_WZ };
#ifdef __CUDACC__
    checkCuda( cudaMemcpyToSymbol( cIPC, tIPC, 3 * sizeof(cxtype) ) );
    checkCuda( cudaMemcpyToSymbol( cIPD, tIPD, 2 * sizeof(fptype) ) );
#else
    memcpy( cIPC, tIPC, 3 * sizeof(cxtype) );
    memcpy( cIPD, tIPD, 2 * sizeof(fptype) );
#endif

    //std::cout << std::setprecision(17) << "tIPC[0] = " << tIPC[0] << std::endl;
    //std::cout << std::setprecision(17) << "tIPC[1] = " << tIPC[1] << std::endl;
    //std::cout << std::setprecision(17) << "tIPC[2] = " << tIPC[2] << std::endl;
    //std::cout << std::setprecision(17) << "tIPD[0] = " << tIPD[0] << std::endl;
    //std::cout << std::setprecision(17) << "tIPD[1] = " << tIPD[1] << std::endl;
  }

  //--------------------------------------------------------------------------

  // Retrieve the compiler that was used to build this module
  const std::string CPPProcess::getCompiler()
  {
    std::stringstream out;
#ifdef __CUDACC__
#if defined __CUDACC_VER_MAJOR__ && defined __CUDACC_VER_MINOR__ && defined __CUDACC_VER_BUILD__
    out << "nvcc " << __CUDACC_VER_MAJOR__ << "." << __CUDACC_VER_MINOR__ << "." << __CUDACC_VER_BUILD__;
#else
    out << "nvcc UNKNOWN";
#endif
#elif defined __clang__
#if defined __clang_major__ && defined __clang_minor__ && defined __clang_patchlevel__
    out << "clang " << __clang_major__ << "." << __clang_minor__ << "." << __clang_patchlevel__;
#else
    out << "gcc UNKNOWKN";
#endif

#else
#if defined __GNUC__ && defined __GNUC_MINOR__ && defined __GNUC_PATCHLEVEL__
    out << "gcc (GCC) " << __GNUC__ << "." << __GNUC_MINOR__ << "." << __GNUC_PATCHLEVEL__;
#else
    out << "gcc UNKNOWKN";
#endif
#endif
    return out.str();
  }

  //--------------------------------------------------------------------------

#ifdef __CUDACC__
  __global__
  void sigmaKin_getGoodHel( const fptype_sv* allmomenta, // input: momenta as AOSOA[npagM][npar][4][neppM] with nevt=npagM*neppM
                            fptype* allMEs,              // output: allMEs[nevt], final |M|^2 averaged over all helicities
                            bool* isGoodHel )            // output: isGoodHel[ncomb] - device array
  {
    const int idim = blockDim.x * blockIdx.x + threadIdx.x; // event# == threadid (previously was: tid)
    const int ievt = idim;
    // FIXME: assume process.nprocesses == 1 for the moment (eventually: need a loop over processes here?)
    fptype allMEsLast = 0;
    for ( int ihel = 0; ihel < ncomb; ihel++ )
    {
      // NB: calculate_wavefunctions ADDS |M|^2 for a given ihel to running sum of |M|^2 over helicities for the given event(s)
      calculate_wavefunctions( ihel, allmomenta, allMEs );
      if ( allMEs[ievt] != allMEsLast )
      {
        //if ( !isGoodHel[ihel] ) std::cout << "sigmaKin_getGoodHel ihel=" << ihel << " TRUE" << std::endl;
        isGoodHel[ihel] = true;
      }
      allMEsLast = allMEs[ievt]; // running sum up to helicity ihel for event ievt
    }
  }
#else
  void sigmaKin_getGoodHel( const fptype_sv* allmomenta, // input: momenta as AOSOA[npagM][npar][4][neppM] with nevt=npagM*neppM
                            fptype* allMEs,              // output: allMEs[nevt], final |M|^2 averaged over all helicities
                            bool* isGoodHel              // output: isGoodHel[ncomb] - device array
                            , const int nevt )           // input: #events (for cuda: nevt == ndim == gpublocks*gputhreads)
  {
    const int maxtry0 = ( neppV > 10 ? neppV : 10 ); // 10, but at least neppV (otherwise the npagV loop does not even start)
    fptype allMEsLast[maxtry0] = { 0 };
    const int maxtry = std::min( maxtry0, nevt ); // 10, but at most nevt (avoid invalid memory access if nevt<maxtry0)
    for ( int ievt = 0; ievt < maxtry; ++ievt )
    {
      // FIXME: assume process.nprocesses == 1 for the moment (eventually: need a loop over processes here?)
      allMEs[ievt] = 0; // all zeros
    }
    for ( int ihel = 0; ihel < ncomb; ihel++ )
    {
      //std::cout << "sigmaKin_getGoodHel ihel=" << ihel << ( isGoodHel[ihel] ? " true" : " false" ) << std::endl;
      calculate_wavefunctions( ihel, allmomenta, allMEs, maxtry );
      for ( int ievt = 0; ievt < maxtry; ++ievt )
      {
        // FIXME: assume process.nprocesses == 1 for the moment (eventually: need a loop over processes here?)
        if ( allMEs[ievt] != allMEsLast[ievt] )
        {
          //if ( !isGoodHel[ihel] ) std::cout << "sigmaKin_getGoodHel ihel=" << ihel << " TRUE" << std::endl;
          isGoodHel[ihel] = true;
        }
        allMEsLast[ievt] = allMEs[ievt]; // running sum up to helicity ihel
      }
    }
  }
#endif

  //--------------------------------------------------------------------------

  void sigmaKin_setGoodHel( const bool* isGoodHel ) // input: isGoodHel[ncomb] - host array
  {
    // FIXME: assume process.nprocesses == 1 for the moment
    //int nGoodHel[1] = { 0 };
    int nGoodHel = 0;
    int goodHel[ncomb] = { 0 };
    for ( int ihel = 0; ihel < ncomb; ihel++ )
    {
      //std::cout << "sigmaKin_setGoodHel ihel=" << ihel << ( isGoodHel[ihel] ? " true" : " false" ) << std::endl;
      if ( isGoodHel[ihel] )
      {
        goodHel[nGoodHel] = ihel;
        nGoodHel++;
      }
    }
#ifdef __CUDACC__
    checkCuda( cudaMemcpyToSymbol( cNGoodHel, &nGoodHel, sizeof(int) ) );
    checkCuda( cudaMemcpyToSymbol( cGoodHel, goodHel, ncomb*sizeof(int) ) );
#else
    cNGoodHel = nGoodHel;
    for ( int ihel = 0; ihel < ncomb; ihel++ ) cGoodHel[ihel] = goodHel[ihel];
#endif
  }

  //--------------------------------------------------------------------------
  // Evaluate |M|^2, part independent of incoming flavour
  // FIXME: assume process.nprocesses == 1 (eventually: allMEs[nevt] -> allMEs[nevt*nprocesses]?)

  __global__
  void sigmaKin( const fptype_sv* allmomenta, // input: momenta as AOSOA[npagM][npar][4][neppM] with nevt=npagM*neppM
                 fptype* allMEs               // output: allMEs[nevt], final |M|^2 averaged over all helicities
#ifndef __CUDACC__
                 , const int nevt             // input: #events (for cuda: nevt == ndim == gpublocks*gputhreads)
#endif
                 )
  {
    mgDebugInitialise();
    // Set the parameters which change event by event
    // Need to discuss this with Stefan
    // pars->setDependentParameters();
    // pars->setDependentCouplings();
    // Reset color flows
    // start sigmakin_lines

    // Denominators: spins, colors and identical particles
    //const int nprocesses = 1;
    //const int denominators[nprocesses] = { 4 };
    const int denominators = 4;

#ifdef __CUDACC__
    // Remember: in CUDA this is a kernel for one event, in c++ this processes n events
    const int idim = blockDim.x * blockIdx.x + threadIdx.x; // event# == threadid (previously was: tid)
    const int ievt = idim;
    //printf( "sigmakin: ievt %d\n", ievt );
#endif

    // PART 0 - INITIALISATION (before calculate_wavefunctions)

#ifndef __CUDACC__
    for ( int ievt = 0; ievt < nevt; ++ievt )
#endif
    {
      // Reset the "matrix elements" - running sums of |M|^2 over helicities for the given event
      // FIXME: assume process.nprocesses == 1 for the moment (eventually: need a loop over processes here?)
      allMEs[ievt] = 0; // all zeros
    }

    // PART 1 - HELICITY LOOP: CALCULATE WAVEFUNCTIONS
    // (in both CUDA and C++, using precomputed good helicities)
    for ( int ighel = 0; ighel < cNGoodHel; ighel++ )
    {
      const int ihel = cGoodHel[ighel];
#ifdef __CUDACC__
      calculate_wavefunctions( ihel, allmomenta, allMEs );
#else
      calculate_wavefunctions( ihel, allmomenta, allMEs, nevt );
#endif
    }

    // PART 2 - FINALISATION (after calculate_wavefunctions)
#ifndef __CUDACC__
    for ( int ievt = 0; ievt < nevt; ++ievt )
#endif
    {
      // Get the final |M|^2 as an average over helicities/colors of running sum of |M|^2 over helicities for the given event
      // [NB 'sum over final spins, average over initial spins', eg see
      // https://www.uzh.ch/cmsssl/physik/dam/jcr:2e24b7b1-f4d7-4160-817e-47b13dbf1d7c/Handout_4_2016-UZH.pdf]
      // FIXME: assume process.nprocesses == 1 for the moment (eventually: need a loop over processes here?)
      allMEs[ievt] /= denominators;
    }
    mgDebugFinalise();
  }

  //--------------------------------------------------------------------------

} // end namespace<|MERGE_RESOLUTION|>--- conflicted
+++ resolved
@@ -262,24 +262,18 @@
       fi[0] = cxmake( pvec3 * nsf, -pvec3 * nsf );
       fi[1] = cxzero_sv();
       const int nh = nhel * nsf;
-<<<<<<< HEAD
       const cxtype_sv chi = cxmake( -nhel * sqrt( -2. * pvec3 ), 0. );
-      fi[3] = fi[1];
-      fi[4] = fi[1];
-=======
-      const cxtype chi = cxmake( -nhel * sqrt( -2. * pvec3 ), 0. );
-      fi[3] = cxmake( 0., 0. );
-      fi[4] = cxmake( 0., 0. );
->>>>>>> 17b7dc7c
+      fi[3] = cxzero_sv();
+      fi[4] = cxzero_sv();
       if ( nh == 1 )
       {
-        fi[2] = cxmake( 0., 0. );
+        fi[2] = cxzero_sv();
         fi[5] = chi;
       }
       else
       {
         fi[2] = chi;
-        fi[5] = cxmake( 0., 0. );
+        fi[5] = cxzero_sv();
       }
     }
     // +++ END EVENT LOOP (where necessary) +++
@@ -325,7 +319,6 @@
       fi[1] = cxmake( -pvec1 * nsf, -pvec2 * nsf ); // AV: BUG FIX
       const int nh = nhel * nsf;
       //const float sqp0p3 = sqrtf( pvec0 + pvec3 ) * nsf; // AV: why force a float here?
-<<<<<<< HEAD
       const fptype_sv sqp0p3 = sqrt( pvec0 + pvec3 ) * nsf;
       const cxtype_sv chi0 = cxmake( sqp0p3, 0. );
       const cxtype_sv chi1 = cxmake( nh * pvec1/sqp0p3, pvec2/sqp0p3 );
@@ -333,15 +326,6 @@
       {
         fi[2] = cxzero_sv();
         fi[3] = cxzero_sv();
-=======
-      const fptype sqp0p3 = sqrt( pvec0 + pvec3 ) * nsf;
-      const cxtype chi0 = cxmake( sqp0p3, 0. );
-      const cxtype chi1 = cxmake( nh * pvec1/sqp0p3, pvec2/sqp0p3 );
-      if ( nh == 1 )
-      {
-        fi[2] = cxmake( 0., 0. );
-        fi[3] = cxmake( 0., 0. );
->>>>>>> 17b7dc7c
         fi[4] = chi0;
         fi[5] = chi1;
       }
@@ -349,13 +333,8 @@
       {
         fi[2] = chi1;
         fi[3] = chi0;
-<<<<<<< HEAD
         fi[4] = cxzero_sv();
         fi[5] = cxzero_sv();
-=======
-        fi[4] = cxmake( 0., 0. );
-        fi[5] = cxmake( 0., 0. );
->>>>>>> 17b7dc7c
       }
     }
     // +++ END EVENT LOOP (where necessary) +++
@@ -460,18 +439,11 @@
       }
       else
       {
-<<<<<<< HEAD
-        //pp = pvec0; // AV this was already commented out - what is this?
+        const fptype_sv& pp = pvec0; // NB: rewrite the following  as in Fortran, using pp instead of pvec0
         const fptype_sv pt = sqrt( ( pvec1 * pvec1 ) + ( pvec2 * pvec2 ) );
         vc[2] = cxzero_sv();
-        vc[5] = cxmake( hel * pt / pvec0 * sqh, 0. );
+        vc[5] = cxmake( hel * pt / pp * sqh, 0. );
 #ifndef MGONGPU_CPPSIMD
-=======
-        const fptype& pp = pvec0; // NB: rewrite the following  as in Fortran, using pp instead of pvec0
-        const fptype pt = sqrt( ( pvec1 * pvec1 ) + ( pvec2 * pvec2 ) );
-        vc[2] = cxmake( 0., 0. );
-        vc[5] = cxmake( hel * pt / pp * sqh, 0. );
->>>>>>> 17b7dc7c
         if ( pt != 0. )
         {
           const fptype pzpt = pvec3 / ( pp * pt ) * sqh * hel;
@@ -487,7 +459,7 @@
         }
 #else
         // Branch A: pt != 0.
-        const fptype_v pzpt = pvec3 / ( pvec0 * pt ) * sqh * hel;
+        const fptype_v pzpt = pvec3 / ( pp * pt ) * sqh * hel;
         const cxtype_v vcA_3 = cxmake( -pvec1 * pzpt, -nsv * pvec2 / pt * sqh );
         const cxtype_v vcA_4 = cxmake( -pvec2 * pzpt, nsv * pvec1 / pt * sqh );
         // Branch B: pt == 0.
@@ -508,19 +480,11 @@
   //--------------------------------------------------------------------------
 
   __device__
-<<<<<<< HEAD
   void sxxxxx( const fptype_sv* allmomenta, // input[(npar=4)*(np4=4)*nevt]
-               const fptype,                // WARNING: "smass" unused
-               const int,                   // WARNING: "nhel" unused (scalar: no helicity)
+               const fptype,                // WARNING: "smass" unused (missing in Fortran)
+               const int,                   // WARNING: "nhel" unused (missing in Fortran) - scalar has no helicity
                const int nss,               // input: +1 (final) or -1 (initial)
                cxtype_sv sc[3],             // output: wavefunction[3] - not [6], this is for scalars
-=======
-  void sxxxxx( const fptype* allmomenta, // input[(npar=4)*(np4=4)*nevt]
-               const fptype,             // WARNING: "smass" unused (missing in Fortran)
-               const int,                // WARNING: "nhel" unused (missing in Fortran) - scalar has no helicity
-               const int nss,            // input: +1 (final) or -1 (initial)
-               cxtype sc[3],             // output: wavefunction[3] - not [6], this is for scalars
->>>>>>> 17b7dc7c
 #ifndef __CUDACC__
                const int ipagV,
 #endif
@@ -716,23 +680,17 @@
       fo[0] = cxmake( pvec3 * nsf, pvec3 * nsf );
       fo[1] = cxzero_sv();
       const int nh = nhel * nsf;
-<<<<<<< HEAD
-      const cxtype_sv CSQP0P3 = cxmake( sqrt( 2. * pvec3 ) * nsf, 0. );
-      fo[3] = fo[1];
-      fo[4] = fo[1];
-=======
-      const cxtype csqp0p3 = cxmake( sqrt( 2. * pvec3 ) * nsf, 0. );
-      fo[3] = cxmake( 0., 0. );
-      fo[4] = cxmake( 0., 0. );
->>>>>>> 17b7dc7c
+      const cxtype_sv csqp0p3 = cxmake( sqrt( 2. * pvec3 ) * nsf, 0. );
+      fo[3] = cxzero_sv();
+      fo[4] = cxzero_sv();
       if ( nh == 1 )
       {
         fo[2] = csqp0p3;
-        fo[5] = cxmake( 0., 0. );
+        fo[5] = cxzero_sv();
       }
       else
       {
-        fo[2] = cxmake( 0., 0. );
+        fo[2] = cxzero_sv();
         fo[5] = csqp0p3;
       }
     }
@@ -772,18 +730,18 @@
       const cxtype_sv chi1 = cxmake( -nhel, 0. ) * sqrt( -2. * pvec3 );
       if ( nh == 1 )
       {
-        fo[2] = cxmake( 0., 0. );
+        fo[2] = cxzero_sv();
         fo[3] = chi1;
-        fo[4] = cxmake( 0., 0. );
-        fo[5] = cxmake( 0., 0. );
+        fo[4] = cxzero_sv();
+        fo[5] = cxzero_sv();
       }
       else
       {
-        fo[2] = cxmake( 0., 0. );
-        fo[3] = cxmake( 0., 0. );
+        fo[2] = cxzero_sv();
+        fo[3] = cxzero_sv();
         fo[4] = chi1;
         //fo[5] = chi1; // AV: BUG!
-        fo[5] = cxmake( 0., 0. ); // AV: BUG FIX
+        fo[5] = cxzero_sv(); // AV: BUG FIX
       }
     }
     // +++ END EVENT LOOP (where necessary) +++
@@ -827,20 +785,13 @@
       fo[1] = cxmake( pvec1 * nsf, pvec2 * nsf );
       const int nh = nhel * nsf;
       //const float sqp0p3 = sqrtf( pvec0 + pvec3 ) * nsf; // AV: why force a float here?
-<<<<<<< HEAD
       const fptype_sv sqp0p3 = sqrt( pvec0 + pvec3 ) * nsf;
       const cxtype_sv chi0 = cxmake( sqp0p3, 0. );
       const cxtype_sv chi1 = cxmake( nh * pvec1 / sqp0p3, -pvec2 / sqp0p3 );
-=======
-      const fptype sqp0p3 = sqrt( pvec0 + pvec3 ) * nsf;
-      const cxtype chi0 = cxmake( sqp0p3, 0. );
-      const cxtype chi1 = cxmake( nh * pvec1 / sqp0p3, -pvec2 / sqp0p3 );
->>>>>>> 17b7dc7c
       if ( nh == 1 )
       {
         fo[2] = chi0;
         fo[3] = chi1;
-<<<<<<< HEAD
         fo[4] = cxzero_sv();
         fo[5] = cxzero_sv();
       }
@@ -848,15 +799,6 @@
       {
         fo[2] = cxzero_sv();
         fo[3] = cxzero_sv();
-=======
-        fo[4] = cxmake( 0., 0. );
-        fo[5] = cxmake( 0., 0. );
-      }
-      else
-      {
-        fo[2] = cxmake( 0., 0. );
-        fo[3] = cxmake( 0., 0. );
->>>>>>> 17b7dc7c
         fo[4] = chi1;
         fo[5] = chi0;
       }
