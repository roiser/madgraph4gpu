#include <algorithm>
#include <array>
#include <cmath>
#include <cstring>
#include <cstdlib>
#include <fstream>
#include <iomanip>
#include <iostream>
#include <memory>
#include <numeric>
#include <omp.h>
#include <string>
#include <unistd.h>

#include "mgOnGpuConfig.h"
#include "mgOnGpuTypes.h"
#include "mgOnGpuVectors.h"

#ifdef __CUDACC__
#include "grambo.cu"
#else
#include "rambo.h"
#endif

#ifdef MGONGPU_COMMONRAND_ONHOST
#include "CommonRandomNumbers.h"
#endif
#include "CPPProcess.h"
#include "timermap.h"

bool is_number(const char *s) {
  const char *t = s;
  while (*t != '\0' && isdigit(*t))
    ++t;
  return (int)strlen(s) == t - s;
}

// Disabling fast math is essential here, otherwise results are undefined
// See https://stackoverflow.com/a/40702790 about the __attribute__ syntax
__attribute__((optimize("-fno-fast-math")))
bool fp_is_abnormal( const fptype& fp )
{
  if ( std::isnan( fp ) ) return true;
  if ( fp != fp ) return true;
  return false;
}

__attribute__((optimize("-fno-fast-math")))
bool fp_is_zero( const fptype& fp )
{
  if ( fp == 0 ) return true;
  return false;
}

// See https://en.cppreference.com/w/cpp/numeric/math/FP_categories
__attribute__((optimize("-fno-fast-math")))
const char* fp_show_class( const fptype& fp )
{
  switch( std::fpclassify( fp ) ) {
  case FP_INFINITE:  return "Inf";
  case FP_NAN:       return "NaN";
  case FP_NORMAL:    return "normal";
  case FP_SUBNORMAL: return "subnormal";
  case FP_ZERO:      return "zero";
  default:           return "unknown";
  }
}

__attribute__((optimize("-fno-fast-math")))
void debug_me_is_abnormal( const fptype& me, int ievtALL )
{
  std::cout << "DEBUG[" << ievtALL << "]"
            << " ME=" << me
            << " fpisabnormal=" << fp_is_abnormal( me )
            << " fpclass=" << fp_show_class( me )
            << " (me==me)=" << ( me == me )
            << " (me==me+1)=" << ( me == me+1 )
            << " isnan=" << std::isnan( me )
            << " isfinite=" << std::isfinite( me )
            << " isnormal=" << std::isnormal( me )
            << " is0=" << ( me == 0 )
            << " is1=" << ( me == 1 )
            << " abs(ME)=" << std::abs( me )
            << " isnan=" << std::isnan( std::abs( me ) )
            << std::endl;
}

int usage(char* argv0, int ret = 1) {
  std::cout << "Usage: " << argv0
            << " [--verbose|-v] [--debug|-d] [--performance|-p] [--json|-j]"
            << " [#gpuBlocksPerGrid #gpuThreadsPerBlock] #iterations" << std::endl << std::endl;
  std::cout << "The number of events per iteration is #gpuBlocksPerGrid * #gpuThreadsPerBlock" << std::endl;
  std::cout << "(also in CPU/C++ code, where only the product of these two parameters counts)" << std::endl << std::endl;
  std::cout << "Summary stats are always computed: '-p' and '-j' only control their printout" << std::endl;
  std::cout << "The '-d' flag only enables NaN/abnormal warnings and OMP debugging" << std::endl;
#ifndef __CUDACC__
  std::cout << std::endl << "Use the OMP_NUM_THREADS environment variable to control OMP multi-threading" << std::endl;
  std::cout << "(OMP multithreading will be disabled if OMP_NUM_THREADS is not set)" << std::endl;
#endif
  return ret;
}

#ifdef __CUDACC__

template<typename T = fptype>
struct CudaDevDeleter {
  void operator()(T* mem) {
    checkCuda( cudaFree( mem ) );
  }
};

template<typename T = fptype>
std::unique_ptr<T, CudaDevDeleter<T>> devMakeUnique(std::size_t N) {
  T* tmp = nullptr;
  checkCuda( cudaMalloc( &tmp, N * sizeof(T) ) );
  return std::unique_ptr<T, CudaDevDeleter<T>>{ tmp };
}

template<typename T = fptype>
struct CudaHstDeleter {
  void operator()(T* mem) {
    checkCuda( cudaFreeHost( mem ) );
  }
};

template<typename T = fptype>
std::unique_ptr<T[], CudaHstDeleter<T>> hstMakeUnique(std::size_t N) {
  T* tmp = nullptr;
  checkCuda( cudaMallocHost( &tmp, N * sizeof(T) ) );
  return std::unique_ptr<T[], CudaHstDeleter<T>>{ tmp };
};

#else

template<typename T = fptype>
std::unique_ptr<T[]> hstMakeUnique(std::size_t N) { return std::unique_ptr<T[]>{ new T[N]() }; };

#ifdef MGONGPU_CPPSIMD
template<>
std::unique_ptr<fptype_v[]> hstMakeUnique(std::size_t N) { return std::unique_ptr<fptype_v[]>{ new fptype_v[N/neppV]() }; };
#endif

#endif

int main(int argc, char **argv)
{
  // READ COMMAND LINE ARGUMENTS
  bool verbose = false;
  bool debug = false;
  bool perf = false;
  bool json = false;
  int niter = 0;
  int gpublocks = 1;
  int gputhreads = 32;
  int jsondate = 0;
  int jsonrun = 0;
  int numvec[5] = {0,0,0,0,0};
  int nnum = 0;

  for (int argn = 1; argn < argc; ++argn) {
    if (strcmp(argv[argn], "--verbose") == 0 || strcmp(argv[argn], "-v") == 0)
      verbose = true;
    else if (strcmp(argv[argn], "--debug") == 0 ||
             strcmp(argv[argn], "-d") == 0)
      debug = true;
    else if (strcmp(argv[argn], "--performance") == 0 ||
             strcmp(argv[argn], "-p") == 0)
      perf = true;
    else if (strcmp(argv[argn], "--json") == 0 ||
             strcmp(argv[argn], "-j") == 0)
      json = true;
    else if (is_number(argv[argn]) && nnum<5)
      numvec[nnum++] = atoi(argv[argn]);
    else
      return usage(argv[0]);
  }

  if (nnum == 3 || nnum == 5) {
    gpublocks = numvec[0];
    gputhreads = numvec[1];
    niter = numvec[2];
    if (nnum == 5){
      jsondate = numvec[3];
      jsonrun = numvec[4];
    }
  } else if (nnum == 1) {
    niter = numvec[0];
  } else {
    return usage(argv[0]);
  }

  if (niter == 0)
    return usage(argv[0]);

  const int neppR = mgOnGpu::neppR; // AOSOA layout: constant at compile-time
  if ( gputhreads%neppR != 0 )
  {
    std::cout << "ERROR! #threads/block should be a multiple of neppR=" << neppR << std::endl;
    return usage(argv[0]);
  }

  const int neppM = mgOnGpu::neppM; // AOSOA layout: constant at compile-time
  if ( gputhreads%neppM != 0 )
  {
    std::cout << "ERROR! #threads/block should be a multiple of neppM=" << neppM << std::endl;
    return usage(argv[0]);
  }

  using mgOnGpu::ntpbMAX;
  if ( gputhreads > ntpbMAX )
  {
    std::cout << "ERROR! #threads/block should be <= " << ntpbMAX << std::endl;
    return usage(argv[0]);
  }

#ifndef __CUDACC__
  // Set OMP_NUM_THREADS equal to 1 if it is not yet set
  char* ompnthr = getenv( "OMP_NUM_THREADS" );
  if ( debug )
  {
    std::cout << "DEBUG: omp_get_num_threads() = " << omp_get_num_threads() << std::endl; // always == 1 here!
    std::cout << "DEBUG: omp_get_max_threads() = " << omp_get_max_threads() << std::endl;
    std::cout << "DEBUG: ${OMP_NUM_THREADS}    = '" << ( ompnthr == 0 ? "[not set]" : ompnthr ) << "'" << std::endl;
  }
  if ( ompnthr == NULL || std::string(ompnthr).find_first_not_of("0123456789") != std::string::npos || atol( ompnthr ) == 0 )
  {
    if ( ompnthr != NULL ) std::cout << "WARNING! OMP_NUM_THREADS is invalid: will use only 1 thread" << std::endl;
    else if ( debug ) std::cout << "DEBUG: OMP_NUM_THREADS is not set: will use only 1 thread" << std::endl;
    omp_set_num_threads( 1 ); // https://stackoverflow.com/a/22816325
    if ( debug ) std::cout << "DEBUG: omp_get_num_threads() = " << omp_get_num_threads() << std::endl; // always == 1 here!
    if ( debug ) std::cout << "DEBUG: omp_get_max_threads() = " << omp_get_max_threads() << std::endl;
  }

  // Fail gently and avoid "Illegal instruction (core dumped)" if the host does not support the requested AVX
  // [NB: this prevents a crash on pmpe04 but not on some github CI nodes]
  auto supportsAvx = [](){
#if defined __AVX512F__
    bool ok = __builtin_cpu_supports( "avx512f" );
    const std::string tag = "skylake-avx512 (AVX512F)";
#elif defined __AVX2__
    bool ok = __builtin_cpu_supports( "avx2" );
    const std::string tag = "haswell (AVX2)";
#elif defined __SSE4_2__
    bool ok = __builtin_cpu_supports( "sse4.2" );
    const std::string tag = "nehalem (SSE4.2)";
#else
    bool ok = true;
    const std::string tag = "none";
#endif
    if ( tag == "none" )
      std::cout << "INFO: The application does not require the host to support any AVX feature" << std::endl;
    else if ( ok )
      std::cout << "INFO: The application is built for " << tag << " and the host supports it" << std::endl;
    else
      std::cout << "ERROR! The application is built for " << tag << " but the host does not support it" << std::endl;
    return ok;
  };
  if ( ! supportsAvx() ) return 1;
#endif

  const int ndim = gpublocks * gputhreads; // number of threads in one GPU grid
  const int nevt = ndim; // number of events in one iteration == number of GPU threads
  const int nevtALL = niter*nevt; // total number of ALL events in all iterations

  if (verbose)
    std::cout << "# iterations: " << niter << std::endl;

  // *** START THE NEW TIMERS ***
  mgOnGpu::TimerMap timermap;

  // === STEP 0 - INITIALISE

#ifdef __CUDACC__
  // --- 00. Initialise cuda (call cudaFree to ease cuda profile analysis)
  const std::string cdfrKey = "00 CudaFree";
  timermap.start( cdfrKey );
  //std::cout << "Calling cudaFree... " << std::endl;
  checkCuda( cudaFree( 0 ) ); // SLOW!
  //std::cout << "Calling cudaFree... done" << std::endl;

  // --- Book the tear down at the end of main:
  struct CudaTearDown {
    CudaTearDown(bool print) : _print(print) { }
    ~CudaTearDown() {
      //if ( _print ) std::cout << "Calling cudaDeviceReset()." << std::endl;
      checkCuda( cudaDeviceReset() ); // this is needed by cuda-memcheck --leak-check full
    }
    bool _print{false};
  } cudaTearDown(debug);
#endif

  // --- 0a. Initialise physics process
  const std::string procKey = "0a ProcInit";
  timermap.start( procKey );

  // Create a process object
#ifdef __CUDACC__
  gProc::CPPProcess process( niter, gpublocks, gputhreads, verbose );
#else
  Proc::CPPProcess process( niter, gpublocks, gputhreads, verbose );
#endif

  // Read param_card and set parameters
  process.initProc("../../Cards/param_card.dat");
  const fptype energy = 1500; // historical default, Ecms = 1500 GeV = 1.5 TeV (above the Z peak)
  //const fptype energy = 91.2; // Ecms = 91.2 GeV (Z peak)
  //const fptype energy = 0.100; // Ecms = 100 MeV (well below the Z peak, pure em scattering)
  const int meGeVexponent = -(2 * process.nexternal - 8);

  // --- 0b. Allocate memory structures
  const std::string alloKey = "0b MemAlloc";
  timermap.start( alloKey );

  // Memory structures for random numbers, momenta, matrix elements and weights on host and device
  using mgOnGpu::np4;
  using mgOnGpu::nparf;
  using mgOnGpu::npar;
  using mgOnGpu::ncomb; // Number of helicity combinations
  const int nRnarray = np4*nparf*nevt; // (NB: AOSOA layout with nevt=npagR*neppR events per iteration)
  const int nMomenta = np4*npar*nevt; // (NB: nevt=npagM*neppM for AOSOA layouts)
  const int nWeights = nevt;
  const int nMEs     = nevt; // FIXME: assume process.nprocesses == 1 (eventually: nMEs = nevt * nprocesses?)

#if defined MGONGPU_CURAND_ONHOST or defined MGONGPU_COMMONRAND_ONHOST or not defined __CUDACC__
  auto hstRnarray   = hstMakeUnique<fptype   >( nRnarray ); // AOSOA[npagR][nparf][np4][neppR] (NB: nevt=npagR*neppR)
#endif
  auto hstMomenta   = hstMakeUnique<fptype_sv>( nMomenta ); // AOSOA[npagM][npar][np4][neppM] (previously was: lp)
  auto hstIsGoodHel = hstMakeUnique<bool     >( ncomb );
  auto hstWeights   = hstMakeUnique<fptype   >( nWeights ); // (previously was: meHostPtr)
  auto hstMEs       = hstMakeUnique<fptype   >( nMEs ); // (previously was: meHostPtr)

#ifdef __CUDACC__
  auto devRnarray   = devMakeUnique<fptype   >( nRnarray ); // AOSOA[npagR][nparf][np4][neppR] (NB: nevt=npagR*neppR)
  auto devMomenta   = devMakeUnique<fptype   >( nMomenta ); // (previously was: allMomenta)
  auto devIsGoodHel = devMakeUnique<bool     >( ncomb );
  auto devWeights   = devMakeUnique<fptype   >( nWeights ); // (previously was: meDevPtr)
  auto devMEs       = devMakeUnique<fptype   >( nMEs ); // (previously was: meDevPtr)

#if defined MGONGPU_CURAND_ONHOST or defined MGONGPU_COMMONRAND_ONHOST
  const int nbytesRnarray = nRnarray * sizeof(fptype);
#endif
  const int nbytesMomenta = nMomenta * sizeof(fptype);
  const int nbytesIsGoodHel = ncomb * sizeof(bool);
  const int nbytesWeights = nWeights * sizeof(fptype);
  const int nbytesMEs = nMEs * sizeof(fptype);
#endif

  std::unique_ptr<double[]> genrtimes( new double[niter] );
  std::unique_ptr<double[]> rambtimes( new double[niter] );
  std::unique_ptr<double[]> wavetimes( new double[niter] );
  std::unique_ptr<fptype[]> matrixelementALL( new fptype[nevtALL] ); // FIXME: assume process.nprocesses == 1
  std::unique_ptr<fptype[]> weightALL( new fptype[nevtALL] );

  // --- 0c. Create curand or common generator
  const std::string cgenKey = "0c GenCreat";
  timermap.start( cgenKey );
#ifdef MGONGPU_COMMONRAND_ONHOST
  std::vector<std::promise<std::vector<fptype>>> commonRandomPromises;
  CommonRandomNumbers::startGenerateAsync(commonRandomPromises, nRnarray, niter);
#else
  curandGenerator_t rnGen;
#ifdef __CUDACC__
  grambo2toNm0::createGenerator( &rnGen );
#else
  rambo2toNm0::createGenerator( &rnGen );
#endif
#endif

  // **************************************
  // *** START MAIN LOOP ON #ITERATIONS ***
  // **************************************

  for (int iiter = 0; iiter < niter; ++iiter)
  {
    //std::cout << "Iteration #" << iiter+1 << " of " << niter << std::endl;

    // === STEP 1 OF 3

    // *** START THE OLD-STYLE TIMER FOR RANDOM GEN ***
    double genrtime = 0;

#if defined MGONGPU_CURAND_ONHOST or defined MGONGPU_CURAND_ONDEVICE
    // --- 1a. Seed curand generator (to get same results on host and device)
    // [NB This should not be necessary using the host API: "Generation functions
    // can be called multiple times on the same generator to generate successive
    // blocks of results. For pseudorandom generators, multiple calls to generation
    // functions will yield the same result as a single call with a large size."]
    const std::string sgenKey = "1a GenSeed ";
    timermap.start( sgenKey );
    const unsigned long long seed = 20200805;
#ifdef __CUDACC__
    grambo2toNm0::seedGenerator( rnGen, seed+iiter );
#else
    rambo2toNm0::seedGenerator( rnGen, seed+iiter );
#endif
    genrtime += timermap.stop();
#endif

    // --- 1b. Generate all relevant numbers to build nevt events (i.e. nevt phase space points) on the host
    const std::string rngnKey = "1b GenRnGen";
    timermap.start( rngnKey );
#ifdef MGONGPU_COMMONRAND_ONHOST
    std::vector<fptype> commonRnd = commonRandomPromises[iiter].get_future().get();
    assert( nRnarray == static_cast<int>( commonRnd.size() ) );
    // NB (PR #45): memcpy is strictly needed only in CUDA (copy to pinned memory), but keep it also in C++ for consistency
    memcpy( hstRnarray.get(), commonRnd.data(), nRnarray * sizeof(fptype) );
#elif defined __CUDACC__
#ifdef MGONGPU_CURAND_ONDEVICE
    grambo2toNm0::generateRnarray( rnGen, devRnarray.get(), nevt );
#elif defined MGONGPU_CURAND_ONHOST
    grambo2toNm0::generateRnarray( rnGen, hstRnarray.get(), nevt );
#endif
#else
    rambo2toNm0::generateRnarray( rnGen, hstRnarray.get(), nevt );
#endif
    //std::cout << "Got random numbers" << std::endl;

#ifdef __CUDACC__
#ifndef MGONGPU_CURAND_ONDEVICE
    // --- 1c. Copy rnarray from host to device
    const std::string htodKey = "1c CpHTDrnd";
    genrtime += timermap.start( htodKey );
    // NB (PR #45): this cudaMemcpy would involve an intermediate memcpy to pinned memory, if hstRnarray was not already cudaMalloc'ed
    checkCuda( cudaMemcpy( devRnarray.get(), hstRnarray.get(), nbytesRnarray, cudaMemcpyHostToDevice ) );
#endif
#endif

    // *** STOP THE OLD-STYLE TIMER FOR RANDOM GEN ***
    genrtime += timermap.stop();

    // === STEP 2 OF 3
    // Fill in particle momenta for each of nevt events on the device

    // *** START THE OLD-STYLE TIMER FOR RAMBO ***
    double rambtime = 0;

    // --- 2a. Fill in momenta of initial state particles on the device
    const std::string riniKey = "2a RamboIni";
    timermap.start( riniKey );
#ifdef __CUDACC__
    grambo2toNm0::getMomentaInitial<<<gpublocks, gputhreads>>>( energy, devMomenta.get() );
#else
    rambo2toNm0::getMomentaInitial( energy, hstMomenta.get(), nevt );
#endif
    //std::cout << "Got initial momenta" << std::endl;

    // --- 2b. Fill in momenta of final state particles using the RAMBO algorithm on the device
    // (i.e. map random numbers to final-state particle momenta for each of nevt events)
    const std::string rfinKey = "2b RamboFin";
    rambtime += timermap.start( rfinKey );
#ifdef __CUDACC__
    grambo2toNm0::getMomentaFinal<<<gpublocks, gputhreads>>>( energy, devRnarray.get(), devMomenta.get(), devWeights.get() );
#else
    rambo2toNm0::getMomentaFinal( energy, hstRnarray.get(), hstMomenta.get(), hstWeights.get(), nevt );
#endif
    //std::cout << "Got final momenta" << std::endl;

#ifdef __CUDACC__
    // --- 2c. CopyDToH Weights
    const std::string cwgtKey = "2c CpDTHwgt";
    rambtime += timermap.start( cwgtKey );
    checkCuda( cudaMemcpy( hstWeights.get(), devWeights.get(), nbytesWeights, cudaMemcpyDeviceToHost ) );

    // --- 2d. CopyDToH Momenta
    const std::string cmomKey = "2d CpDTHmom";
    rambtime += timermap.start( cmomKey );
    checkCuda( cudaMemcpy( hstMomenta.get(), devMomenta.get(), nbytesMomenta, cudaMemcpyDeviceToHost ) );
#endif

    // *** STOP THE OLD-STYLE TIMER FOR RAMBO ***
    rambtime += timermap.stop();

    // === STEP 3 OF 3
    // Evaluate matrix elements for all nevt events
    // 0d. (Only on the first iteration) Get good helicities [renamed as 0d: this is initialisation!]
    // 3a. Evaluate MEs on the device
    // 3b. Copy MEs back from device to host

    // --- 0d. SGoodHel
    if ( iiter == 0 )
    {
      const std::string ghelKey = "0d SGoodHel";
      timermap.start( ghelKey );
#ifdef __CUDACC__
      // ... 0d1. Compute good helicity mask on the device
      gProc::sigmaKin_getGoodHel<<<gpublocks, gputhreads>>>(devMomenta.get(), devMEs.get(), devIsGoodHel.get());
      checkCuda( cudaPeekAtLastError() );
      // ... 0d2. Copy back good helicity mask to the host
      checkCuda( cudaMemcpy( hstIsGoodHel.get(), devIsGoodHel.get(), nbytesIsGoodHel, cudaMemcpyDeviceToHost ) );
      // ... 0d3. Copy back good helicity list to constant memory on the device
      gProc::sigmaKin_setGoodHel(hstIsGoodHel.get());
#else
      // ... 0d1. Compute good helicity mask on the host
      Proc::sigmaKin_getGoodHel(hstMomenta.get(), hstMEs.get(), hstIsGoodHel.get(), nevt);
      // ... 0d2. Copy back good helicity list to static memory on the host
      Proc::sigmaKin_setGoodHel(hstIsGoodHel.get());
#endif
    }

    // *** START THE OLD TIMER FOR MATRIX ELEMENTS (WAVEFUNCTIONS) ***
    double wavetime = 0;

    // --- 3a. SigmaKin
    const std::string skinKey = "3a SigmaKin";
    timermap.start( skinKey );
#ifdef __CUDACC__
#ifndef MGONGPU_NSIGHT_DEBUG
    gProc::sigmaKin<<<gpublocks, gputhreads>>>(devMomenta.get(), devMEs.get());
#else
    gProc::sigmaKin<<<gpublocks, gputhreads, ntpbMAX*sizeof(float)>>>(devMomenta.get(), devMEs.get());
#endif
    checkCuda( cudaPeekAtLastError() );
#else
    Proc::sigmaKin(hstMomenta.get(), hstMEs.get(), nevt);
#endif

#ifdef __CUDACC__
    // --- 3b. CopyDToH MEs
    const std::string cmesKey = "3b CpDTHmes";
    wavetime += timermap.start( cmesKey );
    checkCuda( cudaMemcpy( hstMEs.get(), devMEs.get(), nbytesMEs, cudaMemcpyDeviceToHost ) );
#endif

    // *** STOP THE OLD TIMER FOR MATRIX ELEMENTS (WAVEFUNCTIONS) ***
    wavetime += timermap.stop();

    // === STEP 4 FINALISE LOOP
    // --- 4a Dump within the loop
    const std::string loopKey = "4a DumpLoop";
    timermap.start(loopKey);
    genrtimes[iiter] = genrtime;
    rambtimes[iiter] = rambtime;
    wavetimes[iiter] = wavetime;

    if (verbose)
    {
      std::cout << "***********************************************************************" << std::endl
                << "Iteration #" << iiter+1 << " of " << niter << std::endl;
      if (perf) std::cout << "Wave function time: " << wavetime << std::endl;
    }

    for (int ievt = 0; ievt < nevt; ++ievt) // Loop over all events in this iteration
    {
      if (verbose)
      {
        // Display momenta
        const int ipagM = ievt/neppM; // #eventpage in this iteration
        const int ieppM = ievt%neppM; // #event in the current eventpage in this iteration
        std::cout << "Momenta:" << std::endl;
        for (int ipar = 0; ipar < npar; ipar++)
        {
          // NB: 'setw' affects only the next field (of any type)
          std::cout << std::scientific // fixed format: affects all floats (default precision: 6)
                    << std::setw(4) << ipar + 1
#ifndef MGONGPU_CPPSIMD
                    << std::setw(14) << hstMomenta[ipagM*npar*np4*neppM + ipar*np4*neppM + 0*neppM + ieppM] // AOSOA[ipagM][ipar][0][ieppM]
                    << std::setw(14) << hstMomenta[ipagM*npar*np4*neppM + ipar*np4*neppM + 1*neppM + ieppM] // AOSOA[ipagM][ipar][1][ieppM]
                    << std::setw(14) << hstMomenta[ipagM*npar*np4*neppM + ipar*np4*neppM + 2*neppM + ieppM] // AOSOA[ipagM][ipar][2][ieppM]
                    << std::setw(14) << hstMomenta[ipagM*npar*np4*neppM + ipar*np4*neppM + 3*neppM + ieppM] // AOSOA[ipagM][ipar][3][ieppM]
#else
                    << std::setw(14) << hstMomenta[ipagM*npar*np4 + ipar*np4 + 0][ieppM] // AOSOA[ipagM][ipar][0][ieppM]
                    << std::setw(14) << hstMomenta[ipagM*npar*np4 + ipar*np4 + 1][ieppM] // AOSOA[ipagM][ipar][1][ieppM]
                    << std::setw(14) << hstMomenta[ipagM*npar*np4 + ipar*np4 + 2][ieppM] // AOSOA[ipagM][ipar][2][ieppM]
                    << std::setw(14) << hstMomenta[ipagM*npar*np4 + ipar*np4 + 3][ieppM] // AOSOA[ipagM][ipar][3][ieppM]
#endif
                    << std::endl
                    << std::defaultfloat; // default format: affects all floats
        }
        std::cout << std::string(80, '-') << std::endl;
        // Display matrix elements
        std::cout << " Matrix element = "
                  << hstMEs[ievt] << " GeV^" << meGeVexponent << std::endl; // FIXME: assume process.nprocesses == 1
        std::cout << std::string(80, '-') << std::endl;
      }
      // Fill the arrays with ALL MEs and weights
      matrixelementALL[iiter*nevt + ievt] = hstMEs[ievt]; // FIXME: assume process.nprocesses == 1
      weightALL[iiter*nevt + ievt] = hstWeights[ievt];
    }

    if (!(verbose || debug || perf))
    {
      std::cout << ".";
    }

  }

  // **************************************
  // *** END MAIN LOOP ON #ITERATIONS ***
  // **************************************

  // === STEP 8 ANALYSIS
  // --- 8a Analysis: compute stats after the loop
  const std::string statKey = "8a CompStat";
  timermap.start(statKey);

  double sumgtim = 0;
  double sqsgtim = 0;
  double mingtim = genrtimes[0];
  double maxgtim = genrtimes[0];
  for ( int iiter = 0; iiter < niter; ++iiter )
  {
    sumgtim += genrtimes[iiter];
    sqsgtim += genrtimes[iiter]*genrtimes[iiter];
    mingtim = std::min( mingtim, genrtimes[iiter] );
    maxgtim = std::max( maxgtim, genrtimes[iiter] );
  }

  double sumrtim = 0;
  double sqsrtim = 0;
  double minrtim = rambtimes[0];
  double maxrtim = rambtimes[0];
  for ( int iiter = 0; iiter < niter; ++iiter )
  {
    sumrtim += rambtimes[iiter];
    sqsrtim += rambtimes[iiter]*rambtimes[iiter];
    minrtim = std::min( minrtim, rambtimes[iiter] );
    maxrtim = std::max( maxrtim, rambtimes[iiter] );
  }

  double sumwtim = 0;
  double sqswtim = 0;
  double minwtim = wavetimes[0];
  double maxwtim = wavetimes[0];
  for ( int iiter = 0; iiter < niter; ++iiter )
  {
    sumwtim += wavetimes[iiter];
    sqswtim += wavetimes[iiter]*wavetimes[iiter];
    minwtim = std::min( minwtim, wavetimes[iiter] );
    maxwtim = std::max( maxwtim, wavetimes[iiter] );
  }
  double meanwtim = sumwtim / niter;
  //double stdwtim = std::sqrt( sqswtim / niter - meanwtim * meanwtim );

  int nabn = 0;
  int nzero = 0;
  double minelem = matrixelementALL[0];
  double maxelem = matrixelementALL[0];
  double minweig = weightALL[0];
  double maxweig = weightALL[0];
  for ( int ievtALL = 0; ievtALL < nevtALL; ++ievtALL )
  {
    // The following events are abnormal in a run with "-p 2048 256 12 -d"
    // - check.exe/commonrand: ME[310744,451171,3007871,3163868,4471038,5473927] with fast math
    // - check.exe/curand: ME[578162,1725762,2163579,5407629,5435532,6014690] with fast math
    // - gcheck.exe/curand: ME[596016,1446938] with fast math
    // Debug NaN/abnormal issues
    //if ( ievtALL == 310744 ) // this ME is abnormal both with and without fast math
    //  debug_me_is_abnormal( matrixelementALL[ievtALL], ievtALL );
    //if ( ievtALL == 5473927 ) // this ME is abnormal only with fast math
    //  debug_me_is_abnormal( matrixelementALL[ievtALL], ievtALL );
    // Compute min/max
    if ( fp_is_zero( matrixelementALL[ievtALL] ) ) nzero++;
    if ( fp_is_abnormal( matrixelementALL[ievtALL] ) )
    {
      if ( debug ) // only printed out with "-p -d" (matrixelementALL is not filled without -p)
        std::cout << "WARNING! ME[" << ievtALL << "] is NaN/abnormal" << std::endl;
      nabn++;
      continue;
    }
    minelem = std::min( minelem, (double)matrixelementALL[ievtALL] );
    maxelem = std::max( maxelem, (double)matrixelementALL[ievtALL] );
    minweig = std::min( minweig, (double)weightALL[ievtALL] );
    maxweig = std::max( maxweig, (double)weightALL[ievtALL] );
  }
  double sumelemdiff = 0;
  double sumweigdiff = 0;
  for ( int ievtALL = 0; ievtALL < nevtALL; ++ievtALL )
  {
    // Compute mean from the sum of diff to min
    if ( fp_is_abnormal( matrixelementALL[ievtALL] ) ) continue;
    sumelemdiff += ( matrixelementALL[ievtALL] - minelem );
    sumweigdiff += ( weightALL[ievtALL] - minweig );
  }
  double meanelem = minelem + sumelemdiff / ( nevtALL - nabn );
  double meanweig = minweig + sumweigdiff / ( nevtALL - nabn );
  double sqselemdiff = 0;
  double sqsweigdiff = 0;
  for ( int ievtALL = 0; ievtALL < nevtALL; ++ievtALL )
  {
    // Compute stddev from the squared sum of diff to mean
    if ( fp_is_abnormal( matrixelementALL[ievtALL] ) ) continue;
    sqselemdiff += std::pow( matrixelementALL[ievtALL] - meanelem, 2 );
    sqsweigdiff += std::pow( weightALL[ievtALL] - meanweig, 2 );
  }
  double stdelem = std::sqrt( sqselemdiff / ( nevtALL - nabn ) );
  double stdweig = std::sqrt( sqsweigdiff / ( nevtALL - nabn ) );

  // === STEP 9 FINALISE
  // --- 9a. Destroy curand generator
  const std::string dgenKey = "9a GenDestr";
  timermap.start( dgenKey );
#ifndef MGONGPU_COMMONRAND_ONHOST
#ifdef __CUDACC__
  grambo2toNm0::destroyGenerator( rnGen );
#else
  rambo2toNm0::destroyGenerator( rnGen );
#endif
#endif

  // --- 9b Dump to screen
  const std::string dumpKey = "9b DumpScrn";
  timermap.start(dumpKey);

  if (!(verbose || debug || perf))
  {
    std::cout << std::endl;
  }

  if (perf)
  {
#ifndef __CUDACC__
    // Get the output of "nproc --all" (https://stackoverflow.com/a/478960)
    std::string nprocall;
    std::array<char, 128> nprocbuf;
    std::unique_ptr<FILE, decltype(&pclose)> nprocpipe( popen( "nproc --all", "r" ), pclose );
    if ( !nprocpipe ) throw std::runtime_error("`nproc --all` failed?");
    while ( fgets( nprocbuf.data(), nprocbuf.size(), nprocpipe.get()) != nullptr ) nprocall += nprocbuf.data();
#endif
    // Dump all configuration parameters and all results
    std::cout << "***********************************************************************" << std::endl
              << "NumBlocksPerGrid            = " << gpublocks << std::endl
              << "NumThreadsPerBlock          = " << gputhreads << std::endl
              << "NumIterations               = " << niter << std::endl
              << "-----------------------------------------------------------------------" << std::endl
#if defined MGONGPU_FPTYPE_DOUBLE
              << "FP precision                = DOUBLE (NaN/abnormal=" << nabn << ", zero=" << nzero << " )" << std::endl
#elif defined MGONGPU_FPTYPE_FLOAT
              << "FP precision                = FLOAT (NaN/abnormal=" << nabn << ", zero=" << nzero << ")" << std::endl
#endif
#ifdef __CUDACC__
#if defined MGONGPU_CXTYPE_CUCOMPLEX
              << "Complex type                = CUCOMPLEX" << std::endl
#elif defined MGONGPU_CXTYPE_THRUST
              << "Complex type                = THRUST::COMPLEX" << std::endl
#endif
#else
              << "Complex type                = STD::COMPLEX" << std::endl
#endif
              << "RanNumb memory layout       = AOSOA[" << neppR << "]"
<<<<<<< HEAD
              << ( neppR == 1 ? " == AOS" : "" )
=======
              << ( neppR == 1 ? " == AOS" : "" ) 
>>>>>>> 5cde5558
              << " [HARDCODED FOR REPRODUCIBILITY]" << std::endl
              << "Momenta memory layout       = AOSOA[" << neppM << "]"
              << ( neppM == 1 ? " == AOS" : "" ) << std::endl
#ifdef __CUDACC__
      //<< "Wavefunction GPU memory     = LOCAL" << std::endl
#else
#if defined __AVX512F__
              << "Internal loops fptype_sv    = VECTOR[" << neppV << "] (AVX512F)" << std:: endl
#elif defined __AVX2__
              << "Internal loops fptype_sv    = VECTOR[" << neppV << "] (AVX2)" << std:: endl
<<<<<<< HEAD
#elif defined __SSE4_2__
              << "Internal loops fptype_sv    = VECTOR[" << neppV << "] (SSE4.2)" << std:: endl
#elif !defined MGONGPU_CPPSIMD
              << "Internal loops fptype_sv    = VECTOR[" << neppV << "] == SCALAR (no SIMD)" << std:: endl
#else
#error Internal error: unknown SIMD build configuration
=======
#elif !defined MGONGPU_CPPSIMD
              << "Internal loops fptype_sv    = VECTOR[" << neppV << "] == SCALAR (no SIMD)" << std:: endl
#else
#error Internal error: unknown SIMD build configuration 
>>>>>>> 5cde5558
#endif
#endif
#ifdef __CUDACC__
#if defined MGONGPU_COMMONRAND_ONHOST
              << "Random number generation    = COMMON RANDOM HOST (CUDA code)" << std::endl
#elif defined MGONGPU_CURAND_ONDEVICE
              << "Random number generation    = CURAND DEVICE (CUDA code)" << std::endl
#elif defined MGONGPU_CURAND_ONHOST
              << "Random number generation    = CURAND HOST (CUDA code)" << std::endl
#endif
#else
#if defined MGONGPU_COMMONRAND_ONHOST
              << "Random number generation    = COMMON RANDOM (C++ code)" << std::endl
#else
              << "Random number generation    = CURAND (C++ code)" << std::endl
#endif
              << "OMP threads / `nproc --all` = " << omp_get_max_threads() << " / " << nprocall // includes a newline
#endif
              << "MatrixElements compiler     = " << process.getCompiler() << std::endl
              << "-----------------------------------------------------------------------" << std::endl
              << "NumberOfEntries             = " << niter << std::endl
              << std::scientific // fixed format: affects all floats (default precision: 6)
              << "TotalTime[Rnd+Rmb+ME] (123) = ( " << sumgtim+sumrtim+sumwtim << std::string(16, ' ') << " )  sec" << std::endl
              << "TotalTime[Rambo+ME]    (23) = ( " << sumrtim+sumwtim << std::string(16, ' ') << " )  sec" << std::endl
              << "TotalTime[RndNumGen]    (1) = ( " << sumgtim << std::string(16, ' ') << " )  sec" << std::endl
              << "TotalTime[Rambo]        (2) = ( " << sumrtim << std::string(16, ' ') << " )  sec" << std::endl
              << "TotalTime[MatrixElems]  (3) = ( " << sumwtim << std::string(16, ' ') << " )  sec" << std::endl
              << "MeanTimeInMatrixElems       = ( " << meanwtim << std::string(16, ' ') << " )  sec" << std::endl
              << "[Min,Max]TimeInMatrixElems  = [ " << minwtim
              << " ,  " << maxwtim << " ]  sec" << std::endl
      //<< "StdDevTimeInWaveFuncs       = ( " << stdwtim << std::string(16, ' ') << " )  sec" << std::endl
              << "-----------------------------------------------------------------------" << std::endl
      //<< "ProcessID:                  = " << getpid() << std::endl
      //<< "NProcesses                  = " << process.nprocesses << std::endl
              << "TotalEventsComputed         = " << nevtALL << std::endl
              << "EvtsPerSec[Rnd+Rmb+ME](123) = ( " << nevtALL/(sumgtim+sumrtim+sumwtim)
              << std::string(16, ' ') << " )  sec^-1" << std::endl
              << "EvtsPerSec[Rmb+ME]     (23) = ( " << nevtALL/(sumrtim+sumwtim)
              << std::string(16, ' ') << " )  sec^-1" << std::endl
      //<< "EvtsPerSec[RndNumbGen]   (1) = ( " << nevtALL/sumgtim
      //<< std::string(16, ' ') << " )  sec^-1" << std::endl
      //<< "EvtsPerSec[Rambo]        (2) = ( " << nevtALL/sumrtim
      //<< std::string(16, ' ') << " )  sec^-1" << std::endl
              << "EvtsPerSec[MatrixElems] (3) = ( " << nevtALL/sumwtim
              << std::string(16, ' ') << " )  sec^-1" << std::endl
              << std::defaultfloat; // default format: affects all floats
    std::cout << "***********************************************************************" << std::endl
              << "NumMatrixElems(notAbnormal) = " << nevtALL - nabn << std::endl
              << std::scientific // fixed format: affects all floats (default precision: 6)
              << "MeanMatrixElemValue         = ( " << meanelem
              << " +- " << stdelem/sqrt(nevtALL - nabn) << " )  GeV^" << meGeVexponent << std::endl // standard error
              << "[Min,Max]MatrixElemValue    = [ " << minelem
              << " ,  " << maxelem << " ]  GeV^" << meGeVexponent << std::endl
              << "StdDevMatrixElemValue       = ( " << stdelem << std::string(16, ' ') << " )  GeV^" << meGeVexponent << std::endl
              << "MeanWeight                  = ( " << meanweig
              << " +- " << stdweig/sqrt(nevtALL - nabn) << " )" << std::endl // standard error
              << "[Min,Max]Weight             = [ " << minweig
              << " ,  " << maxweig << " ]" << std::endl
              << "StdDevWeight                = ( " << stdweig << std::string(16, ' ') << " )" << std::endl
              << std::defaultfloat; // default format: affects all floats
  }

  // --- 9c Dump to json
  const std::string jsonKey = "9c DumpJson";
  timermap.start(jsonKey);

  if(json)
  {
    std::string jsonFileName = std::to_string(jsondate) + "-perf-test-run" + std::to_string(jsonrun) + ".json";
    jsonFileName = "./perf/data/" + jsonFileName;

    //Checks if file exists
    std::ifstream fileCheck;
    bool fileExists = false;
    fileCheck.open(jsonFileName);
    if(fileCheck){
      fileExists = true;
      fileCheck.close();
    }

    std::ofstream jsonFile;
    jsonFile.open(jsonFileName, std::ios_base::app);
    if(!fileExists){
      jsonFile << "[" << std::endl;
    }
    else{
      //deleting the last bracket and outputting a ", "
      std::string temp = "truncate -s-1 " + jsonFileName;
      const char *command = temp.c_str();
      if ( system(command) != 0 )
        std::cout << "WARNING! Command '" << temp << "' failed" << std::endl;
      jsonFile << ", " << std::endl;
    }

    jsonFile << "{" << std::endl
             << "\"NumIterations\": " << niter << ", " << std::endl
             << "\"NumThreadsPerBlock\": " << gputhreads << ", " << std::endl
             << "\"NumBlocksPerGrid\": " << gpublocks << ", " << std::endl
#if defined MGONGPU_FPTYPE_DOUBLE
             << "\"FP precision\": " << "\"DOUBLE (NaN/abnormal=" << nabn << ")\"," << std::endl
#elif defined MGONGPU_FPTYPE_FLOAT
             << "\"FP precision\": " << "\"FLOAT (NaN/abnormal=" << nabn << ")\"," << std::endl
#endif
             << "\"Complex type\": "
#ifdef __CUDACC__
#if defined MGONGPU_CXTYPE_CUCOMPLEX
             << "\"CUCOMPLEX\"," << std::endl
#elif defined MGONGPU_CXTYPE_THRUST
             << "\"THRUST::COMPLEX\"," << std::endl
#endif
#else
             << "\"STD::COMPLEX\"," << std::endl
#endif
             << "\"RanNumb memory layout\": " << "\"AOSOA[" << neppR << "]\""
             << ( neppR == 1 ? " == AOS" : "" ) << ", " << std::endl
             << "\"Momenta memory layout\": " << "\"AOSOA[" << neppM << "]\""
             << ( neppM == 1 ? " == AOS" : "" ) << ", " << std::endl
#ifdef __CUDACC__
      //<< "\"Wavefunction GPU memory\": " << "\"LOCAL\"," << std::endl
#endif
             << "\"Curand generation\": "
#ifdef __CUDACC__
#if defined MGONGPU_COMMONRAND_ONHOST
             << "\"COMMON RANDOM HOST (CUDA code)\"," << std::endl
#elif defined MGONGPU_CURAND_ONDEVICE
             << "\"CURAND DEVICE (CUDA code)\"," << std::endl
#elif defined MGONGPU_CURAND_ONHOST
             << "\"CURAND HOST (CUDA code)\"," << std::endl
#endif
#else
#if defined MGONGPU_COMMONRAND_ONHOST
             << "\"COMMON RANDOM (C++ code)\"," << std::endl
#else
             << "\"CURAND (C++ code)\"," << std::endl
#endif
#endif
             << "\"NumberOfEntries\": " << niter << "," << std::endl
      //<< std::scientific // Not sure about this

             << "\"TotalTime[Rnd+Rmb+ME] (123)\": \""
             << std::to_string(sumgtim+sumrtim+sumwtim) << " sec\","
             << std::endl
             << "\"TotalTime[Rambo+ME] (23)\": \""
             << std::to_string(sumrtim+sumwtim) << " sec\"," << std::endl
             << "\"TotalTime[RndNumGen] (1)\": \""
             << std::to_string(sumgtim) << " sec\"," << std::endl
             << "\"TotalTime[Rambo] (2)\": \""
             << std::to_string(sumrtim) << " sec\"," << std::endl
             << "\"TotalTime[MatrixElems] (3)\": \""
             << std::to_string(sumwtim) << " sec\"," << std::endl
             << "\"MeanTimeInMatrixElems\": \""
             << std::to_string(meanwtim) << " sec\"," << std::endl
             << "\"MinTimeInMatrixElems\": \""
             << std::to_string(minwtim) << " sec\"," << std::endl
             << "\"MaxTimeInMatrixElems\": \""
             << std::to_string(maxwtim) << " sec\"," << std::endl
      //<< "ProcessID:                = " << getpid() << std::endl
      //<< "NProcesses                = " << process.nprocesses << std::endl
             << "\"TotalEventsComputed\": " << nevtALL << "," << std::endl

             << "\"EvtsPerSec[Rnd+Rmb+ME](123)\": \""
             << std::to_string(nevtALL/(sumgtim+sumrtim+sumwtim))
             << " sec^-1\"," << std::endl
             << "\"EvtsPerSec[Rmb+ME] (23)\": \""
             << std::to_string(nevtALL/(sumrtim+sumwtim)) << " sec^-1\","
             << std::endl
             << "\"EvtsPerSec[MatrixElems] (3)\": \""
             << std::to_string(nevtALL/sumwtim) << " sec^-1\"," << std::endl
             << "\"NumMatrixElems(notAbnormal)\": " << nevtALL - nabn << "," << std::endl
             << std::scientific
             << "\"MeanMatrixElemValue\": "
             << "\"" << std::to_string(meanelem) << " GeV^"
             << std::to_string(meGeVexponent) << "\"," << std::endl
             << "\"StdErrMatrixElemValue\": "
             << "\"" << std::to_string(stdelem/sqrt(nevtALL)) << " GeV^"
             << std::to_string(meGeVexponent) << "\"," << std::endl
             << "\"StdDevMatrixElemValue\": "
             << "\"" << std::to_string(stdelem)
             << " GeV^" << std::to_string(meGeVexponent) << "\"," << std::endl
             << "\"MinMatrixElemValue\": "
             << "\"" << std::to_string(minelem) << " GeV^"
             << std::to_string(meGeVexponent) << "\"," << std::endl
             << "\"MaxMatrixElemValue\": "
             << "\"" << std::to_string(maxelem) << " GeV^"
             << std::to_string(meGeVexponent) <<  "\"," << std::endl;

    timermap.dump(jsonFile, true); // NB For the active json timer this dumps a partial total

    jsonFile << "}" << std::endl << "]";
    jsonFile.close();
  }

  // *** STOP THE NEW TIMERS ***
  timermap.stop();
  if (perf)
  {
    std::cout << "***********************************************************************" << std::endl;
    timermap.dump();
    std::cout << "***********************************************************************" << std::endl;
  }

  //std::cout << "ALL OK" << std::endl;
  return 0;
}<|MERGE_RESOLUTION|>--- conflicted
+++ resolved
@@ -737,11 +737,7 @@
               << "Complex type                = STD::COMPLEX" << std::endl
 #endif
               << "RanNumb memory layout       = AOSOA[" << neppR << "]"
-<<<<<<< HEAD
               << ( neppR == 1 ? " == AOS" : "" )
-=======
-              << ( neppR == 1 ? " == AOS" : "" ) 
->>>>>>> 5cde5558
               << " [HARDCODED FOR REPRODUCIBILITY]" << std::endl
               << "Momenta memory layout       = AOSOA[" << neppM << "]"
               << ( neppM == 1 ? " == AOS" : "" ) << std::endl
@@ -752,19 +748,12 @@
               << "Internal loops fptype_sv    = VECTOR[" << neppV << "] (AVX512F)" << std:: endl
 #elif defined __AVX2__
               << "Internal loops fptype_sv    = VECTOR[" << neppV << "] (AVX2)" << std:: endl
-<<<<<<< HEAD
 #elif defined __SSE4_2__
               << "Internal loops fptype_sv    = VECTOR[" << neppV << "] (SSE4.2)" << std:: endl
 #elif !defined MGONGPU_CPPSIMD
               << "Internal loops fptype_sv    = VECTOR[" << neppV << "] == SCALAR (no SIMD)" << std:: endl
 #else
 #error Internal error: unknown SIMD build configuration
-=======
-#elif !defined MGONGPU_CPPSIMD
-              << "Internal loops fptype_sv    = VECTOR[" << neppV << "] == SCALAR (no SIMD)" << std:: endl
-#else
-#error Internal error: unknown SIMD build configuration 
->>>>>>> 5cde5558
 #endif
 #endif
 #ifdef __CUDACC__
