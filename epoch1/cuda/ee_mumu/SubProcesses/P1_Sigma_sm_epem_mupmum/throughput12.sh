--- conflicted
+++ resolved
@@ -33,13 +33,9 @@
 for exe in $exes; do
   unset OMP_NUM_THREADS
   echo "-------------------------------------------------------------------------"
-<<<<<<< HEAD
   # For TIMEFORMAT see https://www.gnu.org/software/bash/manual/html_node/Bash-Variables.html
   TIMEFORMAT=$'real\t%3lR' && time $exe -p 2048 256 12 2>&1 | egrep '(Process|fptype_sv|OMP threads|EvtsPerSec\[Matrix|MeanMatrix|TOTAL       :)'
-  if [ "${exe%%/check*}" != "${exe}" ]; then 
-=======
   if [ "${omp}" == "1" ] && [ "${exe%%/check*}" != "${exe}" ]; then 
->>>>>>> 70f2e386
     export OMP_NUM_THREADS=$(nproc --all)
     echo "-------------------------------------------------------------------------"
     TIMEFORMAT=$'real\t%3lR' && time $exe -p 2048 256 12 2>&1 | egrep '(Process|fptype_sv|OMP threads|EvtsPerSec\[Matrix|MeanMatrix|TOTAL       :)'
