//==========================================================================
// This file has been automatically generated for C++ Standalone by
// MadGraph5_aMC@NLO v. 2.8.2, 2020-10-30
// By the MadGraph5_aMC@NLO Development Team
// Visit launchpad.net/madgraph5 and amcatnlo.web.cern.ch
//==========================================================================

#include "mgOnGpuConfig.h"
#include "mgOnGpuTypes.h"
#include "mgOnGpuVectors.h"
#include "HelAmps_sm.h"

#include <cassert>
#include <cmath>
#include <cstdlib>
#include <iomanip>
#include <iostream>

mgDebugDeclare();

namespace MG5_sm
{
<<<<<<< HEAD

#ifdef __CUDACC__
  // Return by value: this seems irrelevant for performance, but will ease refactoring
=======
  // Decode momentum AOSOA: compute address of fptype for the given particle, 4-momentum component and event
  // Return the fptype by reference (equivalent to returning its memory address)
>>>>>>> 1854c7af
  __device__
  inline fptype pIparIp4Ievt( const fptype* momenta1d, // input: momenta as AOSOA[npagM][npar][4][neppM]
                              const int ipar,
                              const int ip4,
                              const int ievt )
  {
    using mgOnGpu::np4;
    using mgOnGpu::npar;
    constexpr int neppM = mgOnGpu::neppM; // AOSOA layout: constant at compile-time
    const int ipagM = ievt/neppM; // #event "M-page"
    const int ieppM = ievt%neppM; // #event in the current event M-page
    //printf( "%2d %2d %8d %8.3f\n", ipar, ip4, ievt, momenta1d[ipagM*npar*np4*neppM + ipar*np4*neppM + ip4*neppM + ieppM] );
    return momenta1d[ipagM*npar*np4*neppM + ipar*np4*neppM + ip4*neppM + ieppM]; // AOSOA[ipagM][ipar][ip4][ieppM]
  }

#ifndef __CUDACC__
  // Return a SIMD vector of fptype's for neppV events (for the given particle, 4-momentum component and event "V-page")
  // Return the vector by value: strictly speaking, this is only unavoidable for neppM<neppV
  // For neppM>=neppV (both being powers of 2), the momentum neppM-AOSOA is reinterpreted in terms of neppV-vectors:
  // it could also be returned by reference, but no performance degradation is observed when returning by value
  inline fptype_sv pIparIp4Ipag( const fptype* momenta1d, // input: momenta as AOSOA[npagM][npar][4][neppM]
                                 const int ipar,
                                 const int ip4,
                                 const int ipagV )
  {
    const int ievt0 = ipagV*neppV; // virtual event V-page ipagV contains neppV events [ievt0...ievt0+neppV-1]
#ifdef MGONGPU_CPPSIMD
    constexpr int neppM = mgOnGpu::neppM; // AOSOA layout: constant at compile-time
    // Use c++17 "if constexpr": compile-time branching
    if constexpr ( ( neppM >= neppV ) && ( neppM%neppV == 0 ) )
    {
      constexpr bool useReinterpretCastIfPossible = true; // DEFAULT
      //constexpr bool useReinterpretCastIfPossible = false; // FOR PERFORMANCE TESTS
      constexpr bool skipAlignmentCheck = true; // DEFAULT (MAY SEGFAULT, NEEDS A SANITY CHECK ELSEWHERE!)
      //constexpr bool skipAlignmentCheck = false; // SLOWER BUT SAFER
      if constexpr ( useReinterpretCastIfPossible && skipAlignmentCheck )
      {
        //static bool first=true; if( first ){ std::cout << "WARNING! skip alignment check" << std::endl; first=false; } // SLOWS DOWN...
        // Fastest (4.92E6 in eemumu 512y)
        // This requires alignment for momenta1d - segmentation fault otherwise!
        return *reinterpret_cast<const fptype_sv*>( &( pIparIp4Ievt( momenta1d, ipar, ip4, ievt0 ) ) );
      }
      else if ( useReinterpretCastIfPossible && ( (size_t)(momenta1d) % mgOnGpu::cppAlign == 0 ) )
      {
        //static bool first=true; if( first ){ std::cout << "WARNING! alignment ok, use reinterpret cast" << std::endl; first=false; } // SLOWS DOWN...
        // A bit (6%) slower (4.62E6 in eemumu 512y) because of the alignment check
        // This explicitly checks alignment for momenta1d to avoid segmentation faults
        return *reinterpret_cast<const fptype_sv*>( &( pIparIp4Ievt( momenta1d, ipar, ip4, ievt0 ) ) );
      }
      else
      {
        //static bool first=true; if( first ){ std::cout << "WARNING! AOSOA but no reinterpret cast" << std::endl; first=false; } // SLOWS DOWN...
        // A bit (2%) slower (4.86E6 in eemumu 512y)
        // This does not require alignment for momenta1d, but it requires AOSOA with neppM>=neppV and neppM%neppV==0
        const fptype* out0 = &( pIparIp4Ievt( momenta1d, ipar, ip4, ievt0) );
#if MGONGPU_CPPSIMD == 2
        return fptype_v{ *( out0 ),
                         *( out0+1 ) };
#elif MGONGPU_CPPSIMD == 4
        return fptype_v{ *( out0 ),
                         *( out0+1 ),
                         *( out0+2 ),
                         *( out0+3 ) };
#elif MGONGPU_CPPSIMD == 8
        return fptype_v{ *( out0 ),
                         *( out0+1 ),
                         *( out0+2 ),
                         *( out0+3 ),
                         *( out0+4 ),
                         *( out0+5 ),
                         *( out0+6 ),
                         *( out0+7 ) };
#elif MGONGPU_CPPSIMD == 16
        return fptype_v{ *( out0 ),
                         *( out0+1 ),
                         *( out0+2 ),
                         *( out0+3 ),
                         *( out0+4 ),
                         *( out0+5 ),
                         *( out0+6 ),
                         *( out0+7 ),
                         *( out0+8 ),
                         *( out0+9 ),
                         *( out0+10 ),
                         *( out0+11 ),
                         *( out0+12 ),
                         *( out0+13 ),
                         *( out0+14 ),
                         *( out0+15 ) };
#else
#warning Internal error? This code should never be reached!
        // A bit (2%) slower (4.86E6 in eemumu 512y)
        // This does not require alignment for momenta1d, but it requires AOSOA with neppM>=neppV and neppM%neppV==0
        fptype_v out;
        for ( int ieppV=0; ieppV<neppV; ieppV++ ) out[ieppV] = *( out0 + ieppV );
        return out;
#endif
      }
    }
    else
    {
      // Much (20%) slower (4.07E6 in eemumu 512y)
      // This does not even require AOSOA with neppM>=neppV and neppM%neppV==0 (e.g. can be used with AOS neppM==1)
#if MGONGPU_CPPSIMD == 2
      return fptype_v{ pIparIp4Ievt( momenta1d, ipar, ip4, ievt0 ),
                       pIparIp4Ievt( momenta1d, ipar, ip4, ievt0+1 ) };
#elif MGONGPU_CPPSIMD == 4
      return fptype_v{ pIparIp4Ievt( momenta1d, ipar, ip4, ievt0 ),
                       pIparIp4Ievt( momenta1d, ipar, ip4, ievt0+1 ),
                       pIparIp4Ievt( momenta1d, ipar, ip4, ievt0+2 ),
                       pIparIp4Ievt( momenta1d, ipar, ip4, ievt0+3 ) };
#elif MGONGPU_CPPSIMD == 8
      return fptype_v{ pIparIp4Ievt( momenta1d, ipar, ip4, ievt0 ),
                       pIparIp4Ievt( momenta1d, ipar, ip4, ievt0+1 ),
                       pIparIp4Ievt( momenta1d, ipar, ip4, ievt0+2 ),
                       pIparIp4Ievt( momenta1d, ipar, ip4, ievt0+3 ),
                       pIparIp4Ievt( momenta1d, ipar, ip4, ievt0+4 ),
                       pIparIp4Ievt( momenta1d, ipar, ip4, ievt0+5 ),
                       pIparIp4Ievt( momenta1d, ipar, ip4, ievt0+6 ),
                       pIparIp4Ievt( momenta1d, ipar, ip4, ievt0+7 ) };
#elif MGONGPU_CPPSIMD == 16
      return fptype_v{ pIparIp4Ievt( momenta1d, ipar, ip4, ievt0 ),
                       pIparIp4Ievt( momenta1d, ipar, ip4, ievt0+1 ),
                       pIparIp4Ievt( momenta1d, ipar, ip4, ievt0+2 ),
                       pIparIp4Ievt( momenta1d, ipar, ip4, ievt0+3 ),
                       pIparIp4Ievt( momenta1d, ipar, ip4, ievt0+4 ),
                       pIparIp4Ievt( momenta1d, ipar, ip4, ievt0+5 ),
                       pIparIp4Ievt( momenta1d, ipar, ip4, ievt0+6 ),
                       pIparIp4Ievt( momenta1d, ipar, ip4, ievt0+7 ),
                       pIparIp4Ievt( momenta1d, ipar, ip4, ievt0+8 ),
                       pIparIp4Ievt( momenta1d, ipar, ip4, ievt0+9 ),
                       pIparIp4Ievt( momenta1d, ipar, ip4, ievt0+10 ),
                       pIparIp4Ievt( momenta1d, ipar, ip4, ievt0+11 ),
                       pIparIp4Ievt( momenta1d, ipar, ip4, ievt0+12 ),
                       pIparIp4Ievt( momenta1d, ipar, ip4, ievt0+13 ),
                       pIparIp4Ievt( momenta1d, ipar, ip4, ievt0+14 ),
                       pIparIp4Ievt( momenta1d, ipar, ip4, ievt0+15 ) };
#else
#warning Internal error? This code should never be reached!
      // Much much (40%) slower (3.02E6 in eemumu 512y)
      fptype_v out;
      for ( int ieppV=0; ieppV<neppV; ieppV++ ) out[ieppV] = pIparIp4Ievt( momenta1d, ipar, ip4, ievt0+ieppV );
      return out;
#endif
    }
#else
    return pIparIp4Ievt( momenta1d, ipar, ip4, ievt0 );
#endif
  }
#endif

  //--------------------------------------------------------------------------

  struct p4type_sv
  {
    fptype_sv p0;
    fptype_sv p1;
    fptype_sv p2;
    fptype_sv p3;
  };

#ifdef __CUDACC__
  // Return four momenta for a given event or event page
  // Returning them by value (not by reference) seems irrelevant for performance, but allows a simpler code structure
  __device__ inline p4type_sv
  p4IparIevt( const fptype* momenta1d, // input: momenta as AOSOA[npagM][npar][4][neppM]
              const int ipar,
              const int ievt )
  {
    using mgOnGpu::np4;
    using mgOnGpu::npar;
    const int neppM = mgOnGpu::neppM; // AOSOA layout: constant at compile-time
    const int ipagM = ievt / neppM;   // #eventpage in this iteration
    const int ieppM = ievt % neppM;   // #event in the current eventpage in this iteration
    return p4type_sv{momenta1d[ipagM * npar * np4 * neppM + ipar * np4 * neppM + 0 * neppM + ieppM],
                     momenta1d[ipagM * npar * np4 * neppM + ipar * np4 * neppM + 1 * neppM + ieppM],
                     momenta1d[ipagM * npar * np4 * neppM + ipar * np4 * neppM + 2 * neppM + ieppM],
                     momenta1d[ipagM * npar * np4 * neppM + ipar * np4 * neppM + 3 * neppM + ieppM]};
  }
#else
  // Return four momenta for a given event or event page
  // Returning them by value (not by reference) seems a bit faster both for scalars and vectors
  // NB: this assumes that neppV == neppM!
  inline p4type_sv
  p4IparIpag( const fptype_sv* momenta1d, // input: momenta as AOSOA[npagM][npar][4][neppM]
              const int ipar,
              const int ipagM )
  {
    using mgOnGpu::np4;
    using mgOnGpu::npar;
    return p4type_sv{momenta1d[ipagM * npar * np4 + ipar * np4 + 0],
                     momenta1d[ipagM * npar * np4 + ipar * np4 + 1],
                     momenta1d[ipagM * npar * np4 + ipar * np4 + 2],
                     momenta1d[ipagM * npar * np4 + ipar * np4 + 3]};
  }
#endif

  //--------------------------------------------------------------------------

  __device__
  void ixxxxx( const fptype* allmomenta,    // input[(npar=4)*(np4=4)*nevt]
               const fptype fmass,
               const int nhel,              // input: -1 or +1 (helicity of fermion)
               const int nsf,               // input: +1 (particle) or -1 (antiparticle)
               cxtype_sv* fi,               // output: wavefunction[(nw6==6)]
#ifndef __CUDACC__
               const int ipagV,
#endif
               const int ipar )             // input: particle# out of npar
  {
    mgDebug( 0, __FUNCTION__ );
    // +++ START EVENT LOOP (where necessary) +++
    {
#ifdef __CUDACC__
      const int ievt = blockDim.x * blockIdx.x + threadIdx.x; // index of event (thread) in grid
      //printf( "ixxxxx: ievt=%d threadId=%d\n", ievt, threadIdx.x );
      // AV: copying by value (not by ref) seems faster in cuda, in spite of more registers used
      // AV: copying by value (not by ref) seems irrelevant, or slightly slower, in c++
      const fptype pvec1 = pIparIp4Ievt( allmomenta, ipar, 1, ievt );
      const fptype pvec2 = pIparIp4Ievt( allmomenta, ipar, 2, ievt );
      const fptype pvec3 = pIparIp4Ievt( allmomenta, ipar, 3, ievt );
      //const fptype pvec0 = fpsqrt( pvec1 * pvec1 + pvec2 * pvec2 + pvec3 * pvec3 ); // AV: BUG?! (NOT AS IN THE FORTRAN)
      const fptype pvec0 = pIparIp4Ievt( allmomenta, ipar, 0, ievt ); // AV: BUG FIX (DO AS IN THE FORTRAN)
#else
      //printf( "ixxxxx: ipagV=%d\n", ipagV );
      const fptype_sv pvec0 = pIparIp4Ipag( allmomenta, ipar, 0, ipagV );
      const fptype_sv pvec1 = pIparIp4Ipag( allmomenta, ipar, 1, ipagV );
      const fptype_sv pvec2 = pIparIp4Ipag( allmomenta, ipar, 2, ipagV );
      const fptype_sv pvec3 = pIparIp4Ipag( allmomenta, ipar, 3, ipagV );
#endif
      fi[0] = cxmake( -pvec0 * (fptype)nsf, -pvec3 * (fptype)nsf );
      fi[1] = cxmake( -pvec1 * (fptype)nsf, -pvec2 * (fptype)nsf );
      const int nh = nhel * nsf;
      if ( fmass != 0. )
      {
        const fptype_sv pp = fpmin( pvec0, fpsqrt( pvec1 * pvec1 + pvec2 * pvec2 + pvec3 * pvec3 ) );
#ifndef MGONGPU_CPPSIMD
        if ( pp == 0. )
        {
          // NB: Do not use "abs" for floats! It returns an integer with no build warning! Use std::abs!
          fptype sqm[2] = { fpsqrt( std::abs( fmass ) ), 0. }; // possibility of negative fermion masses
          //sqm[1] = ( fmass < 0. ? -abs( sqm[0] ) : abs( sqm[0] ) ); // AV: why abs here?
          sqm[1] = ( fmass < 0. ? -sqm[0] : sqm[0] ); // AV: removed an abs here
          const int ip = ( 1 + nh ) / 2; // NB: Fortran sqm(0:1) also has indexes 0,1 as in C++
          const int im = ( 1 - nh ) / 2; // NB: Fortran sqm(0:1) also has indexes 0,1 as in C++
          fi[2] = cxmake( ip * sqm[ip], 0 );          
          fi[3] = cxmake( im * nsf * sqm[ip], 0 );
          fi[4] = cxmake( ip * nsf * sqm[im], 0 );
          fi[5] = cxmake( im * sqm[im], 0 );
        }
        else
        {
          const fptype sf[2] = { fptype( 1 + nsf + ( 1 - nsf ) * nh ) * (fptype)0.5,
                                 fptype( 1 + nsf - ( 1 - nsf ) * nh ) * (fptype)0.5 };
          fptype omega[2] = { fpsqrt( pvec0 + pp ), 0. };
          omega[1] = fmass / omega[0];
          const int ip = ( 1 + nh ) / 2; // NB: Fortran is (3+nh)/2 because omega(2) has indexes 1,2 and not 0,1
          const int im = ( 1 - nh ) / 2; // NB: Fortran is (3-nh)/2 because omega(2) has indexes 1,2 and not 0,1
          const fptype sfomega[2] = { sf[0] * omega[ip], sf[1] * omega[im] };
          const fptype pp3 = fpmax( pp + pvec3, 0. );
          const cxtype chi[2] = { cxmake( fpsqrt ( pp3 * (fptype)0.5 / pp ), 0. ),
                                  ( pp3 == 0. ?
                                    cxmake( -nh, 0. ) :
                                    cxmake( nh * pvec1, pvec2 ) / fpsqrt( 2. * pp * pp3 ) ) };
          fi[2] = sfomega[0] * chi[im];
          fi[3] = sfomega[0] * chi[ip];
          fi[4] = sfomega[1] * chi[im];
          fi[5] = sfomega[1] * chi[ip];
        }
#else
        const int ip = ( 1 + nh ) / 2;
        const int im = ( 1 - nh ) / 2;
        // Branch A: pp == 0.
        // NB: Do not use "abs" for floats! It returns an integer with no build warning! Use std::abs!
        fptype sqm[2] = { fpsqrt( std::abs( fmass ) ), 0 }; // possibility of negative fermion masses (NB: SCALAR!)
        sqm[1] = ( fmass < 0 ? -sqm[0] : sqm[0] ); // AV: removed an abs here (as above)
        const cxtype fiA_2 = ip * sqm[ip]; // scalar cxtype: real part initialised from fptype, imag part = 0
        const cxtype fiA_3 = im * nsf * sqm[ip]; // scalar cxtype: real part initialised from fptype, imag part = 0
        const cxtype fiA_4 = ip * nsf * sqm[im]; // scalar cxtype: real part initialised from fptype, imag part = 0
        const cxtype fiA_5 = im * sqm[im]; // scalar cxtype: real part initialised from fptype, imag part = 0
        // Branch B: pp != 0.
        const fptype sf[2] = { fptype( 1 + nsf + ( 1 - nsf ) * nh ) * (fptype)0.5,
                               fptype( 1 + nsf - ( 1 - nsf ) * nh ) * (fptype)0.5 };
        fptype_v omega[2] = { fpsqrt( pvec0 + pp ), 0 };
        omega[1] = fmass / omega[0];
        const fptype_v sfomega[2] = { sf[0] * omega[ip], sf[1] * omega[im] };
        const fptype_v pp3 = fpmax( pp + pvec3, 0 );
        const cxtype_v chi[2] = { cxmake( fpsqrt ( pp3 * 0.5 / pp ), 0 ),
                                  cxternary( ( pp3 == 0. ),
                                             cxmake( -nh, 0 ),
                                             cxmake( (fptype)nh * pvec1, pvec2 ) / fpsqrt( 2. * pp * pp3 ) ) };
        const cxtype_v fiB_2 = sfomega[0] * chi[im];
        const cxtype_v fiB_3 = sfomega[0] * chi[ip];
        const cxtype_v fiB_4 = sfomega[1] * chi[im];
        const cxtype_v fiB_5 = sfomega[1] * chi[ip];
        // Choose between the results from branch A and branch B
        const bool_v mask = ( pp == 0. );
        fi[2] = cxternary( mask, fiA_2, fiB_2 );
        fi[3] = cxternary( mask, fiA_3, fiB_3 );
        fi[4] = cxternary( mask, fiA_4, fiB_4 );
        fi[5] = cxternary( mask, fiA_5, fiB_5 );
#endif
      }
      else
      {
        const fptype_sv sqp0p3 = fpternary( ( pvec1 == 0. and pvec2 == 0. and pvec3 < 0. ),
                                            fptype_sv{0}, fpsqrt( fpmax( pvec0 + pvec3, 0. ) ) * (fptype)nsf );
        const cxtype_sv chi[2] = { cxmake( sqp0p3, 0. ), cxternary( ( sqp0p3 == 0. ),
                                                                    cxmake( -(fptype)nhel * fpsqrt( 2. * pvec0 ), 0. ),
                                                                    cxmake( (fptype)nh * pvec1, pvec2 ) / sqp0p3 ) };
        if ( nh == 1 )
        {
          fi[2] = cxzero_sv();
          fi[3] = cxzero_sv();
          fi[4] = chi[0];
          fi[5] = chi[1];
        }
        else
        {
          fi[2] = chi[1];
          fi[3] = chi[0];
          fi[4] = cxzero_sv();
          fi[5] = cxzero_sv();
        }
      }
    }
    // +++ END EVENT LOOP (where necessary) +++
    mgDebug( 1, __FUNCTION__ );
    return;
  }

  //--------------------------------------------------------------------------

  __device__
  void ipzxxx( const fptype* allmomenta,    // input[(npar=4)*(np4=4)*nevt]
               //const fptype fmass,        // ASSUME fmass==0
               const int nhel,              // input: -1 or +1 (helicity of fermion)
               const int nsf,               // input: +1 (particle) or -1 (antiparticle)
               cxtype_sv* fi,               // output: wavefunction[(nw6==6)]
#ifndef __CUDACC__
               const int ipagV,
#endif
               const int ipar )             // input: particle# out of npar
  {
    // ASSUMPTIONS: (FMASS == 0) and (PX == PY == 0 and E == +PZ > 0)
    mgDebug( 0, __FUNCTION__ );
    // +++ START EVENT LOOP (where necessary) +++
    {
#ifdef __CUDACC__
      const int ievt = blockDim.x * blockIdx.x + threadIdx.x; // index of event (thread) in grid
      //printf( "ipzxxx: ievt=%d threadId=%d\n", ievt, threadIdx.x );
      // AV: copy by value (not by ref) as this seems faster in cuda for other functions
      const fptype pvec3 = pIparIp4Ievt( allmomenta, ipar, 3, ievt );
#else
      //printf( "ipzxxx: ipagV=%d\n", ipagV );
      const fptype_sv pvec3 = pIparIp4Ipag( allmomenta, ipar, 3, ipagV );
#endif
      fi[0] = cxmake( -pvec3 * (fptype)nsf, -pvec3 * (fptype)nsf );
      fi[1] = cxzero_sv();
      const int nh = nhel * nsf;
      const cxtype_sv sqp0p3 = cxmake( fpsqrt( 2. * pvec3 ) * (fptype)nsf, 0. );
      fi[2] = fi[1];
      if( nh == 1 )
      {
        fi[3] = fi[1];
        fi[4] = sqp0p3;
      }
      else
      {
        fi[3] = sqp0p3;
        fi[4] = fi[1];
      }
      fi[5] = fi[1];
    }
    // +++ END EVENT LOOP (where necessary) +++
    mgDebug( 1, __FUNCTION__ );
    return;
  }

  //--------------------------------------------------------------------------

  __device__
  void imzxxx( const fptype* allmomenta,    // input[(npar=4)*(np4=4)*nevt]
               //const fptype fmass,        // ASSUME fmass==0
               const int nhel,              // input: -1 or +1 (helicity of fermion)
               const int nsf,               // input: +1 (particle) or -1 (antiparticle)
               cxtype_sv* fi,               // output: wavefunction[(nw6==6)]
#ifndef __CUDACC__
               const int ipagV,
#endif
               const int ipar )             // input: particle# out of npar
  {
    // ASSUMPTIONS: (FMASS == 0) and (PX == PY == 0 and E == -PZ > 0)
    mgDebug( 0, __FUNCTION__ );
    // +++ START EVENT LOOP (where necessary) +++
    {
#ifdef __CUDACC__
      const int ievt = blockDim.x * blockIdx.x + threadIdx.x; // index of event (thread) in grid
      //printf( "imzxxx: ievt=%d threadId=%d\n", ievt, threadIdx.x );
      // AV: copying by value (not by ref) seems to give the same performance in both cuda and c++
      const fptype pvec3 = pIparIp4Ievt( allmomenta, ipar, 3, ievt );
#else
      //printf( "imzxxx: ipagV=%d\n", ipagV );
      const fptype_sv pvec3 = pIparIp4Ipag( allmomenta, ipar, 3, ipagV );
#endif
      fi[0] = cxmake( pvec3 * (fptype)nsf, -pvec3 * (fptype)nsf );
      fi[1] = cxzero_sv();
      const int nh = nhel * nsf;
      const cxtype_sv chi = cxmake( -(fptype)nhel * fpsqrt( -2. * pvec3 ), 0. );
      fi[3] = cxzero_sv();
      fi[4] = cxzero_sv();
      if ( nh == 1 )
      {
        fi[2] = cxzero_sv();
        fi[5] = chi;
      }
      else
      {
        fi[2] = chi;
        fi[5] = cxzero_sv();
      }
    }
    // +++ END EVENT LOOP (where necessary) +++
    mgDebug( 1, __FUNCTION__ );
    return;
  }

  //--------------------------------------------------------------------------

  __device__
  void ixzxxx( const fptype* allmomenta,    // input[(npar=4)*(np4=4)*nevt]
               //const fptype fmass,        // ASSUME fmass==0
               const int nhel,              // input: -1 or +1 (helicity of fermion)
               const int nsf,               // input: +1 (particle) or -1 (antiparticle)
               cxtype_sv* fi,               // output: wavefunction[(nw6==6)]
#ifndef __CUDACC__
               const int ipagV,
#endif
               const int ipar )             // input: particle# out of npar
  {
    // ASSUMPTIONS: (FMASS == 0) and (PT > 0)
    mgDebug( 0, __FUNCTION__ );
    // +++ START EVENT LOOP (where necessary) +++
    {
      /*
#ifdef __CUDACC__
      const int ievt = blockDim.x * blockIdx.x + threadIdx.x; // index of event (thread) in grid
      //printf( "ixzxxx: ievt=%d threadId=%d\n", ievt, threadIdx.x );
      // AV: copying by value (not by ref) seems to give the same performance in both cuda and c++
      const fptype pvec0 = pIparIp4Ievt( allmomenta, ipar, 0, ievt );
      const fptype pvec1 = pIparIp4Ievt( allmomenta, ipar, 1, ievt );
      const fptype pvec2 = pIparIp4Ievt( allmomenta, ipar, 2, ievt );
      const fptype pvec3 = pIparIp4Ievt( allmomenta, ipar, 3, ievt );
#else
      //printf( "ixzxxx: ipagV=%d\n", ipagV );
      const fptype_sv pvec0 = pIparIp4Ipag( allmomenta, ipar, 0, ipagV );
      const fptype_sv pvec1 = pIparIp4Ipag( allmomenta, ipar, 1, ipagV );
      const fptype_sv pvec2 = pIparIp4Ipag( allmomenta, ipar, 2, ipagV );
      const fptype_sv pvec3 = pIparIp4Ipag( allmomenta, ipar, 3, ipagV );
#endif
      */
#ifdef __CUDACC__
      const int ievt = blockDim.x * blockIdx.x + threadIdx.x; // index of event (thread) in grid
      //printf( "ixzxxx: ievt=%d threadId=%d\n", ievt, threadIdx.x );
      const p4type_sv p4vec = p4IparIevt( allmomenta, ipar, ievt );
#else
      //printf( "ixzxxx: ipagV=%d\n", ipagV );
      const p4type_sv p4vec = p4IparIpag( allmomenta, ipar, ipagV );
#endif
      const fptype_sv& pvec0 = p4vec.p0;
      const fptype_sv& pvec1 = p4vec.p1;
      const fptype_sv& pvec2 = p4vec.p2;
      const fptype_sv& pvec3 = p4vec.p3;
      //fi[0] = cxmake( -pvec0 * nsf, -pvec2 * nsf ); // AV: BUG! not the same as ixxxxx
      //fi[1] = cxmake( -pvec0 * nsf, -pvec1 * nsf ); // AV: BUG! not the same as ixxxxx
      fi[0] = cxmake( -pvec0 * (fptype)nsf, -pvec3 * (fptype)nsf ); // AV: BUG FIX
      fi[1] = cxmake( -pvec1 * (fptype)nsf, -pvec2 * (fptype)nsf ); // AV: BUG FIX
      const int nh = nhel * nsf;
      //const float sqp0p3 = sqrtf( pvec0 + pvec3 ) * nsf; // AV: why force a float here?
      const fptype_sv sqp0p3 = fpsqrt( pvec0 + pvec3 ) * (fptype)nsf;
      const cxtype_sv chi0 = cxmake( sqp0p3, 0. );
      const cxtype_sv chi1 = cxmake( (fptype)nh * pvec1/sqp0p3, pvec2/sqp0p3 );
      if ( nh == 1 )
      {
        fi[2] = cxzero_sv();
        fi[3] = cxzero_sv();
        fi[4] = chi0;
        fi[5] = chi1;
      }
      else
      {
        fi[2] = chi1;
        fi[3] = chi0;
        fi[4] = cxzero_sv();
        fi[5] = cxzero_sv();
      }
    }
    // +++ END EVENT LOOP (where necessary) +++
    mgDebug( 1, __FUNCTION__ );
    return;
  }

  //--------------------------------------------------------------------------

  __device__
  void vxxxxx( const fptype* allmomenta,    // input[(npar=4)*(np4=4)*nevt]
               const fptype vmass,
               const int nhel,              // input: -1, 0 (only if vmass!=0) or +1 (helicity of vector boson)
               const int nsv,               // input: +1 (final) or -1 (initial)
               cxtype_sv* vc,               // output: wavefunction[(nw6==6)]
#ifndef __CUDACC__
               const int ipagV,
#endif
               const int ipar )             // input: particle# out of npar
  {
    mgDebug( 0, __FUNCTION__ );
    // +++ START EVENT LOOP (where necessary) +++
    {
#ifdef __CUDACC__
      const int ievt = blockDim.x * blockIdx.x + threadIdx.x; // index of event (thread) in grid
      //printf( "vxxxxx: ievt=%d threadId=%d\n", ievt, threadIdx.x );
      // AV: copy by value (not by ref) as this seems faster in cuda for other functions
      const fptype pvec0 = pIparIp4Ievt( allmomenta, ipar, 0, ievt );
      const fptype pvec1 = pIparIp4Ievt( allmomenta, ipar, 1, ievt );
      const fptype pvec2 = pIparIp4Ievt( allmomenta, ipar, 2, ievt );
      const fptype pvec3 = pIparIp4Ievt( allmomenta, ipar, 3, ievt );
#else
      //printf( "vxxxxx: ipagV=%d\n", ipagV );
      const fptype_sv pvec0 = pIparIp4Ipag( allmomenta, ipar, 0, ipagV );
      const fptype_sv pvec1 = pIparIp4Ipag( allmomenta, ipar, 1, ipagV );
      const fptype_sv pvec2 = pIparIp4Ipag( allmomenta, ipar, 2, ipagV );
      const fptype_sv pvec3 = pIparIp4Ipag( allmomenta, ipar, 3, ipagV );
#endif
      const fptype sqh = fpsqrt( 0.5 ); // AV this is > 0!
      const fptype hel = nhel;
      vc[0] = cxmake( pvec0 * (fptype)nsv, pvec3 * (fptype)nsv );
      vc[1] = cxmake( pvec1 * (fptype)nsv, pvec2 * (fptype)nsv );
      if ( vmass != 0. )
      {
        const int nsvahl = nsv * std::abs( hel );
        const fptype_sv pt2 = ( pvec1 * pvec1 ) + ( pvec2 * pvec2 );
        const fptype_sv pp = fpmin( pvec0, fpsqrt( pt2 + ( pvec3 * pvec3 ) ) );
        const fptype_sv pt = fpmin( pp, fpsqrt( pt2 ) );
        const fptype hel0 = 1. - std::abs( hel );
#ifndef MGONGPU_CPPSIMD
        if ( pp == 0. )
        {
          vc[2] = cxmake( 0., 0. );
          vc[3] = cxmake( -hel * sqh, 0. );
          vc[4] = cxmake( 0., nsvahl * sqh );
          vc[5] = cxmake( hel0, 0. );
        }
        else
        {
          const fptype emp = pvec0 / ( vmass * pp );
          vc[2] = cxmake( hel0 * pp / vmass, 0. );
          vc[5] = cxmake( hel0 * pvec3 * emp + hel * pt / pp * sqh, 0. );
          if ( pt != 0. )
          {
            const fptype pzpt = pvec3 / ( pp * pt ) * sqh * hel;
            vc[3] = cxmake( hel0 * pvec1 * emp - pvec1 * pzpt, -nsvahl * pvec2 / pt * sqh );
            vc[4] = cxmake( hel0 * pvec2 * emp - pvec2 * pzpt, nsvahl * pvec1 / pt * sqh );
          }
          else
          {
            vc[3] = cxmake( -hel * sqh, 0. );
            // NB: Do not use "abs" for floats! It returns an integer with no build warning! Use std::abs!
            //vc[4] = cxmake( 0., nsvahl * ( pvec3 < 0. ? -std::abs( sqh ) : std::abs( sqh ) ) ); // AV: why abs here?
            vc[4] = cxmake( 0., nsvahl * ( pvec3 < 0. ? -sqh : sqh ) ); // AV: removed an abs here
          }
        }
#else
        // Branch A: pp == 0.
        const cxtype vcA_2 = cxmake( 0, 0 );
        const cxtype vcA_3 = cxmake( -hel * sqh, 0 );
        const cxtype vcA_4 = cxmake( 0, nsvahl * sqh );
        const cxtype vcA_5 = cxmake( hel0, 0 );
        // Branch B: pp != 0.
        const fptype_v emp = pvec0 / ( vmass * pp );
        const cxtype_v vcB_2 = cxmake( hel0 * pp / vmass, 0 );
        const cxtype_v vcB_5 = cxmake( hel0 * pvec3 * emp + hel * pt / pp * sqh, 0 );
        // Branch B1: pp != 0. and pt != 0.
        const fptype_v pzpt = pvec3 / ( pp * pt ) * sqh * hel;
        const cxtype_v vcB1_3 = cxmake( hel0 * pvec1 * emp - pvec1 * pzpt, -(fptype)nsvahl * pvec2 / pt * sqh );
        const cxtype_v vcB1_4 = cxmake( hel0 * pvec2 * emp - pvec2 * pzpt, (fptype)nsvahl * pvec1 / pt * sqh );
        // Branch B2: pp != 0. and pt == 0.
        const cxtype vcB2_3 = cxmake( -hel * sqh, 0. );
        const cxtype_v vcB2_4 = cxmake( 0., (fptype)nsvahl * fpternary( ( pvec3 < 0 ), -sqh, sqh ) ); // AV: removed an abs here
        // Choose between the results from branch A and branch B (and from branch B1 and branch B2)
        const bool_v mask = ( pp == 0. );
        const bool_v maskB = ( pt != 0. );
        vc[2] = cxternary( mask, vcA_2, vcB_2 );
        vc[3] = cxternary( mask, vcA_3, cxternary( maskB, vcB1_3, vcB2_3 ) );
        vc[4] = cxternary( mask, vcA_4, cxternary( maskB, vcB1_4, vcB2_4 ) );
        vc[5] = cxternary( mask, vcA_5, vcB_5 );
#endif
      }
      else
      {
        const fptype_sv& pp = pvec0; // NB: rewrite the following  as in Fortran, using pp instead of pvec0
        const fptype_sv pt = fpsqrt( ( pvec1 * pvec1 ) + ( pvec2 * pvec2 ) );
        vc[2] = cxzero_sv();
        vc[5] = cxmake( hel * pt / pp * sqh, 0. );
#ifndef MGONGPU_CPPSIMD
        if ( pt != 0. )
        {
          const fptype pzpt = pvec3 / ( pp * pt ) * sqh * hel;
          vc[3] = cxmake( -pvec1 * pzpt, -nsv * pvec2 / pt * sqh );
          vc[4] = cxmake( -pvec2 * pzpt, nsv * pvec1 / pt * sqh );
        }
        else
        {
          vc[3] = cxmake( -hel * sqh, 0. );
          // NB: Do not use "abs" for floats! It returns an integer with no build warning! Use std::abs!
          //vc[4] = cxmake( 0, nsv * ( pvec3 < 0. ? -std::abs( sqh ) : std::abs( sqh ) ) ); // AV why abs here?
          vc[4] = cxmake( 0., nsv * ( pvec3 < 0. ? -sqh : sqh ) ); // AV: removed an abs here
        }
#else
        // Branch A: pt != 0.
        const fptype_v pzpt = pvec3 / ( pp * pt ) * sqh * hel;
        const cxtype_v vcA_3 = cxmake( -pvec1 * pzpt, -(fptype)nsv * pvec2 / pt * sqh );
        const cxtype_v vcA_4 = cxmake( -pvec2 * pzpt, (fptype)nsv * pvec1 / pt * sqh );
        // Branch B: pt == 0.
        const cxtype vcB_3 = cxmake( -(fptype)hel * sqh, 0 );
        const cxtype_v vcB_4 = cxmake( 0, (fptype)nsv * fpternary( ( pvec3 < 0 ), -sqh, sqh ) ); // AV: removed an abs here
        // Choose between the results from branch A and branch B
        const bool_v mask = ( pt != 0. );
        vc[3] = cxternary( mask, vcA_3, vcB_3 );
        vc[4] = cxternary( mask, vcA_4, vcB_4 );
#endif
      }
    }
    // +++ END EVENT LOOP (where necessary) +++
    mgDebug( 1, __FUNCTION__ );
    return;
  }

  //--------------------------------------------------------------------------

  __device__
  void sxxxxx( const fptype* allmomenta,    // input[(npar=4)*(np4=4)*nevt]
               const fptype,                // WARNING: "smass" unused (missing in Fortran)
               const int,                   // WARNING: "nhel" unused (missing in Fortran) - scalar has no helicity
               const int nss,               // input: +1 (final) or -1 (initial)
               cxtype_sv sc[3],             // output: wavefunction[3] - not [6], this is for scalars
#ifndef __CUDACC__
               const int ipagV,
#endif
               const int ipar )             // input: particle# out of npar
  {
    mgDebug( 0, __FUNCTION__ );
    // +++ START EVENT LOOP (where necessary) +++
    {
#ifdef __CUDACC__
      const int ievt = blockDim.x * blockIdx.x + threadIdx.x; // index of event (thread) in grid
      //printf( "sxxxxx: ievt=%d threadId=%d\n", ievt, threadIdx.x );
      // AV: copy by value (not by ref) as this seems faster in cuda for other functions
      const fptype pvec0 = pIparIp4Ievt( allmomenta, ipar, 0, ievt );
      const fptype pvec1 = pIparIp4Ievt( allmomenta, ipar, 1, ievt );
      const fptype pvec2 = pIparIp4Ievt( allmomenta, ipar, 2, ievt );
      const fptype pvec3 = pIparIp4Ievt( allmomenta, ipar, 3, ievt );
#else
      //printf( "sxxxxx: ipagV=%d\n", ipagV );
      const fptype_sv pvec0 = pIparIp4Ipag( allmomenta, ipar, 0, ipagV );
      const fptype_sv pvec1 = pIparIp4Ipag( allmomenta, ipar, 1, ipagV );
      const fptype_sv pvec2 = pIparIp4Ipag( allmomenta, ipar, 2, ipagV );
      const fptype_sv pvec3 = pIparIp4Ipag( allmomenta, ipar, 3, ipagV );
#endif
      sc[2] = cxmake( 1 + fptype_sv{0}, 0 );
      sc[0] = cxmake( pvec0 * (fptype)nss, pvec3 * (fptype)nss );
      sc[1] = cxmake( pvec1 * (fptype)nss, pvec2 * (fptype)nss );
    }
    // +++ END EVENT LOOP (where necessary) +++
    mgDebug( 1, __FUNCTION__ );
    return;
  }

  //--------------------------------------------------------------------------

  __device__
  void oxxxxx( const fptype* allmomenta,    // input[(npar=4)*(np4=4)*nevt]
               const fptype fmass,
               const int nhel,              // input: -1 or +1 (helicity of fermion)
               const int nsf,               // input: +1 (particle) or -1 (antiparticle)
               cxtype_sv* fo,               // output: wavefunction[(nw6==6)]
#ifndef __CUDACC__
               const int ipagV,
#endif
               const int ipar )             // input: particle# out of npar
  {
    mgDebug( 0, __FUNCTION__ );
    // +++ START EVENT LOOP (where necessary) +++
    {
#ifdef __CUDACC__
      const int ievt = blockDim.x * blockIdx.x + threadIdx.x; // index of event (thread) in grid
      //printf( "oxxxxx: ievt=%d threadId=%d\n", ievt, threadIdx.x );
      // AV: copying by value (not by ref) seems faster in cuda, in spite of more registers used
      // AV: copying by value (not by ref) seems irrelevant, or slightly faster, in c++
      const fptype pvec0 = pIparIp4Ievt( allmomenta, ipar, 0, ievt );
      const fptype pvec1 = pIparIp4Ievt( allmomenta, ipar, 1, ievt );
      const fptype pvec2 = pIparIp4Ievt( allmomenta, ipar, 2, ievt );
      const fptype pvec3 = pIparIp4Ievt( allmomenta, ipar, 3, ievt );
#else
      //printf( "oxxxxx: ipagV=%d\n", ipagV );
      const fptype_sv pvec0 = pIparIp4Ipag( allmomenta, ipar, 0, ipagV );
      const fptype_sv pvec1 = pIparIp4Ipag( allmomenta, ipar, 1, ipagV );
      const fptype_sv pvec2 = pIparIp4Ipag( allmomenta, ipar, 2, ipagV );
      const fptype_sv pvec3 = pIparIp4Ipag( allmomenta, ipar, 3, ipagV );
#endif
      fo[0] = cxmake( pvec0 * (fptype)nsf, pvec3 * (fptype)nsf );
      fo[1] = cxmake( pvec1 * (fptype)nsf, pvec2 * (fptype)nsf );
      const int nh = nhel * nsf;
      if ( fmass != 0. )
      {
        const fptype_sv pp = fpmin( pvec0, fpsqrt( ( pvec1 * pvec1 ) + ( pvec2 * pvec2 ) + ( pvec3 * pvec3 ) ) );
#ifndef MGONGPU_CPPSIMD
        if ( pp == 0. )
        {
          // NB: Do not use "abs" for floats! It returns an integer with no build warning! Use std::abs!
          fptype sqm[2] = { fpsqrt( std::abs( fmass ) ), 0. }; // possibility of negative fermion masses
          //sqm[1] = ( fmass < 0. ? -abs( sqm[0] ) : abs( sqm[0] ) ); // AV: why abs here?
          sqm[1] = ( fmass < 0. ? -sqm[0] : sqm[0] ); // AV: removed an abs here
          const int ip = -( ( 1 - nh ) / 2 ) * nhel; // NB: Fortran sqm(0:1) also has indexes 0,1 as in C++
          const int im = ( 1 + nh ) / 2 * nhel; // NB: Fortran sqm(0:1) also has indexes 0,1 as in C++
          fo[2] = cxmake( im * sqm[std::abs( ip )], 0 );
          fo[3] = cxmake( ip * nsf * sqm[std::abs( ip )], 0 );
          fo[4] = cxmake( im * nsf * sqm[std::abs( im )], 0 );
          fo[5] = cxmake( ip * sqm[std::abs( im )], 0 );
        }
        else
        {
          const fptype sf[2] = { fptype( 1 + nsf + ( 1 - nsf ) * nh ) * (fptype)0.5,
                                 fptype( 1 + nsf - ( 1 - nsf ) * nh ) * (fptype)0.5 };
          fptype omega[2] = { fpsqrt( pvec0 + pp ), 0. };
          omega[1] = fmass / omega[0];
          const int ip = ( 1 + nh ) / 2; // NB: Fortran is (3+nh)/2 because omega(2) has indexes 1,2 and not 0,1
          const int im = ( 1 - nh ) / 2; // NB: Fortran is (3-nh)/2 because omega(2) has indexes 1,2 and not 0,1
          const fptype sfomeg[2] = { sf[0] * omega[ip], sf[1] * omega[im] };
          const fptype pp3 = fpmax( pp + pvec3, 0. );
          const cxtype chi[2] = { cxmake( fpsqrt( pp3 * (fptype)0.5 / pp ), 0. ),
                                  ( ( pp3 == 0. ) ? cxmake( -nh, 0. )
                                    : cxmake( nh * pvec1, -pvec2 ) / fpsqrt( 2. * pp * pp3 ) ) };
          fo[2] = sfomeg[1] * chi[im];
          fo[3] = sfomeg[1] * chi[ip];
          fo[4] = sfomeg[0] * chi[im];
          fo[5] = sfomeg[0] * chi[ip];
        }
#else
        // Branch A: pp == 0.
        // NB: Do not use "abs" for floats! It returns an integer with no build warning! Use std::abs!
        fptype sqm[2] = { fpsqrt( std::abs( fmass ) ), 0 }; // possibility of negative fermion masses
        sqm[1] = ( fmass < 0 ? -sqm[0] : sqm[0] ); // AV: removed an abs here (as above)
        const int ipA = -( ( 1 - nh ) / 2 ) * nhel;
        const int imA = ( 1 + nh ) / 2 * nhel;
        const cxtype foA_2 = imA * sqm[std::abs( ipA )];
        const cxtype foA_3 = ipA * nsf * sqm[std::abs( ipA )];
        const cxtype foA_4 = imA * nsf * sqm[std::abs( imA )];
        const cxtype foA_5 = ipA * sqm[std::abs( imA )];
        // Branch B: pp != 0.
        const fptype sf[2] = { fptype( 1 + nsf + ( 1 - nsf ) * nh ) * (fptype)0.5,
                               fptype( 1 + nsf - ( 1 - nsf ) * nh ) * (fptype)0.5 };
        fptype_v omega[2] = { fpsqrt( pvec0 + pp ), 0 };
        omega[1] = fmass / omega[0];
        const int ipB = ( 1 + nh ) / 2;
        const int imB = ( 1 - nh ) / 2;
        const fptype_v sfomeg[2] = { sf[0] * omega[ipB], sf[1] * omega[imB] };
        const fptype_v pp3 = fpmax( pp + pvec3, 0. );
        const cxtype_v chi[2] = { cxmake( fpsqrt( pp3 * 0.5 / pp ), 0. ),
                                  ( cxternary( ( pp3 == 0. ),
                                               cxmake( -nh, 0. ),
                                               cxmake( (fptype)nh * pvec1, -pvec2 ) / fpsqrt( 2. * pp * pp3 ) ) ) };
        const cxtype_v foB_2 = sfomeg[1] * chi[imB];
        const cxtype_v foB_3 = sfomeg[1] * chi[ipB];
        const cxtype_v foB_4 = sfomeg[0] * chi[imB];
        const cxtype_v foB_5 = sfomeg[0] * chi[ipB];
        // Choose between the results from branch A and branch B
        const bool_v mask = ( pp == 0. );
        fo[2] = cxternary( mask, foA_2, foB_2 );
        fo[3] = cxternary( mask, foA_3, foB_3 );
        fo[4] = cxternary( mask, foA_4, foB_4 );
        fo[5] = cxternary( mask, foA_5, foB_5 );
#endif
      }
      else
      {
        const fptype_sv sqp0p3 = fpternary( ( pvec1 == 0. ) and ( pvec2 == 0. ) and ( pvec3 < 0. ),
                                            0, fpsqrt( fpmax( pvec0 + pvec3, 0. ) ) * (fptype)nsf );
        const cxtype_sv chi[2] = { cxmake( sqp0p3, 0. ),
                                   cxternary( ( sqp0p3 == 0. ),
                                              cxmake( -nhel, 0. ) * fpsqrt( 2. * pvec0 ),
                                              cxmake( (fptype)nh * pvec1, -pvec2 ) / sqp0p3 ) };
        if ( nh == 1 )
        {
          fo[2] = chi[0];
          fo[3] = chi[1];
          fo[4] = cxzero_sv();
          fo[5] = cxzero_sv();
        }
        else
        {
          fo[2] = cxzero_sv();
          fo[3] = cxzero_sv();
          fo[4] = chi[1];
          fo[5] = chi[0];
        }
      }
    }
    // +++ END EVENT LOOP (where necessary) +++
    mgDebug( 1, __FUNCTION__ );
    return;
  }

  //--------------------------------------------------------------------------

  __device__
  void opzxxx( const fptype* allmomenta,    // input[(npar=4)*(np4=4)*nevt]
               const int nhel,              // input: -1 or +1 (helicity of fermion)
               const int nsf,               // input: +1 (particle) or -1 (antiparticle)
               cxtype_sv* fo,               // output: wavefunction[(nw6==6)]
#ifndef __CUDACC__
               const int ipagV,
#endif
               const int ipar )             // input: particle# out of npar
  {
    // ASSUMPTIONS: (FMASS == 0) and (PX == PY == 0 and E == +PZ > 0)
    mgDebug( 0, __FUNCTION__ );
    // +++ START EVENT LOOP (where necessary) +++
    {
#ifdef __CUDACC__
      const int ievt = blockDim.x * blockIdx.x + threadIdx.x; // index of event (thread) in grid
      //printf( "opzxxx: ievt=%d threadId=%d\n", ievt, threadIdx.x );
      // AV: copying by value (not by ref) seems to give the same performance in both cuda and c++
      const fptype pvec3 = pIparIp4Ievt( allmomenta, ipar, 3, ievt );
#else
      //printf( "opzxxx: ipagV=%d\n", ipagV );
      const fptype_sv pvec3 = pIparIp4Ipag( allmomenta, ipar, 3, ipagV );
#endif
      fo[0] = cxmake( pvec3 * (fptype)nsf, pvec3 * (fptype)nsf );
      fo[1] = cxzero_sv();
      const int nh = nhel * nsf;
      const cxtype_sv csqp0p3 = cxmake( fpsqrt( 2. * pvec3 ) * (fptype)nsf, 0. );
      fo[3] = cxzero_sv();
      fo[4] = cxzero_sv();
      if ( nh == 1 )
      {
        fo[2] = csqp0p3;
        fo[5] = cxzero_sv();
      }
      else
      {
        fo[2] = cxzero_sv();
        fo[5] = csqp0p3;
      }
    }
    // +++ END EVENT LOOP (where necessary) +++
    mgDebug( 1, __FUNCTION__ );
    return;
  }

  //--------------------------------------------------------------------------

  __device__
  void omzxxx( const fptype* allmomenta,    // input[(npar=4)*(np4=4)*nevt]
               const int nhel,              // input: -1 or +1 (helicity of fermion)
               const int nsf,               // input: +1 (particle) or -1 (antiparticle)
               cxtype_sv* fo,               // output: wavefunction[(nw6==6)]
#ifndef __CUDACC__
               const int ipagV,
#endif
               const int ipar )             // input: particle# out of npar
  {
    // ASSUMPTIONS: (FMASS == 0) and (PX == PY == 0 and E == -PZ > 0)
    mgDebug( 0, __FUNCTION__ );
    // +++ START EVENT LOOP (where necessary) +++
    {
#ifdef __CUDACC__
      const int ievt = blockDim.x * blockIdx.x + threadIdx.x; // index of event (thread) in grid
      //printf( "ipzxxx: ievt=%d threadId=%d\n", ievt, threadIdx.x );
      // AV: copy by value (not by ref) as this seems faster in cuda for other functions
      const fptype pvec3 = pIparIp4Ievt( allmomenta, ipar, 3, ievt );
#else
      //printf( "ipzxxx: ipagV=%d\n", ipagV );
      const fptype_sv pvec3 = pIparIp4Ipag( allmomenta, ipar, 3, ipagV );
#endif
      fo[0] = cxmake( -pvec3 * (fptype)nsf, pvec3 * (fptype)nsf ); // remember pvec0 == -pvec3
      fo[1] = cxzero_sv();
      const int nh = nhel * nsf;
      const cxtype_sv chi1 = cxmake( -nhel, 0. ) * fpsqrt( -2. * pvec3 );
      if ( nh == 1 )
      {
        fo[2] = cxzero_sv();
        fo[3] = chi1;
        fo[4] = cxzero_sv();
        fo[5] = cxzero_sv();
      }
      else
      {
        fo[2] = cxzero_sv();
        fo[3] = cxzero_sv();
        fo[4] = chi1;
        //fo[5] = chi1; // AV: BUG!
        fo[5] = cxzero_sv(); // AV: BUG FIX
      }
    }
    // +++ END EVENT LOOP (where necessary) +++
    mgDebug( 1, __FUNCTION__ );
    return;
  }

  //--------------------------------------------------------------------------

  __device__
  void oxzxxx( const fptype* allmomenta,    // input[(npar=4)*(np4=4)*nevt]
               //const fptype fmass,        // ASSUME fmass==0
               const int nhel,              // input: -1 or +1 (helicity of fermion)
               const int nsf,               // input: +1 (particle) or -1 (antiparticle)
               cxtype_sv* fo,               // output: wavefunction[(nw6==6)]
#ifndef __CUDACC__
               const int ipagV,
#endif
               const int ipar )             // input: particle# out of npar
  {
    // ASSUMPTIONS: (FMASS == 0) and (PT > 0)
    mgDebug( 0, __FUNCTION__ );
    // +++ START EVENT LOOP (where necessary) +++
    {
      /*
#ifdef __CUDACC__
      const int ievt = blockDim.x * blockIdx.x + threadIdx.x; // index of event (thread) in grid
      //printf( "oxzxxx: ievt=%d threadId=%d\n", ievt, threadIdx.x );
      // AV: copying by value (not by ref) seems to give the same performance in both cuda and c++
      const fptype pvec0 = pIparIp4Ievt( allmomenta, ipar, 0, ievt );
      const fptype pvec1 = pIparIp4Ievt( allmomenta, ipar, 1, ievt );
      const fptype pvec2 = pIparIp4Ievt( allmomenta, ipar, 2, ievt );
      const fptype pvec3 = pIparIp4Ievt( allmomenta, ipar, 3, ievt );
#else
      //printf( "oxzxxx: ipagV=%d\n", ipagV );
      const fptype_sv pvec0 = pIparIp4Ipag( allmomenta, ipar, 0, ipagV );
      const fptype_sv pvec1 = pIparIp4Ipag( allmomenta, ipar, 1, ipagV );
      const fptype_sv pvec2 = pIparIp4Ipag( allmomenta, ipar, 2, ipagV );
      const fptype_sv pvec3 = pIparIp4Ipag( allmomenta, ipar, 3, ipagV );
#endif
      */
#ifdef __CUDACC__
      const int ievt = blockDim.x * blockIdx.x + threadIdx.x; // index of event (thread) in grid
      //printf( "oxzxxx: ievt=%d threadId=%d\n", ievt, threadIdx.x );
      const p4type_sv p4vec = p4IparIevt( allmomenta, ipar, ievt );
#else
      //printf( "oxzxxx: ipagV=%d\n", ipagV );
      const p4type_sv p4vec = p4IparIpag( allmomenta, ipar, ipagV );
#endif
      const fptype_sv& pvec0 = p4vec.p0;
      const fptype_sv& pvec1 = p4vec.p1;
      const fptype_sv& pvec2 = p4vec.p2;
      const fptype_sv& pvec3 = p4vec.p3;
      fo[0] = cxmake( pvec0 * (fptype)nsf, pvec3 * (fptype)nsf );
      fo[1] = cxmake( pvec1 * (fptype)nsf, pvec2 * (fptype)nsf );
      const int nh = nhel * nsf;
      //const float sqp0p3 = sqrtf( pvec0 + pvec3 ) * nsf; // AV: why force a float here?
      const fptype_sv sqp0p3 = fpsqrt( pvec0 + pvec3 ) * (fptype)nsf;
      const cxtype_sv chi0 = cxmake( sqp0p3, 0. );
      const cxtype_sv chi1 = cxmake( (fptype)nh * pvec1 / sqp0p3, -pvec2 / sqp0p3 );
      if ( nh == 1 )
      {
        fo[2] = chi0;
        fo[3] = chi1;
        fo[4] = cxzero_sv();
        fo[5] = cxzero_sv();
      }
      else
      {
        fo[2] = cxzero_sv();
        fo[3] = cxzero_sv();
        fo[4] = chi1;
        fo[5] = chi0;
      }
    }
    // +++ END EVENT LOOP (where necessary) +++
    mgDebug( 1, __FUNCTION__ );
    return;
  }

  //--------------------------------------------------------------------------

  __device__
  void FFV1_0( const cxtype_sv F1[],   // input: wavefunction1[6]
               const cxtype_sv F2[],   // input: wavefunction2[6]
               const cxtype_sv V3[],   // input: wavefunction3[6]
               const cxtype COUP,
               cxtype_sv* vertex )     // output: amplitude
  {
    mgDebug( 0, __FUNCTION__ );
    const cxtype cI = cxmake( 0., 1. );
    const cxtype_sv TMP0 = (F1[2] * (F2[4] * (V3[2] + V3[5]) + F2[5] * (V3[3] + cI * (V3[4]))) +
                            (F1[3] * (F2[4] * (V3[3] - cI * (V3[4])) + F2[5] * (V3[2] - V3[5])) +
                             (F1[4] * (F2[2] * (V3[2] - V3[5]) - F2[3] * (V3[3] + cI * (V3[4]))) +
                              F1[5] * (F2[2] * (-V3[3] + cI * (V3[4])) + F2[3] * (V3[2] + V3[5])))));
    (*vertex) = COUP * - cI * TMP0;
    mgDebug( 1, __FUNCTION__ );
    return;
  }

  //--------------------------------------------------------------------------

  __device__
  void FFV1P0_3( const cxtype_sv F1[],     // input: wavefunction1[6]
                 const cxtype_sv F2[],     // input: wavefunction2[6]
                 const cxtype COUP,
                 const fptype M3,
                 const fptype W3,
                 cxtype_sv V3[] )          // output: wavefunction3[6]
  {
    mgDebug( 0, __FUNCTION__ );
    const cxtype cI = cxmake( 0., 1. );
    V3[0] = +F1[0] + F2[0];
    V3[1] = +F1[1] + F2[1];
    const fptype_sv P3[4] = { -cxreal( V3[0] ), -cxreal( V3[1] ), -cximag( V3[1] ), -cximag( V3[0] ) };
    const cxtype_sv denom = COUP/((P3[0] * P3[0]) - (P3[1] * P3[1]) - (P3[2] * P3[2]) - (P3[3] * P3[3]) - M3 * (M3 - cI * W3));
    V3[2] = denom * (-cI) * (F1[2] * F2[4] + F1[3] * F2[5] + F1[4] * F2[2] + F1[5] * F2[3]);
    V3[3] = denom * (-cI) * (-F1[2] * F2[5] - F1[3] * F2[4] + F1[4] * F2[3] + F1[5] * F2[2]);
    V3[4] = denom * (-cI) * (-cI * (F1[2] * F2[5] + F1[5] * F2[2]) + cI * (F1[3] * F2[4] + F1[4] * F2[3]));
    V3[5] = denom * (-cI) * (-F1[2] * F2[4] - F1[5] * F2[3] + F1[3] * F2[5] + F1[4] * F2[2]);
    mgDebug( 1, __FUNCTION__ );
    return;
  }

  //--------------------------------------------------------------------------

  __device__
  void FFV2_0( const cxtype_sv F1[],   // input: wavefunction1[6]
               const cxtype_sv F2[],   // input: wavefunction2[6]
               const cxtype_sv V3[],   // input: wavefunction3[6]
               const cxtype COUP,
               cxtype_sv* vertex )     // output: amplitude
  {
    mgDebug( 0, __FUNCTION__ );
    const cxtype cI = cxmake( 0., 1. );
    const cxtype_sv TMP1 = (F1[2] * (F2[4] * (V3[2] + V3[5]) + F2[5] * (V3[3] + cI * (V3[4]))) +
                            F1[3] * (F2[4] * (V3[3] - cI * (V3[4])) + F2[5] * (V3[2] - V3[5])));
    (*vertex) = COUP * - cI * TMP1;
    mgDebug( 1, __FUNCTION__ );
    return;
  }

  //--------------------------------------------------------------------------

  __device__
  void FFV2_3( const cxtype_sv F1[],   // input: wavefunction1[6]
               const cxtype_sv F2[],   // input: wavefunction2[6]
               const cxtype COUP,
               const fptype M3,
               const fptype W3,
               cxtype_sv V3[] )        // output: wavefunction3[6]
  {
    mgDebug( 0, __FUNCTION__ );
    const cxtype cI = cxmake( 0., 1. );
    const fptype OM3 = ( M3 != 0. ? 1. / ( M3 * M3 ) : 0. );
    V3[0] = +F1[0] + F2[0];
    V3[1] = +F1[1] + F2[1];
    const fptype_sv P3[4] = { -cxreal( V3[0] ), -cxreal( V3[1] ), -cximag( V3[1] ), -cximag( V3[0] ) };
    const cxtype_sv TMP2 = (F1[2] * (F2[4] * (P3[0] + P3[3]) + F2[5] * (P3[1] + cI * (P3[2]))) +
                            F1[3] * (F2[4] * (P3[1] - cI * (P3[2])) + F2[5] * (P3[0] - P3[3])));
    const cxtype_sv denom = COUP/((P3[0] * P3[0]) - (P3[1] * P3[1]) - (P3[2] * P3[2]) - (P3[3] * P3[3]) - M3 * (M3 - cI * W3));
    V3[2] = denom * (-cI) * (F1[2] * F2[4] + F1[3] * F2[5] - P3[0] * OM3 * TMP2);
    V3[3] = denom * (-cI) * (-F1[2] * F2[5] - F1[3] * F2[4] - P3[1] * OM3 * TMP2);
    V3[4] = denom * (-cI) * (-cI * (F1[2] * F2[5]) + cI * (F1[3] * F2[4]) - P3[2] * OM3 * TMP2);
    V3[5] = denom * (-cI) * (-F1[2] * F2[4] - P3[3] * OM3 * TMP2 + F1[3] * F2[5]);
    mgDebug( 1, __FUNCTION__ );
    return;
  }

  //--------------------------------------------------------------------------

  __device__
  void FFV4_0( const cxtype_sv F1[],   // input: wavefunction1[6]
               const cxtype_sv F2[],   // input: wavefunction2[6]
               const cxtype_sv V3[],   // input: wavefunction3[6]
               const cxtype COUP,
               cxtype_sv* vertex )     // output: amplitude
  {
    mgDebug( 0, __FUNCTION__ );
    const cxtype cI = cxmake( 0., 1. );
    constexpr fptype one( 1. );
    constexpr fptype two( 2. );
    const cxtype_sv TMP3 = (F1[2] * (F2[4] * (V3[2] + V3[5]) + F2[5] * (V3[3] + cI * (V3[4]))) +
                            F1[3] * (F2[4] * (V3[3] - cI * (V3[4])) + F2[5] * (V3[2] - V3[5])));
    const cxtype_sv TMP4 = (F1[4] * (F2[2] * (V3[2] - V3[5]) - F2[3] * (V3[3] + cI * (V3[4]))) +
                            F1[5] * (F2[2] * (-V3[3] + cI * (V3[4])) + F2[3] * (V3[2] + V3[5])));
    (*vertex) = COUP * (-one) * (+cI * (TMP3) + two * cI * (TMP4));
    mgDebug( 1, __FUNCTION__ );
    return;
  }

  //--------------------------------------------------------------------------

  __device__
  void FFV4_3( const cxtype_sv F1[],   // input: wavefunction1[6]
               const cxtype_sv F2[],   // input: wavefunction2[6]
               const cxtype_sv COUP,
               const fptype M3,
               const fptype W3,
               cxtype_sv V3[] )        // output: wavefunction3[6]
  {
    mgDebug( 0, __FUNCTION__ );
    const cxtype cI = cxmake( 0., 1. );
    constexpr fptype two( 2. );
    constexpr fptype half( 1. / 2. );
    const fptype OM3 = ( M3 != 0. ? 1. / ( M3 * M3 ) : 0. );
    V3[0] = +F1[0] + F2[0];
    V3[1] = +F1[1] + F2[1];
    const fptype_sv P3[4] = { -cxreal( V3[0] ), -cxreal( V3[1] ), -cximag( V3[1] ), -cximag( V3[0] ) };
    const cxtype_sv TMP5 = (F1[4] * (F2[2] * (P3[0] - P3[3]) - F2[3] * (P3[1] + cI * (P3[2]))) +
                            F1[5] * (F2[2] * (-P3[1] + cI * (P3[2])) + F2[3] * (P3[0] + P3[3])));
    const cxtype_sv TMP2 = (F1[2] * (F2[4] * (P3[0] + P3[3]) + F2[5] * (P3[1] + cI * (P3[2]))) +
                            F1[3] * (F2[4] * (P3[1] - cI * (P3[2])) + F2[5] * (P3[0] - P3[3])));
    const cxtype_sv denom = COUP/((P3[0] * P3[0]) - (P3[1] * P3[1]) - (P3[2] * P3[2]) - (P3[3] * P3[3]) - M3 * (M3 - cI * W3));
    V3[2] = denom * (-two * cI) * (OM3 * - half * P3[0] * (TMP2 + two * (TMP5)) +
                                  (+half * (F1[2] * F2[4] + F1[3] * F2[5]) + F1[4] * F2[2] + F1[5] * F2[3]));
    V3[3] = denom * (-two * cI) * (OM3 * - half * P3[1] * (TMP2 + two * (TMP5)) +
                                  (-half * (F1[2] * F2[5] + F1[3] * F2[4]) + F1[4] * F2[3] + F1[5] * F2[2]));
    V3[4] = denom * two * cI * (OM3 * half * P3[2] * (TMP2 + two * (TMP5)) +
                               (+half * cI * (F1[2] * F2[5]) - half * cI * (F1[3] * F2[4]) - cI *
                                (F1[4] * F2[3]) + cI * (F1[5] * F2[2])));
    V3[5] = denom * two * cI * (OM3 * half * P3[3] * (TMP2 + two * (TMP5)) +
                               (+half * (F1[2] * F2[4]) - half * (F1[3] * F2[5]) - F1[4] * F2[2] + F1[5] * F2[3]));
    mgDebug( 1, __FUNCTION__ );
    return;
  }

  //--------------------------------------------------------------------------

  __device__
  void FFV2_4_0( const cxtype_sv F1[],   // input: wavefunction1[6]
                 const cxtype_sv F2[],   // input: wavefunction2[6]
                 const cxtype_sv V3[],   // input: wavefunction3[6]
                 const cxtype COUP1,
                 const cxtype COUP2,
                 cxtype_sv* vertex )     // output: amplitude
  {
    mgDebug( 0, __FUNCTION__ );
    const cxtype cI = cxmake( 0., 1. );
    constexpr fptype one( 1. );
    constexpr fptype two( 2. );
    // Note: inverting the order and computing TMP4 before TMP3 has increased C++ speed by ~1%
    const cxtype_sv TMP4 = (F1[4] * (F2[2] * (V3[2] - V3[5]) - F2[3] * (V3[3] + cI * (V3[4]))) +
                            F1[5] * (F2[2] * (-V3[3] + cI * (V3[4])) + F2[3] * (V3[2] + V3[5])));
    const cxtype_sv TMP3 = (F1[2] * (F2[4] * (V3[2] + V3[5]) + F2[5] * (V3[3] + cI * (V3[4]))) +
                            F1[3] * (F2[4] * (V3[3] - cI * (V3[4])) + F2[5] * (V3[2] - V3[5])));
    (*vertex) = ( -one ) * (COUP2 * (+cI * (TMP3) + two * cI * (TMP4)) + cI * (TMP3 * COUP1));
    mgDebug( 1, __FUNCTION__ );
    return;
  }

  //--------------------------------------------------------------------------

  __device__
  void FFV2_4_3( const cxtype_sv F1[],   // input: wavefunction1[6]
                 const cxtype_sv F2[],   // input: wavefunction2[6]
                 const cxtype COUP1,
                 const cxtype COUP2,
                 const fptype M3,
                 const fptype W3,
                 cxtype_sv V3[] )        // output: wavefunction3[6]
  {
    mgDebug( 0, __FUNCTION__ );
    const cxtype cI = cxmake( 0., 1. );
    constexpr fptype one( 1. );
    constexpr fptype two( 2. );
    constexpr fptype half( 1. / 2. );
    const fptype OM3 = ( M3 != 0. ? 1. / ( M3 * M3 ) : 0. );
    V3[0] = +F1[0] + F2[0];
    V3[1] = +F1[1] + F2[1];
    const fptype_sv P3[4] = { -cxreal( V3[0] ), -cxreal( V3[1] ), -cximag( V3[1] ), -cximag( V3[0] ) };
    // Note: inverting the order and computing TMP2 before TMP5 has increased C++ speed by ~0.5%
    const cxtype_sv TMP2 = (F1[2] * (F2[4] * (P3[0] + P3[3]) + F2[5] * (P3[1] + cI * (P3[2]))) +
                            F1[3] * (F2[4] * (P3[1] - cI * (P3[2])) + F2[5] * (P3[0] - P3[3])));
    const cxtype_sv TMP5 = (F1[4] * (F2[2] * (P3[0] - P3[3]) - F2[3] * (P3[1] + cI * (P3[2]))) +
                            F1[5] * (F2[2] * (-P3[1] + cI * (P3[2])) + F2[3] * (P3[0] + P3[3])));
    const cxtype_sv denom = one/((P3[0] * P3[0]) - (P3[1] * P3[1]) - (P3[2] * P3[2]) - (P3[3] * P3[3]) - M3 * (M3 - cI * W3));
    V3[2] = denom * (-two * cI) *
      (COUP2 * (OM3 * - half * P3[0] * (TMP2 + two * (TMP5)) +
                (+half * (F1[2] * F2[4] + F1[3] * F2[5]) + F1[4] * F2[2] + F1[5] * F2[3])) +
       half * (COUP1 * (F1[2] * F2[4] + F1[3] * F2[5] - P3[0] * OM3 * TMP2)));
    V3[3] = denom * (-two * cI) *
      (COUP2 * (OM3 * - half * P3[1] * (TMP2 + two * (TMP5)) +
                (-half * (F1[2] * F2[5] + F1[3] * F2[4]) + F1[4] * F2[3] + F1[5] * F2[2])) -
       half * (COUP1 * (F1[2] * F2[5] + F1[3] * F2[4] + P3[1] * OM3 * TMP2)));
    V3[4] = denom * cI *
      (COUP2 * (OM3 * P3[2] * (TMP2 + two * (TMP5)) +
                (+cI * (F1[2] * F2[5]) - cI * (F1[3] * F2[4]) - two * cI * (F1[4] * F2[3]) + two * cI * (F1[5] * F2[2]))) +
       COUP1 * (+cI * (F1[2] * F2[5]) - cI * (F1[3] * F2[4]) + P3[2] * OM3 * TMP2));
    V3[5] = denom * two * cI *
      (COUP2 * (OM3 * half * P3[3] * (TMP2 + two * (TMP5)) +
                (+half * (F1[2] * F2[4]) - half * (F1[3] * F2[5]) - F1[4] * F2[2] + F1[5] * F2[3])) +
       half * (COUP1 * (F1[2] * F2[4] + P3[3] * OM3 * TMP2 - F1[3] * F2[5])));
    mgDebug( 1, __FUNCTION__ );
    return;
  }

} // end namespace<|MERGE_RESOLUTION|>--- conflicted
+++ resolved
@@ -20,14 +20,10 @@
 
 namespace MG5_sm
 {
-<<<<<<< HEAD
-
-#ifdef __CUDACC__
   // Return by value: this seems irrelevant for performance, but will ease refactoring
-=======
+  // ? OR ?
   // Decode momentum AOSOA: compute address of fptype for the given particle, 4-momentum component and event
   // Return the fptype by reference (equivalent to returning its memory address)
->>>>>>> 1854c7af
   __device__
   inline fptype pIparIp4Ievt( const fptype* momenta1d, // input: momenta as AOSOA[npagM][npar][4][neppM]
                               const int ipar,
