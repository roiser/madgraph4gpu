--- conflicted
+++ resolved
@@ -1,13 +1,9 @@
 INCFLAGS = -I.
 OPTFLAGS = -O3
-<<<<<<< HEAD
-CXXFLAGS = $(OPTFLAGS) -std=c++17 $(INCFLAGS) $(USE_NVTX) -Wall -Wshadow -Wextra -fopenmp $(MGONGPU_CONFIG)
+CXXFLAGS = $(OPTFLAGS) -std=c++17 $(INCFLAGS) $(USE_NVTX) -Wall -Wshadow -Wextra $(OMPFLAGS) $(MGONGPU_CONFIG)
+OMPFLAGS?= -fopenmp
 CXXFLAGS+= -march=core-avx2 # AVX2 (DEFAULT!)
 ###CXXFLAGS+= -march=native # AVX512F
-=======
-OMPFLAGS?= -fopenmp
-CXXFLAGS = $(OPTFLAGS) -std=c++11 $(INCFLAGS) $(USE_NVTX) -Wall -Wshadow -Wextra $(OMPFLAGS) $(MGONGPU_CONFIG)
->>>>>>> 482505e6
 LIBDIR   = ../lib
 LIBFLAGS = -L$(LIBDIR) -l$(MODELLIB)
 CXX     ?= g++
