//==========================================================================
// This file has been automatically generated for C++ Standalone
// MadGraph5_aMC@NLO v. 2.8.2, 2020-10-30
// By the MadGraph5_aMC@NLO Development Team
// Visit launchpad.net/madgraph5 and amcatnlo.web.cern.ch
// GPU Template
//==========================================================================

#ifndef HelAmps_sm_H
#define HelAmps_sm_H 1

#include "mgOnGpuConfig.h"
#include "mgOnGpuTypes.h"

namespace MG5_sm
{
  //--------------------------------------------------------------------------

  __device__
  void ixxxxx( const fptype* allmomenta, // input[(npar=4)*(np4=4)*nevt]
               const fptype fmass,
               const int nhel,           // input: -1 or +1 (helicity of fermion)
               const int nsf,            // input: +1 (particle) or -1 (antiparticle)
               cxtype* fi,               // output: wavefunction[(nw6==6)]
#ifndef __CUDACC__
               const int ievt,
#endif
               const int ipar );         // input: particle# out of npar

  //--------------------------------------------------------------------------

  __device__
  void ipzxxx( const fptype* allmomenta, // input[(npar=4)*(np4=4)*nevt]
               //const fptype fmass,     // ASSUME fmass==0
               const int nhel,           // input: -1 or +1 (helicity of fermion)
               const int nsf,            // input: +1 (particle) or -1 (antiparticle)
               cxtype* fi,               // output: wavefunction[(nw6==6)]
#ifndef __CUDACC__
               const int ievt,
#endif
               const int ipar );         // input: particle# out of npar

  //--------------------------------------------------------------------------

  __device__
  void imzxxx( const fptype* allmomenta, // input[(npar=4)*(np4=4)*nevt]
               //const fptype fmass,     // ASSUME fmass==0
               const int nhel,           // input: -1 or +1 (helicity of fermion)
               const int nsf,            // input: +1 (particle) or -1 (antiparticle)
               cxtype* fi,               // output: wavefunction[(nw6==6)]
#ifndef __CUDACC__
               const int ievt,
#endif
               const int ipar );         // input: particle# out of npar

  //--------------------------------------------------------------------------

  __device__
  void ixzxxx( const fptype* allmomenta, // input[(npar=4)*(np4=4)*nevt]
               //const fptype fmass,     // ASSUME fmass==0
               const int nhel,           // input: -1 or +1 (helicity of fermion)
               const int nsf,            // input: +1 (particle) or -1 (antiparticle)
               cxtype* fi,               // output: wavefunction[(nw6==6)]
#ifndef __CUDACC__
               const int ievt,
#endif
               const int ipar );         // input: particle# out of npar

  //--------------------------------------------------------------------------

  __device__
  void vxxxxx( const fptype* allmomenta, // input[(npar=4)*(np4=4)*nevt]
               const fptype vmass,
               const int nhel,           // input: -1, 0 (only if vmass!=0) or +1 (helicity of vector boson)
               const int nsv,            // input: +1 (final) or -1 (initial)
               cxtype* vc,               // output: wavefunction[(nw6==6)]
#ifndef __CUDACC__
               const int ievt,
#endif
               const int ipar );         // input: particle# out of npar

  //--------------------------------------------------------------------------

  __device__
  void sxxxxx( const fptype* allmomenta, // input[(npar=4)*(np4=4)*nevt]
<<<<<<< HEAD
               const fptype,             // WARNING: "smass" unused???
               const int,                // WARNING: "nhel" unused???
               const int nss,
=======
               const fptype,             // WARNING: "smass" unused
               const int,                // WARNING: "nhel" unused (scalar: no helicity)
               const int nss,            // input: +1 (final) or -1 (initial)
>>>>>>> 5347a1f1
               cxtype sc[3],             // output: wavefunction[3] - not [6], this is for scalars
#ifndef __CUDACC__
               const int ievt,
#endif
               const int ipar );         // input: particle# out of npar
  //--------------------------------------------------------------------------

  __device__
  void oxxxxx( const fptype* allmomenta, // input[(npar=4)*(np4=4)*nevt]
               const fptype fmass,
               const int nhel,           // input: -1 or +1 (helicity of fermion)
               const int nsf,            // input: +1 (particle) or -1 (antiparticle)
               cxtype* fo,               // output: wavefunction[(nw6==6)]
#ifndef __CUDACC__
               const int ievt,
#endif
               const int ipar );         // input: particle# out of npar

  //--------------------------------------------------------------------------

  __device__
  void opzxxx( const fptype* allmomenta, // input[(npar=4)*(np4=4)*nevt]
               const int nhel,           // input: -1 or +1 (helicity of fermion)
               const int nsf,            // input: +1 (particle) or -1 (antiparticle)
               cxtype* fo,               // output: wavefunction[(nw6==6)]
#ifndef __CUDACC__
               const int ievt,
#endif
               const int ipar );         // input: particle# out of npar

  //--------------------------------------------------------------------------

  __device__
  void omzxxx( const fptype* allmomenta, // input[(npar=4)*(np4=4)*nevt]
               const int nhel,           // input: -1 or +1 (helicity of fermion)
               const int nsf,            // input: +1 (particle) or -1 (antiparticle)
               cxtype* fo,               // output: wavefunction[(nw6==6)]
#ifndef __CUDACC__
               const int ievt,
#endif
               const int ipar );         // input: particle# out of npar
  //--------------------------------------------------------------------------

  __device__
  void oxzxxx( const fptype* allmomenta, // input[(npar=4)*(np4=4)*nevt]
               //const fptype fmass,     // ASSUME fmass==0
               const int nhel,           // input: -1 or +1 (helicity of fermion)
               const int nsf,            // input: +1 (particle) or -1 (antiparticle)
               cxtype* fo,               // output: wavefunction[(nw6==6)]
#ifndef __CUDACC__
               const int ievt,
#endif
               const int ipar );         // input: particle# out of npar

  //--------------------------------------------------------------------------

  __device__
  void FFV1_0( const cxtype F1[],    // input: wavefunction1[6]
               const cxtype F2[],    // input: wavefunction2[6]
               const cxtype V3[],    // input: wavefunction3[6]
               const cxtype COUP,
               cxtype* vertex );     // output: amplitude
  
  //--------------------------------------------------------------------------

  __device__
  void FFV1P0_3( const cxtype F1[],   // input: wavefunction1[6]
                 const cxtype F2[],   // input: wavefunction2[6]
                 const cxtype COUP,
                 const fptype M3,
                 const fptype W3,
                 cxtype V3[] );       // output: wavefunction3[6]
  
  //--------------------------------------------------------------------------

  __device__
  void FFV2_0( const cxtype F1[],   // input: wavefunction1[6]
               const cxtype F2[],   // input: wavefunction2[6]
               const cxtype V3[],   // input: wavefunction3[6]
               const cxtype COUP,
               cxtype* vertex );    // output: amplitude

  //--------------------------------------------------------------------------

  __device__
  void FFV2_3( const cxtype F1[],   // input: wavefunction1[6]
               const cxtype F2[],   // input: wavefunction2[6]
               const cxtype COUP,
               const fptype M3,
               const fptype W3,
               cxtype V3[] );       // output: wavefunction3[6]

  //--------------------------------------------------------------------------

  __device__
  void FFV4_0( const cxtype F1[],
               const cxtype F2[],
               const cxtype V3[],
               const cxtype COUP,
               cxtype* vertex );
  
  //--------------------------------------------------------------------------

  __device__
  void FFV4_3( const cxtype F1[],
               const cxtype F2[],
               const cxtype COUP,
               const fptype M3,
               const fptype W3,
               cxtype V3[] );

  //--------------------------------------------------------------------------

  __device__
  void FFV2_4_0( const cxtype F1[],    // input: wavefunction1[6]
                 const cxtype F2[],    // input: wavefunction2[6]
                 const cxtype V3[],    // input: wavefunction3[6]
                 const cxtype COUP1,
                 const cxtype COUP2,
                 cxtype* vertex );     // output: amplitude
  
  //--------------------------------------------------------------------------

  __device__
  void FFV2_4_3( const cxtype F1[],   // input: wavefunction1[6]
                 const cxtype F2[],   // input: wavefunction2[6]
                 const cxtype COUP1,
                 const cxtype COUP2,
                 const fptype M3,
                 const fptype W3,
                 cxtype V3[] );       // output: wavefunction3[6]

  //--------------------------------------------------------------------------

} // end namespace

#endif // HelAmps_sm_H<|MERGE_RESOLUTION|>--- conflicted
+++ resolved
@@ -83,15 +83,9 @@
 
   __device__
   void sxxxxx( const fptype* allmomenta, // input[(npar=4)*(np4=4)*nevt]
-<<<<<<< HEAD
-               const fptype,             // WARNING: "smass" unused???
-               const int,                // WARNING: "nhel" unused???
-               const int nss,
-=======
                const fptype,             // WARNING: "smass" unused
                const int,                // WARNING: "nhel" unused (scalar: no helicity)
                const int nss,            // input: +1 (final) or -1 (initial)
->>>>>>> 5347a1f1
                cxtype sc[3],             // output: wavefunction[3] - not [6], this is for scalars
 #ifndef __CUDACC__
                const int ievt,
