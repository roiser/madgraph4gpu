--- conflicted
+++ resolved
@@ -58,24 +58,6 @@
   // Maximum number of threads per block
   const int ntpbMAX = 256;
 
-<<<<<<< HEAD
-=======
-  // Number of Events Per Page in the random number AOSOA (ASA) structure
-  // (this is best kept as a compile-time constant: see issue #23)
-  // *** NB Different values of neppR lead to different physics results: the ***
-  // *** same 1d array is generated, but it is interpreted in different ways ***
-  /*
-#if defined MGONGPU_FPTYPE_DOUBLE
-  const int neppR = 4; // DEFAULT: one 32-byte cache line contains 4 doubles as sizeof(double) is 8 bytes
-#elif defined MGONGPU_FPTYPE_FLOAT
-  const int neppR = 8; // DEFAULT: one 32-byte cache line contains 8 floats as sizeof(float) is 4 bytes
-#endif
-  */
-  const int neppR = 8; // HARDCODED TO GIVE ALWAYS THE SAME PHYSICS RESULTS!
-  //const int neppR = 1;  // *** NB: this is equivalent to AOS ***
-  //const int neppR = 32; // older default
-
->>>>>>> 1abd9d5d
   // Number of Events Per Page in the momenta AOSOA (ASA) structure
   // (this is best kept as a compile-time constant: see issue #23)
   // Note that neppR is hardcoded and may differ from neppM on some platforms
@@ -91,7 +73,6 @@
   // *** NB Different values of neppR lead to different physics results: the ***
   // *** same 1d array is generated, but it is interpreted in different ways ***
   const int neppR = 8; // HARDCODED TO GIVE ALWAYS THE SAME PHYSICS RESULTS!
-  //const int neppR = neppM; // same value as neppM: physics results may change!
 
 }
 
