# Copyright (C) 2020-2023 CERN and UCLouvain.
# Licensed under the GNU Lesser General Public License (version 3 or later).
# Created by: O. Mattelaer (Aug 2023) for the MG5aMC CUDACPP plugin.
# Further modified by: O. Mattelaer, A. Valassi (2023) for the MG5aMC CUDACPP plugin.

import logging
import os
import subprocess
pjoin = os.path.join
logger = logging.getLogger('cmdprint') # for stdout

try:
    import madgraph
except ImportError:
    import internal.madevent_interface as madevent_interface
    import internal.misc as misc
    import internal.extended_cmd as extended_cmd
    import internal.banner as banner_mod
    import internal.common_run_interface as common_run_interface
else:
    import madgraph.interface.madevent_interface as madevent_interface
    import madgraph.various.misc as misc
    import madgraph.interface.extended_cmd as extended_cmd
    import madgraph.various.banner as banner_mod
    import madgraph.interface.common_run_interface as common_run_interface

class CPPMEInterface(madevent_interface.MadEventCmdShell):
    def compile(self, *args, **opts):
        """ """
        import multiprocessing
        if not self.options['nb_core'] or self.options['nb_core'] == 'None':
            self.options['nb_core'] = multiprocessing.cpu_count()    
        if 'cwd' in opts and os.path.basename(opts['cwd']) == 'Source':
            path = pjoin(opts['cwd'], 'make_opts')
            avx_level = self.run_card['avx_level'] if self.run_card['avx_level'] != 'auto' else ''
            common_run_interface.CommonRunCmd.update_make_opts_full(path,
                {'FPTYPE': self.run_card['floating_type'],
                 'AVX': avx_level })
            misc.sprint('FPTYPE checked')
        if args and args[0][0] == 'madevent' and hasattr(self, 'run_card'):            
            cudacpp_backend = self.run_card['cudacpp_backend'].upper() # the default value is defined in banner.py
            logger.info("Building madevent in madevent_interface.py with '%s' matrix elements"%cudacpp_backend)
            if cudacpp_backend == 'FORTRAN':
                args[0][0] = 'madevent_fortran_link'
            elif cudacpp_backend == 'CPP':
                args[0][0] = 'madevent_cpp_link'
            elif cudacpp_backend == 'CUDA':
                args[0][0] = 'madevent_cuda_link'
            else:
                raise Exception("Invalid cudacpp_backend='%s': only 'FORTRAN', 'CPP', 'CUDA' are supported")
            return misc.compile(nb_core=self.options['nb_core'], *args, **opts)
        else:
            return misc.compile(nb_core=self.options['nb_core'], *args, **opts)

# Phase-Space Optimization ------------------------------------------------------------------------------------
template_on = \
"""#***********************************************************************
# SIMD/GPU configuration for the CUDACPP plugin
#************************************************************************
 %(floating_type)s = floating_type ! floating point precision: f (single), d (double), m (mixed: double for amplitudes, single for colors)
 %(avx_level)s = avx_level ! SIMD vectorization level: none, sse4, avx2, 512y, 512z, auto
 %(cudacpp_backend)s = cudacpp_backend ! CUDACPP backend: FORTRAN, CPP, CUDA
"""

template_off = ''
plugin_block = banner_mod.RunBlock('simd', template_on=template_on, template_off=template_off)

class CPPRunCard(banner_mod.RunCardLO):
    blocks = banner_mod.RunCardLO.blocks + [plugin_block]

    def reset_simd(self, old_value, new_value, name):
        if not hasattr(self, 'path'):
<<<<<<< HEAD
            raise Exception

        if name != 'vecsize_memmax':
            # this will be control by that value only
            return
        
        if name == "vecsize_memax" and new_value <= int(old_value):
=======
            raise Exception('INTERNAL ERROR! CPPRunCard instance has no attribute path') # now ok after fixing #790
        if name == "vector_size" and new_value <= int(old_value):
>>>>>>> b9f16e99
            # code can handle the new size -> do not recompile
            return

        # ok need to force recompilation of the cpp part
        Sourcedir = pjoin(os.path.dirname(os.path.dirname(self.path)), 'Source')
        subprocess.call(['make', 'cleanavx'], cwd=Sourcedir, stdout=subprocess.DEVNULL, stderr=subprocess.DEVNULL)

    def reset_makeopts(self, old_value, new_value, name):
        if not hasattr(self, 'path'):
            raise Exception
        avx_value = self['avx_level'] if self['avx_level'] != 'auto' else ''
        if name == 'floating_type':
            common_run_interface.CommonRunCmd.update_make_opts_full({'FPTYPE': new_value, 'AVX': avx_value})
        elif name == 'avx_level':
            if new_value == 'auto': new_value = ''
            common_run_interface.CommonRunCmd.update_make_opts_full({'FPTYPE': self['floating_type'], 'AVX': new_value})
        else:
            raise Exception
        Sourcedir = pjoin(os.path.dirname(os.path.dirname(self.path)), 'Source')
        subprocess.call(['make', 'cleanavx'], cwd=Sourcedir, stdout=subprocess.DEVNULL, stderr=subprocess.DEVNULL)

    def plugin_input(self, finput):
        return

    def default_setup(self):
        super().default_setup()
        self.add_param('floating_type', 'd', include=False, hidden=False,
                       fct_mod=(self.reset_makeopts,(),{}),
                       allowed=['m','d','f'])
        self.add_param('avx_level', 'auto', include=False, hidden=False,
                       fct_mod=(self.reset_makeopts,(),{}),
                       allowed=['auto', 'none', 'sse4', 'avx2','512y','512z'])
        self.add_param('cudacpp_backend', 'CPP', include=False, hidden=False,
                       allowed=['Fortan', 'CPP', 'CUDA'])
        self['vector_size'] = 16 # already setup in default class (just change value)
        self['aloha_flag'] = '--fast-math'
        self['matrix_flag'] = '-O3'
        self.display_block.append('simd')
        self.display_block.append('psoptim')

    # OM/AV - overload the default version in banner.py
    def write_one_include_file(self, output_dir, incname, output_file=None):
        """write one include file at the time"""
<<<<<<< HEAD

        if incname == "vector.inc" and 'vector_size' not in self.user_set and\
           'wrap_size' not in self.user_set:
            return
        super().write_one_include_file(output_dir, incname, output_file)
=======
        if incname == "vector.inc":
            if 'vector_size' not in self.user_set: return
            if output_file is None: vectorinc=pjoin(output_dir,incname)
            else: vectorinc=output_file
            with open(vectorinc+'.new','w') as fileout:
                with open(vectorinc) as filein:
                    for line in filein:
                        if line.startswith('C'): fileout.write(line)
            super().write_one_include_file(output_dir, incname, output_file)
            with open(vectorinc+'.new','a') as fileout:
                with open(vectorinc) as filein:
                    for line in filein:
                        if not line.startswith('\n'): fileout.write(line)
            os.replace(vectorinc+'.new',vectorinc)
        else:
            super().write_one_include_file(output_dir, incname, output_file)
>>>>>>> b9f16e99

    def check_validity(self):
        """ensure that PLUGIN information are consistent"""
        super().check_validity()
        if self['SDE_strategy'] != 1:
            logger.warning('SDE_strategy different of 1 is not supported with SMD/GPU mode')
            self['sde_strategy'] = 1
        if self['hel_recycling']:
            self['hel_recycling'] = False

class GPURunCard(CPPRunCard):
    def default_setup(self):
        super().default_setup()
        # change default value:
        self['cudacpp_backend'] = 'CUDA'
        self['vector_size'] = 16384 # already setup in default class (just change value)

MEINTERFACE = CPPMEInterface
RunCard = CPPRunCard<|MERGE_RESOLUTION|>--- conflicted
+++ resolved
@@ -70,18 +70,8 @@
 
     def reset_simd(self, old_value, new_value, name):
         if not hasattr(self, 'path'):
-<<<<<<< HEAD
-            raise Exception
-
-        if name != 'vecsize_memmax':
-            # this will be control by that value only
-            return
-        
-        if name == "vecsize_memax" and new_value <= int(old_value):
-=======
             raise Exception('INTERNAL ERROR! CPPRunCard instance has no attribute path') # now ok after fixing #790
         if name == "vector_size" and new_value <= int(old_value):
->>>>>>> b9f16e99
             # code can handle the new size -> do not recompile
             return
 
@@ -125,15 +115,8 @@
     # OM/AV - overload the default version in banner.py
     def write_one_include_file(self, output_dir, incname, output_file=None):
         """write one include file at the time"""
-<<<<<<< HEAD
-
-        if incname == "vector.inc" and 'vector_size' not in self.user_set and\
-           'wrap_size' not in self.user_set:
-            return
-        super().write_one_include_file(output_dir, incname, output_file)
-=======
         if incname == "vector.inc":
-            if 'vector_size' not in self.user_set: return
+            if 'vector_size' not in self.user_set and 'wrap_size' not in self.user_set: return
             if output_file is None: vectorinc=pjoin(output_dir,incname)
             else: vectorinc=output_file
             with open(vectorinc+'.new','w') as fileout:
@@ -148,7 +131,6 @@
             os.replace(vectorinc+'.new',vectorinc)
         else:
             super().write_one_include_file(output_dir, incname, output_file)
->>>>>>> b9f16e99
 
     def check_validity(self):
         """ensure that PLUGIN information are consistent"""
