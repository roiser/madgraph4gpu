// Copyright (C) 2010 The MadGraph5_aMC@NLO development team and contributors.
// Created by: J. Alwall (Oct 2010) for the MG5aMC CPP backend.
//==========================================================================
// Copyright (C) 2020-2024 CERN and UCLouvain.
// Licensed under the GNU Lesser General Public License (version 3 or later).
// Modified by: O. Mattelaer (Nov 2020) for the MG5aMC CUDACPP plugin.
// Further modified by: S. Hageboeck, O. Mattelaer, S. Roiser, J. Teig, A. Valassi (2020-2024) for the MG5aMC CUDACPP plugin.
//==========================================================================

#include "mgOnGpuConfig.h"

#include "BridgeKernels.h"
#include "CPPProcess.h"
#include "CrossSectionKernels.h"
#include "GpuRuntime.h"
#include "MatrixElementKernels.h"
#include "MemoryAccessMatrixElements.h"
#include "MemoryAccessMomenta.h"
#include "MemoryAccessRandomNumbers.h"
#include "MemoryAccessWeights.h"
#include "MemoryBuffers.h"
#include "RamboSamplingKernels.h"
#include "RandomNumberKernels.h"
#include "epoch_process_id.h"
#include "ompnumthreads.h"
#include "timermap.h"

#include <unistd.h>

#include <algorithm>
#include <array>
#include <cfenv> // for feenableexcept
#include <cmath>
#include <csignal> // for signal and SIGFPE
#include <cstring>
#include <fstream>
#include <iomanip>
#include <iostream>
#include <memory>
#include <numeric>
#include <string>

#define STRINGIFY( s ) #s
#define XSTRINGIFY( s ) STRINGIFY( s )

#define SEP79 79

bool
is_number( const char* s )
{
  const char* t = s;
  while( *t != '\0' && isdigit( *t ) )
    ++t;
  return (int)strlen( s ) == t - s;
}

int
usage( char* argv0, int ret = 1 )
{
  std::cout << "Usage: " << argv0
            << " [--verbose|-v] [--debug|-d] [--performance|-p] [--json|-j] [--curhst|--curdev|--hirhst|--hirdev|--common] [--rmbhst|--rmbdev] [--bridge]"
            << " [#gpuBlocksPerGrid #gpuThreadsPerBlock] #iterations" << std::endl;
  std::cout << std::endl;
  std::cout << "The number of events per iteration is #gpuBlocksPerGrid * #gpuThreadsPerBlock" << std::endl;
  std::cout << "(also in CPU/C++ code, where only the product of these two parameters counts)" << std::endl;
  std::cout << std::endl;
  std::cout << "Summary stats are always computed: '-p' and '-j' only control their printout" << std::endl;
  std::cout << "The '-d' flag only enables NaN/abnormal warnings and OMP debugging" << std::endl;
#ifndef MGONGPUCPP_GPUIMPL
#ifdef _OPENMP
  std::cout << std::endl;
  std::cout << "Use the OMP_NUM_THREADS environment variable to control OMP multi-threading" << std::endl;
  std::cout << "(OMP multithreading will be disabled if OMP_NUM_THREADS is not set)" << std::endl;
#endif
#endif
  return ret;
}

#ifdef MGONGPUCPP_GPUIMPL
namespace mg5amcGpu
#else
namespace mg5amcCpu
#endif
{
  inline void FPEhandler( int sig )
  {
#ifdef MGONGPUCPP_GPUIMPL
    std::cerr << "Floating Point Exception (GPU)" << std::endl;
#else
    std::cerr << "Floating Point Exception (CPU)" << std::endl;
#endif
    exit( 0 );
  }
}

int
main( int argc, char** argv )
{
  // Namespaces for CUDA and C++ (FIXME - eventually use the same namespace everywhere...)
#ifdef MGONGPUCPP_GPUIMPL
  using namespace mg5amcGpu;
#else
  using namespace mg5amcCpu;
#endif

  // Enable FPEs (test #701 and #733 - except on MacOS where feenableexcept is not defined #730)
#ifndef __APPLE__
  const char* enableFPEc = getenv( "CUDACPP_RUNTIME_ENABLEFPE" );
  const bool enableFPE = ( enableFPEc != 0 ) && ( std::string( enableFPEc ) != "" );
  if( enableFPE )
  {
    std::cout << "WARNING! CUDACPP_RUNTIME_ENABLEFPE is set: enable Floating Point Exceptions" << std::endl;
    feenableexcept( FE_INVALID | FE_DIVBYZERO | FE_OVERFLOW | FE_UNDERFLOW ); // debug #701
    signal( SIGFPE, FPEhandler );
  }
#endif

  // DEFAULTS FOR COMMAND LINE ARGUMENTS
  bool verbose = false;
  bool debug = false;
  bool perf = false;
  bool json = false;
  unsigned int niter = 0;
  unsigned int gpublocks = 1;
  unsigned int gputhreads = 32;
  unsigned int jsondate = 0;
  unsigned int jsonrun = 0;
  unsigned int numvec[5] = { 0, 0, 0, 0, 0 };
  int nnum = 0;
  // Random number mode
  enum class RandomNumberMode
  {
    CommonRandom = 0,
    CurandHost = -1,
    CurandDevice = 1,
    HiprandHost = -2,
    HiprandDevice = 2
  };
#if defined __CUDACC__
#ifndef MGONGPU_HAS_NO_CURAND
  RandomNumberMode rndgen = RandomNumberMode::CurandDevice; // default on NVidia GPU if build has curand
#else
  RandomNumberMode rndgen = RandomNumberMode::CommonRandom; // default on NVidia GPU if build has no curand (PR #784 and #785)
#endif
#elif defined __HIPCC__
#ifndef MGONGPU_HAS_NO_HIPRAND
  RandomNumberMode rndgen = RandomNumberMode::HiprandDevice; // default on AMD GPU if build has hiprand
#else
  RandomNumberMode rndgen = RandomNumberMode::CommonRandom; // default on AMD GPU if build has no hiprand
#endif
#else
#ifndef MGONGPU_HAS_NO_CURAND
  RandomNumberMode rndgen = RandomNumberMode::CurandHost; // default on CPU if build has curand
#elif not defined MGONGPU_HAS_NO_HIPRAND
  RandomNumberMode rndgen = RandomNumberMode::HiprandDevice; // default on CPU if build has hiprand
#else
  RandomNumberMode rndgen = RandomNumberMode::CommonRandom; // default on CPU if build has neither curand nor hiprand
#endif
#endif
  // Rambo sampling mode (NB RamboHost implies CommonRandom or CurandHost!)
  enum class RamboSamplingMode
  {
    RamboHost = 1,
    RamboDevice = 2
  };
#ifdef MGONGPUCPP_GPUIMPL
  RamboSamplingMode rmbsmp = RamboSamplingMode::RamboDevice; // default on GPU
#else
  RamboSamplingMode rmbsmp = RamboSamplingMode::RamboHost;   // default on CPU
#endif
  // Bridge emulation mode (NB Bridge implies RamboHost!)
  bool bridge = false;

  // READ COMMAND LINE ARGUMENTS
  for( int argn = 1; argn < argc; ++argn )
  {
    std::string arg = argv[argn];
    if( ( arg == "--verbose" ) || ( arg == "-v" ) )
    {
      verbose = true;
    }
    else if( ( arg == "--debug" ) || ( arg == "-d" ) )
    {
      debug = true;
    }
    else if( ( arg == "--performance" ) || ( arg == "-p" ) )
    {
      perf = true;
    }
    else if( ( arg == "--json" ) || ( arg == "-j" ) )
    {
      json = true;
    }
    else if( arg == "--curdev" )
    {
#ifndef __CUDACC__
      throw std::runtime_error( "CurandDevice is not supported on CPUs or non-NVidia GPUs" );
#elif defined MGONGPU_HAS_NO_CURAND
      throw std::runtime_error( "CurandDevice is not supported because this application was built without Curand support" );
#else
      rndgen = RandomNumberMode::CurandDevice;
#endif
    }
    else if( arg == "--curhst" )
    {
#ifdef MGONGPU_HAS_NO_CURAND
      throw std::runtime_error( "CurandHost is not supported because this application was built without Curand support" );
#else
      rndgen = RandomNumberMode::CurandHost;
#endif
    }
    else if( arg == "--hirdev" )
    {
#ifndef __HIPCC__
      throw std::runtime_error( "HiprandDevice is not supported on CPUs or non-AMD GPUs" );
#elif defined MGONGPU_HAS_NO_HIPRAND
      throw std::runtime_error( "HiprandDevice is not supported because this application was built without Hiprand support" );
#else
      rndgen = RandomNumberMode::HiprandDevice;
#endif
    }
    else if( arg == "--hirhst" )
    {
#ifdef MGONGPU_HAS_NO_HIPRAND
      throw std::runtime_error( "HiprandHost is not supported because this application was built without Hiprand support" );
#else
      // See https://github.com/ROCm/hipRAND/issues/76
      throw std::runtime_error( "HiprandRandomNumberKernel on host is not supported yet (hiprandCreateGeneratorHost is not implemented yet)" );
      //rndgen = RandomNumberMode::HiprandHost;
#endif
    }
    else if( arg == "--common" )
    {
      rndgen = RandomNumberMode::CommonRandom;
    }
    else if( arg == "--rmbdev" )
    {
#ifdef MGONGPUCPP_GPUIMPL
      rmbsmp = RamboSamplingMode::RamboDevice;
#else
      throw std::runtime_error( "RamboDevice is not supported on CPUs" );
#endif
    }
    else if( arg == "--rmbhst" )
    {
      rmbsmp = RamboSamplingMode::RamboHost;
    }
    else if( arg == "--bridge" )
    {
      bridge = true;
    }
    else if( is_number( argv[argn] ) && nnum < 5 )
    {
      numvec[nnum++] = strtoul( argv[argn], NULL, 0 );
    }
    else
    {
      return usage( argv[0] );
    }
  }

  if( nnum == 3 || nnum == 5 )
  {
    gpublocks = numvec[0];
    gputhreads = numvec[1];
    niter = numvec[2];
    if( nnum == 5 )
    {
      jsondate = numvec[3];
      jsonrun = numvec[4];
    }
  }
  else if( nnum == 1 )
  {
    niter = numvec[0];
  }
  else
  {
    return usage( argv[0] );
  }

  if( niter == 0 )
    return usage( argv[0] );

  if( bridge && rmbsmp == RamboSamplingMode::RamboDevice )
  {
    std::cout << "WARNING! Bridge selected: cannot use RamboDevice, will use RamboHost" << std::endl;
    rmbsmp = RamboSamplingMode::RamboHost;
  }

  if( rmbsmp == RamboSamplingMode::RamboHost && rndgen == RandomNumberMode::CurandDevice )
  {
#if not defined MGONGPU_HAS_NO_CURAND
    std::cout << "WARNING! RamboHost selected: cannot use CurandDevice, will use CurandHost" << std::endl;
    rndgen = RandomNumberMode::CurandHost;
#else
    std::cout << "WARNING! RamboHost selected: cannot use CurandDevice, will use CommonRandom" << std::endl;
    rndgen = RandomNumberMode::CommonRandom;
#endif
  }

  if( rmbsmp == RamboSamplingMode::RamboHost && rndgen == RandomNumberMode::HiprandDevice )
  {
#if not defined MGONGPU_HAS_NO_HIPRAND
    // See https://github.com/ROCm/hipRAND/issues/76
    //std::cout << "WARNING! RamboHost selected: cannot use HiprandDevice, will use HiprandHost" << std::endl;
    //rndgen = RandomNumberMode::HiprandHost;
    std::cout << "WARNING! RamboHost selected: cannot use HiprandDevice, will use CommonRandom (as HiprandHost is not implemented yet)" << std::endl;
    rndgen = RandomNumberMode::CommonRandom;
#else
    std::cout << "WARNING! RamboHost selected: cannot use HiprandDevice, will use CommonRandom" << std::endl;
    rndgen = RandomNumberMode::CommonRandom;
#endif
  }

  constexpr int neppM = MemoryAccessMomenta::neppM;       // AOSOA layout
  constexpr int neppR = MemoryAccessRandomNumbers::neppR; // AOSOA layout

  using mgOnGpu::ntpbMAX;
  if( gputhreads > ntpbMAX )
  {
    std::cout << "ERROR! #threads/block should be <= " << ntpbMAX << std::endl;
    return usage( argv[0] );
  }

#ifndef MGONGPUCPP_GPUIMPL
#ifdef _OPENMP
  ompnumthreadsNotSetMeansOneThread( debug ? 1 : 0 ); // quiet(-1), info(0), debug(1)
#endif
#endif

#ifndef MGONGPUCPP_GPUIMPL
  // Fail gently and avoid "Illegal instruction (core dumped)" if the host does not support the SIMD used in the ME calculation
  // Note: this prevents a crash on pmpe04 but not on some github CI nodes?
  // [NB: SIMD vectorization in mg5amc C++ code is only used in the ME calculation below MatrixElementKernelHost!]
  if( !MatrixElementKernelHost::hostSupportsSIMD() ) return 1;
#endif

  const unsigned int ndim = gpublocks * gputhreads; // number of threads in one GPU grid
  const unsigned int nevt = ndim;                   // number of events in one iteration == number of GPU threads

  if( verbose )
    std::cout << "# iterations: " << niter << std::endl;

  // *** START THE NEW TIMERS ***
  mgOnGpu::TimerMap timermap;

  // === STEP 0 - INITIALISE

#ifdef MGONGPUCPP_GPUIMPL

  // --- 00. Initialise GPU
  // Instantiate a GpuRuntime at the beginnining of the application's main.
  // For CUDA this invokes cudaSetDevice(0) in the constructor and books a cudaDeviceReset() call in the destructor.
  const std::string cdinKey = "00 GpuInit";
  timermap.start( cdinKey );
  GpuRuntime GpuRuntime( debug );
#endif

  // --- 0a. Initialise physics process
  const std::string procKey = "0a ProcInit";
  timermap.start( procKey );

  // Create a process object, read param card and set parameters
  // FIXME: the process instance can happily go out of scope because it is only needed to read parameters?
  // FIXME: the CPPProcess should really be a singleton? (for instance, in bridge mode this will be called twice here?)
  CPPProcess process( verbose );
  process.initProc( "../../Cards/param_card.dat" );
  const fptype energy = 1500; // historical default, Ecms = 1500 GeV = 1.5 TeV (above the Z peak)
  //const fptype energy = 91.2; // Ecms = 91.2 GeV (Z peak)
  //const fptype energy = 0.100; // Ecms = 100 MeV (well below the Z peak, pure em scattering)
  const int meGeVexponent = -( 2 * CPPProcess::npar - 8 );

  // --- 0b. Allocate memory structures
  const std::string alloKey = "0b MemAlloc";
  timermap.start( alloKey );

  // Memory buffers for random numbers for momenta
#ifndef MGONGPUCPP_GPUIMPL
  HostBufferRndNumMomenta hstRndmom( nevt );
#else
  PinnedHostBufferRndNumMomenta hstRndmom( nevt );
  DeviceBufferRndNumMomenta devRndmom( nevt );
#endif

  // Memory buffers for sampling weights
#ifndef MGONGPUCPP_GPUIMPL
  HostBufferWeights hstWeights( nevt );
#else
  PinnedHostBufferWeights hstWeights( nevt );
  DeviceBufferWeights devWeights( nevt );
#endif

  // Memory buffers for momenta
#ifndef MGONGPUCPP_GPUIMPL
  HostBufferMomenta hstMomenta( nevt );
#else
  PinnedHostBufferMomenta hstMomenta( nevt );
  DeviceBufferMomenta devMomenta( nevt );
#endif

  // Memory buffers for Gs
#ifndef MGONGPUCPP_GPUIMPL
  HostBufferGs hstGs( nevt );
#else
  PinnedHostBufferGs hstGs( nevt );
  DeviceBufferGs devGs( nevt );
#endif

  // Hardcode Gs for now (eventually they should come from Fortran MadEvent)
  for( unsigned int i = 0; i < nevt; ++i )
  {
    constexpr fptype fixedG = 1.2177157847767195; // fixed G for aS=0.118 (hardcoded for now in check_sa.cc, fcheck_sa.f, runTest.cc)
    hstGs[i] = fixedG;
    //if ( i > 0 ) hstGs[i] = 0; // try hardcoding G only for event 0
    //hstGs[i] = i;
  }

  // Memory buffers for matrix elements
#ifndef MGONGPUCPP_GPUIMPL
  HostBufferMatrixElements hstMatrixElements( nevt );
#else
  PinnedHostBufferMatrixElements hstMatrixElements( nevt );
  DeviceBufferMatrixElements devMatrixElements( nevt );
#endif

  // Memory buffers for random numbers for helicity selection
  // *** NB #403 these buffers always remain initialised at 0: no need for helicity choice in gcheck/check (no LHE produced) ***
#ifndef MGONGPUCPP_GPUIMPL
  HostBufferRndNumHelicity hstRndHel( nevt );
#else
  PinnedHostBufferRndNumHelicity hstRndHel( nevt );
  DeviceBufferRndNumHelicity devRndHel( nevt );
#endif

  // Memory buffers for random numbers for color selection
  // *** NB #402 these buffers always remain initialised at 0: no need for color choice in gcheck/check (no LHE produced) ***
#ifndef MGONGPUCPP_GPUIMPL
  HostBufferRndNumColor hstRndCol( nevt );
#else
  PinnedHostBufferRndNumColor hstRndCol( nevt );
  DeviceBufferRndNumColor devRndCol( nevt );
#endif

  // Memory buffers for helicity selection
#ifndef MGONGPUCPP_GPUIMPL
  HostBufferSelectedHelicity hstSelHel( nevt );
#else
  PinnedHostBufferSelectedHelicity hstSelHel( nevt );
  DeviceBufferSelectedHelicity devSelHel( nevt );
#endif

  // Memory buffers for color selection
#ifndef MGONGPUCPP_GPUIMPL
  HostBufferSelectedColor hstSelCol( nevt );
#else
  PinnedHostBufferSelectedColor hstSelCol( nevt );
  DeviceBufferSelectedColor devSelCol( nevt );
#endif

  std::unique_ptr<double[]> genrtimes( new double[niter] );
  std::unique_ptr<double[]> rambtimes( new double[niter] );
  std::unique_ptr<double[]> wavetimes( new double[niter] );
  std::unique_ptr<double[]> wv3atimes( new double[niter] );

  // --- 0c. Create curand, hiprand or common generator
  const std::string cgenKey = "0c GenCreat";
  timermap.start( cgenKey );
  // Allocate the appropriate RandomNumberKernel
  std::unique_ptr<RandomNumberKernelBase> prnk;
  if( rndgen == RandomNumberMode::CommonRandom )
  {
    prnk.reset( new CommonRandomNumberKernel( hstRndmom ) );
  }
  else if( rndgen == RandomNumberMode::CurandHost )
  {
#ifdef MGONGPU_HAS_NO_CURAND
    throw std::runtime_error( "INTERNAL ERROR! CurandHost is not supported because this application was built without Curand support" ); // INTERNAL ERROR (no path to this statement)
#else
    const bool onDevice = false;
    prnk.reset( new CurandRandomNumberKernel( hstRndmom, onDevice ) );
#endif
  }
  else if( rndgen == RandomNumberMode::CurandDevice )
  {
#ifdef MGONGPU_HAS_NO_CURAND
    throw std::runtime_error( "INTERNAL ERROR! CurandDevice is not supported because this application was built without Curand support" ); // INTERNAL ERROR (no path to this statement)
#elif defined __CUDACC__
    const bool onDevice = true;
    prnk.reset( new CurandRandomNumberKernel( devRndmom, onDevice ) );
#else
    throw std::logic_error( "INTERNAL ERROR! CurandDevice is not supported on CPUs or non-NVidia GPUs" );  // INTERNAL ERROR (no path to this statement)
#endif
  }
  else if( rndgen == RandomNumberMode::HiprandHost )
  {
#ifdef MGONGPU_HAS_NO_HIPRAND
    throw std::runtime_error( "INTERNAL ERROR! HiprandHost is not supported because this application was built without Hiprand support" ); // INTERNAL ERROR (no path to this statement)
#else
    const bool onDevice = false;
    prnk.reset( new HiprandRandomNumberKernel( hstRndmom, onDevice ) );
#endif
  }
  else if( rndgen == RandomNumberMode::HiprandDevice )
  {
#ifdef MGONGPU_HAS_NO_HIPRAND
    throw std::runtime_error( "INTERNAL ERROR! HiprandDevice is not supported because this application was built without Hiprand support" ); // INTERNAL ERROR (no path to this statement)
#elif defined __HIPCC__
    const bool onDevice = true;
    prnk.reset( new HiprandRandomNumberKernel( devRndmom, onDevice ) );
#else
    throw std::logic_error( "INTERNAL ERROR! HiprandDevice is not supported on CPUs or non-NVidia GPUs" ); // INTERNAL ERROR (no path to this statement)
#endif
  }
  else
    throw std::logic_error( "INTERNAL ERROR! Unknown rndgen value?" ); // INTERNAL ERROR (no path to this statement)

  // --- 0c. Create rambo sampling kernel [keep this in 0c for the moment]
  std::unique_ptr<SamplingKernelBase> prsk;
  if( rmbsmp == RamboSamplingMode::RamboHost )
  {
    prsk.reset( new RamboSamplingKernelHost( energy, hstRndmom, hstMomenta, hstWeights, nevt ) );
  }
  else
  {
#ifdef MGONGPUCPP_GPUIMPL
    prsk.reset( new RamboSamplingKernelDevice( energy, devRndmom, devMomenta, devWeights, gpublocks, gputhreads ) );
#else
    throw std::logic_error( "RamboDevice is not supported on CPUs" ); // INTERNAL ERROR (no path to this statement)
#endif
  }

  // --- 0c. Create matrix element kernel [keep this in 0c for the moment]
  std::unique_ptr<MatrixElementKernelBase> pmek;
  if( !bridge )
  {
#ifdef MGONGPUCPP_GPUIMPL
    pmek.reset( new MatrixElementKernelDevice( devMomenta, devGs, devRndHel, devRndCol, devMatrixElements, devSelHel, devSelCol, gpublocks, gputhreads ) );
#else
    pmek.reset( new MatrixElementKernelHost( hstMomenta, hstGs, hstRndHel, hstRndCol, hstMatrixElements, hstSelHel, hstSelCol, nevt ) );
#endif
  }
  else
  {
#ifdef MGONGPUCPP_GPUIMPL
    pmek.reset( new BridgeKernelDevice( hstMomenta, hstGs, hstRndHel, hstRndCol, hstMatrixElements, hstSelHel, hstSelCol, gpublocks, gputhreads ) );
#else
    pmek.reset( new BridgeKernelHost( hstMomenta, hstGs, hstRndHel, hstRndCol, hstMatrixElements, hstSelHel, hstSelCol, nevt ) );
#endif
  }
  int nGoodHel = 0; // the number of good helicities (out of ncomb)

  // --- 0c. Create cross section kernel [keep this in 0c for the moment]
  EventStatistics hstStats;
  CrossSectionKernelHost xsk( hstWeights, hstMatrixElements, hstStats, nevt );

  // **************************************
  // *** START MAIN LOOP ON #ITERATIONS ***
  // **************************************

  for( unsigned long int iiter = 0; iiter < niter; ++iiter )
  {
    //std::cout << "Iteration #" << iiter+1 << " of " << niter << std::endl;

    // === STEP 1 OF 3

    // *** START THE OLD-STYLE TIMER FOR RANDOM GEN ***
    double genrtime = 0;

    // --- 1a. Seed rnd generator (to get same results on host and device in curand/hiprand)
    // [NB This should not be necessary using the host API: "Generation functions
    // can be called multiple times on the same generator to generate successive
    // blocks of results. For pseudorandom generators, multiple calls to generation
    // functions will yield the same result as a single call with a large size."]
    const unsigned long long seed = 20200805;
    const std::string sgenKey = "1a GenSeed ";
    timermap.start( sgenKey );
    prnk->seedGenerator( seed + iiter );
    genrtime += timermap.stop();

    // --- 1b. Generate all relevant numbers to build nevt events (i.e. nevt phase space points) on the host
    const std::string rngnKey = "1b GenRnGen";
    timermap.start( rngnKey );
    prnk->generateRnarray();
    //std::cout << "Got random numbers" << std::endl;

#ifdef MGONGPUCPP_GPUIMPL
    if( rndgen != RandomNumberMode::CurandDevice &&
        rndgen != RandomNumberMode::HiprandDevice &&
        rmbsmp == RamboSamplingMode::RamboDevice )
    {
      // --- 1c. Copy rndmom from host to device
      const std::string htodKey = "1c CpHTDrnd";
      genrtime += timermap.start( htodKey );
      copyDeviceFromHost( devRndmom, hstRndmom );
    }
#endif

    // *** STOP THE OLD-STYLE TIMER FOR RANDOM GEN ***
    genrtime += timermap.stop();

    // === STEP 2 OF 3
    // Fill in particle momenta for each of nevt events on the device

    // *** START THE OLD-STYLE TIMER FOR RAMBO ***
    double rambtime = 0;

    // --- 2a. Fill in momenta of initial state particles on the device
    const std::string riniKey = "2a RamboIni";
    timermap.start( riniKey );
    prsk->getMomentaInitial();
    //std::cout << "Got initial momenta" << std::endl;

    // --- 2b. Fill in momenta of final state particles using the RAMBO algorithm on the device
    // (i.e. map random numbers to final-state particle momenta for each of nevt events)
    const std::string rfinKey = "2b RamboFin";
    rambtime += timermap.start( rfinKey );
    prsk->getMomentaFinal();
    //std::cout << "Got final momenta" << std::endl;

#ifdef MGONGPUCPP_GPUIMPL
    if( rmbsmp == RamboSamplingMode::RamboDevice )
    {
      // --- 2c. CopyDToH Weights
      const std::string cwgtKey = "2c CpDTHwgt";
      rambtime += timermap.start( cwgtKey );
      copyHostFromDevice( hstWeights, devWeights );

      // --- 2d. CopyDToH Momenta
      const std::string cmomKey = "2d CpDTHmom";
      rambtime += timermap.start( cmomKey );
      copyHostFromDevice( hstMomenta, devMomenta );
    }
    else // only if ( ! bridge ) ???
    {
      // --- 2c. CopyHToD Weights
      const std::string cwgtKey = "2c CpHTDwgt";
      rambtime += timermap.start( cwgtKey );
      copyDeviceFromHost( devWeights, hstWeights );

      // --- 2d. CopyHToD Momenta
      const std::string cmomKey = "2d CpHTDmom";
      rambtime += timermap.start( cmomKey );
      copyDeviceFromHost( devMomenta, hstMomenta );
    }
#endif

    // *** STOP THE OLD-STYLE TIMER FOR RAMBO ***
    rambtime += timermap.stop();

    // === STEP 3 OF 3
    // Evaluate matrix elements for all nevt events
    // 0d. For Bridge only, transpose C2F [renamed as 0d: this is not initialisation, but I want it out of the ME timers (#371)]
    // 0e. (Only on the first iteration) Get good helicities [renamed as 0e: this IS initialisation!]
    // 3a. Evaluate MEs on the device (include transpose F2C for Bridge)
    // 3b. Copy MEs back from device to host

    // --- 0d. TransC2F
    if( bridge )
    {
      const std::string tc2fKey = "0d TransC2F";
      timermap.start( tc2fKey );
      dynamic_cast<BridgeKernelBase*>( pmek.get() )->transposeInputMomentaC2F();
    }

#ifdef MGONGPUCPP_GPUIMPL
    // --- 2d. CopyHToD Momenta
    const std::string gKey = "0.. CpHTDg";
    rambtime += timermap.start( gKey ); // FIXME! NOT A RAMBO TIMER!
    copyDeviceFromHost( devGs, hstGs );
#endif

    // --- 0e. SGoodHel
    if( iiter == 0 )
    {
      const std::string ghelKey = "0e SGoodHel";
      timermap.start( ghelKey );
      nGoodHel = pmek->computeGoodHelicities();
    }

    // *** START THE OLD-STYLE TIMERS FOR MATRIX ELEMENTS (WAVEFUNCTIONS) ***
    double wavetime = 0; // calc plus copy
    double wv3atime = 0; // calc only

    // --- 3a. SigmaKin
    const std::string skinKey = "3a SigmaKin";
    timermap.start( skinKey );
    constexpr unsigned int channelId = 0; // TEMPORARY? disable multi-channel in check.exe and gcheck.exe #466
    pmek->computeMatrixElements( channelId );

    // *** STOP THE NEW OLD-STYLE TIMER FOR MATRIX ELEMENTS (WAVEFUNCTIONS) ***
    wv3atime += timermap.stop(); // calc only
    wavetime += wv3atime;        // calc plus copy

#ifdef MGONGPUCPP_GPUIMPL
    if( !bridge )
    {
      // --- 3b. CopyDToH MEs
      const std::string cmesKey = "3b CpDTHmes";
      timermap.start( cmesKey );
      copyHostFromDevice( hstMatrixElements, devMatrixElements );
      // *** STOP THE OLD OLD-STYLE TIMER FOR MATRIX ELEMENTS (WAVEFUNCTIONS) ***
      wavetime += timermap.stop(); // calc plus copy
    }
#endif

    // === STEP 4 FINALISE LOOP
    // --- 4@ Update event statistics
    const std::string updtKey = "4@ UpdtStat";
    timermap.start( updtKey );
    xsk.updateEventStatistics();

    // --- 4a Dump within the loop
    const std::string loopKey = "4a DumpLoop";
    timermap.start( loopKey );
    genrtimes[iiter] = genrtime;
    rambtimes[iiter] = rambtime;
    wavetimes[iiter] = wavetime;
    wv3atimes[iiter] = wv3atime;

    if( verbose )
    {
      std::cout << std::string( SEP79, '*' ) << std::endl
                << "Iteration #" << iiter + 1 << " of " << niter << std::endl;
      if( perf ) std::cout << "Wave function time: " << wavetime << std::endl;
    }

    for( unsigned int ievt = 0; ievt < nevt; ++ievt ) // Loop over all events in this iteration
    {
      if( verbose )
      {
        // Display momenta
        std::cout << "Momenta:" << std::endl;
        for( int ipar = 0; ipar < CPPProcess::npar; ipar++ )
        {
          // NB: 'setw' affects only the next field (of any type)
          std::cout << std::scientific // fixed format: affects all floats (default precision: 6)
                    << std::setw( 4 ) << ipar + 1
                    << std::setw( 14 ) << MemoryAccessMomenta::ieventAccessIp4IparConst( hstMomenta.data(), ievt, 0, ipar )
                    << std::setw( 14 ) << MemoryAccessMomenta::ieventAccessIp4IparConst( hstMomenta.data(), ievt, 1, ipar )
                    << std::setw( 14 ) << MemoryAccessMomenta::ieventAccessIp4IparConst( hstMomenta.data(), ievt, 2, ipar )
                    << std::setw( 14 ) << MemoryAccessMomenta::ieventAccessIp4IparConst( hstMomenta.data(), ievt, 3, ipar )
                    << std::endl
                    << std::defaultfloat; // default format: affects all floats
        }
        std::cout << std::string( SEP79, '-' ) << std::endl;
        // Display matrix elements
        std::cout << " Matrix element = " << MemoryAccessMatrixElements::ieventAccessConst( hstMatrixElements.data(), ievt )
                  << " GeV^" << meGeVexponent << std::endl;
        std::cout << std::string( SEP79, '-' ) << std::endl;
      }
    }

    if( !( verbose || debug || perf ) )
    {
      std::cout << ".";
    }
  }

  // **************************************
  // *** END MAIN LOOP ON #ITERATIONS ***
  // **************************************

  // === STEP 8 ANALYSIS
  // --- 8a Analysis: compute stats after the loop
  const std::string statKey = "8a CompStat";
  timermap.start( statKey );

  double sumgtim = 0;
  //double sqsgtim = 0;
  double mingtim = genrtimes[0];
  double maxgtim = genrtimes[0];
  for( unsigned int iiter = 0; iiter < niter; ++iiter )
  {
    sumgtim += genrtimes[iiter];
    //sqsgtim += genrtimes[iiter]*genrtimes[iiter];
    mingtim = std::min( mingtim, genrtimes[iiter] );
    maxgtim = std::max( maxgtim, genrtimes[iiter] );
  }

  double sumrtim = 0;
  //double sqsrtim = 0;
  double minrtim = rambtimes[0];
  double maxrtim = rambtimes[0];
  for( unsigned int iiter = 0; iiter < niter; ++iiter )
  {
    sumrtim += rambtimes[iiter];
    //sqsrtim += rambtimes[iiter]*rambtimes[iiter];
    minrtim = std::min( minrtim, rambtimes[iiter] );
    maxrtim = std::max( maxrtim, rambtimes[iiter] );
  }

  double sumwtim = 0;
  //double sqswtim = 0;
  double minwtim = wavetimes[0];
  double maxwtim = wavetimes[0];
  for( unsigned int iiter = 0; iiter < niter; ++iiter )
  {
    sumwtim += wavetimes[iiter];
    //sqswtim += wavetimes[iiter]*wavetimes[iiter];
    minwtim = std::min( minwtim, wavetimes[iiter] );
    maxwtim = std::max( maxwtim, wavetimes[iiter] );
  }
  double meanwtim = sumwtim / niter;
  //double stdwtim = std::sqrt( sqswtim / niter - meanwtim * meanwtim );

  double sumw3atim = 0;
  //double sqsw3atim = 0;
  double minw3atim = wv3atimes[0];
  double maxw3atim = wv3atimes[0];
  for( unsigned int iiter = 0; iiter < niter; ++iiter )
  {
    sumw3atim += wv3atimes[iiter];
    //sqsw3atim += wv3atimes[iiter]*wv3atimes[iiter];
    minw3atim = std::min( minw3atim, wv3atimes[iiter] );
    maxw3atim = std::max( maxw3atim, wv3atimes[iiter] );
  }
  double meanw3atim = sumw3atim / niter;
  //double stdw3atim = std::sqrt( sqsw3atim / niter - meanw3atim * meanw3atim );

  const unsigned int nevtALL = hstStats.nevtALL; // total number of ALL events in all iterations
  if( nevtALL != niter * nevt )
    std::cout << "ERROR! nevtALL mismatch " << nevtALL << " != " << niter * nevt << std::endl; // SANITY CHECK
  int nabn = hstStats.nevtABN;
  int nzero = hstStats.nevtZERO;

  // === STEP 9 FINALISE

  std::string rndgentxt;
  if( rndgen == RandomNumberMode::CommonRandom )
    rndgentxt = "COMMON RANDOM HOST";
  else if( rndgen == RandomNumberMode::CurandHost )
    rndgentxt = "CURAND HOST";
  else if( rndgen == RandomNumberMode::CurandDevice )
    rndgentxt = "CURAND DEVICE";
  else if( rndgen == RandomNumberMode::HiprandHost )
    rndgentxt = "ROCRAND HOST";
  else if( rndgen == RandomNumberMode::HiprandDevice )
    rndgentxt = "ROCRAND DEVICE";
#ifdef __CUDACC__
  rndgentxt += " (CUDA code)";
#elif defined __HIPCC__
  rndgentxt += " (HIP code)";
#else
  rndgentxt += " (C++ code)";
#endif

  // Workflow description summary
  std::string wrkflwtxt;
  // -- CUDA or HIP or C++?
#ifdef __CUDACC__
  wrkflwtxt += "CUD:";
#elif defined __HIPCC__
  wrkflwtxt += "HIP:";
#else
  wrkflwtxt += "CPP:";
#endif /* clang-format off */
  // -- DOUBLE or FLOAT?
#if defined MGONGPU_FPTYPE_DOUBLE and defined MGONGPU_FPTYPE2_FLOAT
  wrkflwtxt += "MIX+"; // mixed fptypes (single precision color algebra #537)
#elif defined MGONGPU_FPTYPE_DOUBLE
  wrkflwtxt += "DBL+";
#elif defined MGONGPU_FPTYPE_FLOAT
  wrkflwtxt += "FLT+";
#else
  wrkflwtxt += "???+"; // no path to this statement
<<<<<<< HEAD
#endif
  // -- CUCOMPLEX or THRUST or STD complex numbers?
=======
#endif /* clang-format on */
  // -- CUCOMPLEX or THRUST or STD or CXSIMPLE complex numbers?
>>>>>>> 94df5246
#ifdef __CUDACC__
#if defined MGONGPU_CUCXTYPE_CUCOMPLEX
  wrkflwtxt += "CUX:";
#elif defined MGONGPU_CUCXTYPE_THRUST
  wrkflwtxt += "THX:";
#elif defined MGONGPU_CUCXTYPE_CXSMPL
  wrkflwtxt += "CXS:";
#else
  wrkflwtxt += "???:"; // no path to this statement
#endif
#elif defined __HIPCC__
#if defined MGONGPU_HIPCXTYPE_CXSMPL
  wrkflwtxt += "CXS:";
#else
  wrkflwtxt += "???:"; // no path to this statement
#endif
#else
#if defined MGONGPU_CPPCXTYPE_STDCOMPLEX
  wrkflwtxt += "STX:";
#elif defined MGONGPU_CPPCXTYPE_CXSMPL
  wrkflwtxt += "CXS:";
#else
  wrkflwtxt += "???:"; // no path to this statement
#endif /* clang-format on */
#endif
  // -- COMMON or CURAND HOST or CURAND DEVICE random numbers?
  if( rndgen == RandomNumberMode::CommonRandom )
    wrkflwtxt += "COMMON+";
  else if( rndgen == RandomNumberMode::CurandHost )
    wrkflwtxt += "CURHST+";
  else if( rndgen == RandomNumberMode::CurandDevice )
    wrkflwtxt += "CURDEV+";
  else if( rndgen == RandomNumberMode::HiprandHost )
    wrkflwtxt += "HIRHST+";
  else if( rndgen == RandomNumberMode::HiprandDevice )
    wrkflwtxt += "HIRDEV+";
  else
    wrkflwtxt += "??????+"; // no path to this statement
  // -- HOST or DEVICE rambo sampling?
  if( rmbsmp == RamboSamplingMode::RamboHost )
    wrkflwtxt += "RMBHST+";
  else if( rmbsmp == RamboSamplingMode::RamboDevice )
    wrkflwtxt += "RMBDEV+";
  else
    wrkflwtxt += "??????+"; // no path to this statement
#ifdef MGONGPUCPP_GPUIMPL
  // -- HOST or DEVICE matrix elements? Standalone MEs or BRIDGE?
  if( !bridge )
    wrkflwtxt += "MESDEV";
  else
    wrkflwtxt += "BRDDEV";
#else
  if( !bridge )
    wrkflwtxt += "MESHST"; // FIXME! allow this also in CUDA (eventually with various simd levels)
  else
    wrkflwtxt += "BRDHST";
#endif
    // -- SIMD matrix elements?
#if !defined MGONGPU_CPPSIMD
  wrkflwtxt += "/none";
#elif defined __AVX512VL__
#ifdef MGONGPU_PVW512
  wrkflwtxt += "/512z";
#else
  wrkflwtxt += "/512y";
#endif
#elif defined __AVX2__
  wrkflwtxt += "/avx2";
#elif defined __SSE4_2__
#ifdef __PPC__
  wrkflwtxt += "/ppcv";
#elif defined __ARM_NEON__
  wrkflwtxt += "/neon";
#else
  wrkflwtxt += "/sse4";
#endif
#else
  wrkflwtxt += "/????";                                           // no path to this statement
#endif
  // -- Has cxtype_v::operator[] bracket with non-const reference?
#if defined MGONGPU_CPPSIMD
#ifdef MGONGPU_HAS_CPPCXTYPEV_BRK
  wrkflwtxt += "+CXVBRK";
#else
  wrkflwtxt += "+NOVBRK";
#endif
#else
  wrkflwtxt += "+NAVBRK"; // N/A
#endif

  // --- 9a Dump to screen
  const std::string dumpKey = "9a DumpScrn";
  timermap.start( dumpKey );

  if( !( verbose || debug || perf ) )
  {
    std::cout << std::endl;
  }

  if( perf )
  {
#ifndef MGONGPUCPP_GPUIMPL
#ifdef _OPENMP
    // Get the output of "nproc --all" (https://stackoverflow.com/a/478960)
    std::string nprocall;
    std::unique_ptr<FILE, decltype( &pclose )> nprocpipe( popen( "nproc --all", "r" ), pclose );
    if( !nprocpipe ) throw std::runtime_error( "`nproc --all` failed?" );
    std::array<char, 128> nprocbuf;
    while( fgets( nprocbuf.data(), nprocbuf.size(), nprocpipe.get() ) != nullptr ) nprocall += nprocbuf.data();
#endif
#endif
#ifdef MGONGPU_CPPSIMD
#ifdef MGONGPU_HAS_CPPCXTYPEV_BRK
    const std::string cxtref = " [cxtype_ref=YES]";
#else
    const std::string cxtref = " [cxtype_ref=NO]";
#endif
#endif
    // Dump all configuration parameters and all results
    std::cout << std::string( SEP79, '*' ) << std::endl
#ifdef __CUDACC__
              << "Process                     = " << XSTRINGIFY( MG_EPOCH_PROCESS_ID ) << "_CUDA"
#elif defined __HIPCC__
              << "Process                     = " << XSTRINGIFY( MG_EPOCH_PROCESS_ID ) << "_HIP"
#else
              << "Process                     = " << XSTRINGIFY( MG_EPOCH_PROCESS_ID ) << "_CPP"
#endif
              << " [" << process.getCompiler() << "]"
#ifdef MGONGPU_INLINE_HELAMPS
              << " [inlineHel=1]"
#else
              << " [inlineHel=0]"
#endif
#ifdef MGONGPU_HARDCODE_PARAM
              << " [hardcodePARAM=1]" << std::endl
#else
              << " [hardcodePARAM=0]" << std::endl
#endif
              << "NumBlocksPerGrid            = " << gpublocks << std::endl
              << "NumThreadsPerBlock          = " << gputhreads << std::endl
              << "NumIterations               = " << niter << std::endl
              << std::string( SEP79, '-' ) << std::endl;
    std::cout << "Workflow summary            = " << wrkflwtxt << std::endl
#if defined MGONGPU_FPTYPE_DOUBLE and defined MGONGPU_FPTYPE2_FLOAT
              << "FP precision                = MIXED (NaN/abnormal=" << nabn << ", zero=" << nzero << ")" << std::endl
#elif defined MGONGPU_FPTYPE_DOUBLE
              << "FP precision                = DOUBLE (NaN/abnormal=" << nabn << ", zero=" << nzero << ")" << std::endl
#elif defined MGONGPU_FPTYPE_FLOAT
              << "FP precision                = FLOAT (NaN/abnormal=" << nabn << ", zero=" << nzero << ")" << std::endl
#endif
#if defined MGONGPU_CUCXTYPE_CUCOMPLEX
              << "Complex type                = CUCOMPLEX" << std::endl
#elif defined MGONGPU_CUCXTYPE_THRUST
              << "Complex type                = THRUST::COMPLEX" << std::endl
#elif defined MGONGPU_CUCXTYPE_CXSMPL or defined MGONGPU_HIPCXTYPE_CXSMPL or defined MGONGPU_CPPCXTYPE_CXSMPL
              << "Complex type                = CXSIMPLE" << std::endl
#elif defined MGONGPU_CPPCXTYPE_STDCOMPLEX
              << "Complex type                = STD::COMPLEX" << std::endl
#else
              << "Complex type                = ???" << std::endl // no path to this statement...
#endif
              << "RanNumb memory layout       = AOSOA[" << neppR << "]"
              << ( neppR == 1 ? " == AOS" : "" )
              << " [HARDCODED FOR REPRODUCIBILITY]" << std::endl
              << "Momenta memory layout       = AOSOA[" << neppM << "]"
              << ( neppM == 1 ? " == AOS" : "" ) << std::endl
#ifdef MGONGPUCPP_GPUIMPL
    //<< "Wavefunction GPU memory     = LOCAL" << std::endl
#else
#if !defined MGONGPU_CPPSIMD
              << "Internal loops fptype_sv    = SCALAR ('none': ~vector[" << neppV
              << "], no SIMD)" << std::endl
#elif defined __AVX512VL__
#ifdef MGONGPU_PVW512
              << "Internal loops fptype_sv    = VECTOR[" << neppV
              << "] ('512z': AVX512, 512bit)" << cxtref << std::endl
#else
              << "Internal loops fptype_sv    = VECTOR[" << neppV
              << "] ('512y': AVX512, 256bit)" << cxtref << std::endl
#endif
#elif defined __AVX2__
              << "Internal loops fptype_sv    = VECTOR[" << neppV
              << "] ('avx2': AVX2, 256bit)" << cxtref << std::endl
#elif defined __SSE4_2__
              << "Internal loops fptype_sv    = VECTOR[" << neppV
#ifdef __PPC__
              << "] ('sse4': PPC VSX, 128bit)" << cxtref << std::endl
#elif defined __ARM_NEON__
              << "] ('sse4': ARM NEON, 128bit)" << cxtref << std::endl
#else
              << "] ('sse4': SSE4.2, 128bit)" << cxtref << std::endl
#endif
#else
#error Internal error: unknown SIMD build configuration
#endif
#endif
              << "Random number generation    = " << rndgentxt << std::endl
#ifndef MGONGPUCPP_GPUIMPL
#ifdef _OPENMP
              << "OMP threads / `nproc --all` = " << omp_get_max_threads() << " / " << nprocall // includes a newline
#endif
#endif
              //<< "MatrixElements compiler     = " << process.getCompiler() << std::endl
              << std::string( SEP79, '-' ) << std::endl
              << "HelicityComb Good/Tot       = " << nGoodHel << "/" << CPPProcess::ncomb << std::endl
              << std::string( SEP79, '-' ) << std::endl
              << "NumberOfEntries             = " << niter << std::endl
              << std::scientific // fixed format: affects all floats (default precision: 6)
              << "TotalTime[Rnd+Rmb+ME] (123) = ( " << sumgtim + sumrtim + sumwtim << std::string( 16, ' ' ) << " )  sec" << std::endl
              << "TotalTime[Rambo+ME]    (23) = ( " << sumrtim + sumwtim << std::string( 16, ' ' ) << " )  sec" << std::endl
              << "TotalTime[RndNumGen]    (1) = ( " << sumgtim << std::string( 16, ' ' ) << " )  sec" << std::endl
              << "TotalTime[Rambo]        (2) = ( " << sumrtim << std::string( 16, ' ' ) << " )  sec" << std::endl
              << "TotalTime[MatrixElems]  (3) = ( " << sumwtim << std::string( 16, ' ' ) << " )  sec" << std::endl
              << "MeanTimeInMatrixElems       = ( " << meanwtim << std::string( 16, ' ' ) << " )  sec" << std::endl
              << "[Min,Max]TimeInMatrixElems  = [ " << minwtim
              << " ,  " << maxwtim << " ]  sec" << std::endl
              //<< "StdDevTimeInMatrixElems     = ( " << stdwtim << std::string(16, ' ') << " )  sec" << std::endl
              << "TotalTime[MECalcOnly]  (3a) = ( " << sumw3atim << std::string( 16, ' ' ) << " )  sec" << std::endl
              << "MeanTimeInMECalcOnly        = ( " << meanw3atim << std::string( 16, ' ' ) << " )  sec" << std::endl
              << "[Min,Max]TimeInMECalcOnly   = [ " << minw3atim
              << " ,  " << maxw3atim << " ]  sec" << std::endl
              //<< "StdDevTimeInMECalcOnly      = ( " << stdw3atim << std::string(16, ' ') << " )  sec" << std::endl
              << std::string( SEP79, '-' ) << std::endl
              //<< "ProcessID:                  = " << getpid() << std::endl
              //<< "NProcesses                  = " << process.nprocesses << std::endl // assume nprocesses == 1 (#272 and #343)
              << "TotalEventsComputed         = " << nevtALL << std::endl
              << "EvtsPerSec[Rnd+Rmb+ME](123) = ( " << nevtALL / ( sumgtim + sumrtim + sumwtim )
              << std::string( 16, ' ' ) << " )  sec^-1" << std::endl
              << "EvtsPerSec[Rmb+ME]     (23) = ( " << nevtALL / ( sumrtim + sumwtim )
              << std::string( 16, ' ' ) << " )  sec^-1" << std::endl
              //<< "EvtsPerSec[RndNumGen]   (1) = ( " << nevtALL/sumgtim
              //<< std::string(16, ' ') << " )  sec^-1" << std::endl
              //<< "EvtsPerSec[Rambo]        (2) = ( " << nevtALL/sumrtim
              //<< std::string(16, ' ') << " )  sec^-1" << std::endl
              << "EvtsPerSec[MatrixElems] (3) = ( " << nevtALL / sumwtim
              << std::string( 16, ' ' ) << " )  sec^-1" << std::endl
              << "EvtsPerSec[MECalcOnly] (3a) = ( " << nevtALL / sumw3atim
              << std::string( 16, ' ' ) << " )  sec^-1" << std::endl
              << std::defaultfloat; // default format: affects all floats
    std::cout << std::string( SEP79, '*' ) << std::endl
              << hstStats;
  }

  // --- 9b Dump to json
  const std::string jsonKey = "9b DumpJson";
  timermap.start( jsonKey );

  if( json )
  {
    std::string jsonFileName = std::to_string( jsondate ) + "-perf-test-run" + std::to_string( jsonrun ) + ".json";
    jsonFileName = "./perf/data/" + jsonFileName;

    //Checks if file exists
    std::ifstream fileCheck;
    bool fileExists = false;
    fileCheck.open( jsonFileName );
    if( fileCheck )
    {
      fileExists = true;
      fileCheck.close();
    }

    std::ofstream jsonFile;
    jsonFile.open( jsonFileName, std::ios_base::app );
    if( !fileExists )
    {
      jsonFile << "[" << std::endl;
    }
    else
    {
      //deleting the last bracket and outputting a ", "
      std::string temp = "truncate -s-1 " + jsonFileName;
      const char* command = temp.c_str();
      if( system( command ) != 0 )
        std::cout << "WARNING! Command '" << temp << "' failed" << std::endl;
      jsonFile << ", " << std::endl;
    }

    jsonFile << "{" << std::endl
             << "\"NumIterations\": " << niter << ", " << std::endl
             << "\"NumThreadsPerBlock\": " << gputhreads << ", " << std::endl
             << "\"NumBlocksPerGrid\": " << gpublocks << ", " << std::endl
#if defined MGONGPU_FPTYPE_DOUBLE and defined MGONGPU_FPTYPE2_FLOAT
             << "\"FP precision\": "
             << "\"MIXED (NaN/abnormal=" << nabn << ")\"," << std::endl
#elif defined MGONGPU_FPTYPE_DOUBLE
             << "\"FP precision\": "
             << "\"DOUBLE (NaN/abnormal=" << nabn << ")\"," << std::endl
#elif defined MGONGPU_FPTYPE_FLOAT
             << "\"FP precision\": "
             << "\"FLOAT (NaN/abnormal=" << nabn << ")\"," << std::endl
#endif
             << "\"Complex type\": "
#if defined MGONGPU_CUCXTYPE_CUCOMPLEX
             << "\"CUCOMPLEX\"," << std::endl
#elif defined MGONGPU_CUCXTYPE_THRUST
             << "\"THRUST::COMPLEX\"," << std::endl
#elif defined MGONGPU_CUCXTYPE_CXSMPL or defined MGONGPU_HIPCXTYPE_CXSMPL or defined MGONGPU_CPPCXTYPE_CXSMPL
             << "\"CXSIMPLE\"," << std::endl
#elif defined MGONGPU_CUCXTYPE_STDCOMPLEX
             << "\"STD::COMPLEX\"," << std::endl
#else
             << "\"???\"," << std::endl                           // no path to this statement...
#endif
             << "\"RanNumb memory layout\": "
             << "\"AOSOA[" << neppR << "]\""
             << ( neppR == 1 ? " == AOS" : "" ) << ", " << std::endl
             << "\"Momenta memory layout\": "
             << "\"AOSOA[" << neppM << "]\""
             << ( neppM == 1 ? " == AOS" : "" ) << ", " << std::endl
#ifdef MGONGPUCPP_GPUIMPL
    //<< "\"Wavefunction GPU memory\": " << "\"LOCAL\"," << std::endl
#endif
             << "\"Random generation\": "
             << "\"" << rndgentxt << "\"," << std::endl;

    double minelem = hstStats.minME;
    double maxelem = hstStats.maxME;
    double meanelem = hstStats.meanME();
    double stdelem = hstStats.stdME();

    jsonFile << "\"NumberOfEntries\": " << niter << "," << std::endl
             //<< std::scientific // Not sure about this
             << "\"TotalTime[Rnd+Rmb+ME] (123)\": \""
             << std::to_string( sumgtim + sumrtim + sumwtim ) << " sec\","
             << std::endl
             << "\"TotalTime[Rambo+ME] (23)\": \""
             << std::to_string( sumrtim + sumwtim ) << " sec\"," << std::endl
             << "\"TotalTime[RndNumGen] (1)\": \""
             << std::to_string( sumgtim ) << " sec\"," << std::endl
             << "\"TotalTime[Rambo] (2)\": \""
             << std::to_string( sumrtim ) << " sec\"," << std::endl
             << "\"TotalTime[MatrixElems] (3)\": \""
             << std::to_string( sumwtim ) << " sec\"," << std::endl
             << "\"MeanTimeInMatrixElems\": \""
             << std::to_string( meanwtim ) << " sec\"," << std::endl
             << "\"MinTimeInMatrixElems\": \""
             << std::to_string( minwtim ) << " sec\"," << std::endl
             << "\"MaxTimeInMatrixElems\": \""
             << std::to_string( maxwtim ) << " sec\"," << std::endl
             //<< "ProcessID:                = " << getpid() << std::endl
             //<< "NProcesses                = " << process.nprocesses << std::endl // assume nprocesses == 1 (#272 and #343)
             << "\"TotalEventsComputed\": " << nevtALL << "," << std::endl
             << "\"EvtsPerSec[Rnd+Rmb+ME](123)\": \""
             << std::to_string( nevtALL / ( sumgtim + sumrtim + sumwtim ) ) << " sec^-1\"," << std::endl
             << "\"EvtsPerSec[Rmb+ME] (23)\": \""
             << std::to_string( nevtALL / ( sumrtim + sumwtim ) ) << " sec^-1\"," << std::endl
             << "\"EvtsPerSec[MatrixElems] (3)\": \""
             << std::to_string( nevtALL / sumwtim ) << " sec^-1\"," << std::endl
             << "\"EvtsPerSec[MECalcOnly] (3)\": \""
             << std::to_string( nevtALL / sumw3atim ) << " sec^-1\"," << std::endl
             << "\"NumMatrixElems(notAbnormal)\": " << nevtALL - nabn << "," << std::endl
             << std::scientific
             << "\"MeanMatrixElemValue\": "
             << "\"" << std::to_string( meanelem ) << " GeV^"
             << std::to_string( meGeVexponent ) << "\"," << std::endl
             << "\"StdErrMatrixElemValue\": "
             << "\"" << std::to_string( stdelem / sqrt( nevtALL ) ) << " GeV^"
             << std::to_string( meGeVexponent ) << "\"," << std::endl
             << "\"StdDevMatrixElemValue\": "
             << "\"" << std::to_string( stdelem )
             << " GeV^" << std::to_string( meGeVexponent ) << "\"," << std::endl
             << "\"MinMatrixElemValue\": "
             << "\"" << std::to_string( minelem ) << " GeV^"
             << std::to_string( meGeVexponent ) << "\"," << std::endl
             << "\"MaxMatrixElemValue\": "
             << "\"" << std::to_string( maxelem ) << " GeV^"
             << std::to_string( meGeVexponent ) << "\"," << std::endl;

    timermap.dump( jsonFile, true ); // NB For the active json timer this dumps a partial total

    jsonFile << "}" << std::endl;
    jsonFile << "]";
    jsonFile.close();
  }

  // *** STOP THE NEW TIMERS ***
  timermap.stop();
  if( perf )
  {
    std::cout << std::string( SEP79, '*' ) << std::endl;
    timermap.dump();
    std::cout << std::string( SEP79, '*' ) << std::endl;
  }

  // [NB some resources like curand generators will be deleted here when stack-allocated classes go out of scope]
  //std::cout << "ALL OK" << std::endl;
  return 0;
}<|MERGE_RESOLUTION|>--- conflicted
+++ resolved
@@ -864,13 +864,8 @@
   wrkflwtxt += "FLT+";
 #else
   wrkflwtxt += "???+"; // no path to this statement
-<<<<<<< HEAD
-#endif
-  // -- CUCOMPLEX or THRUST or STD complex numbers?
-=======
-#endif /* clang-format on */
+#endif
   // -- CUCOMPLEX or THRUST or STD or CXSIMPLE complex numbers?
->>>>>>> 94df5246
 #ifdef __CUDACC__
 #if defined MGONGPU_CUCXTYPE_CUCOMPLEX
   wrkflwtxt += "CUX:";
