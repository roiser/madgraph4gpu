--- conflicted
+++ resolved
@@ -298,17 +298,11 @@
 ###override OMPFLAGS = # disable OpenMP MT on Intel (was ok without GPUCC but not ok with GPUCC before #578)
 else ifneq ($(shell $(CXX) --version | egrep '^(clang)'),)
 override OMPFLAGS = -fopenmp
-<<<<<<< HEAD
-###override OMPFLAGS = # disable OpenMP MT on clang (was not ok without or with GPUCC before #578)
-else ifneq ($(shell $(CXX) --version | egrep '^(Apple clang)'),)
-override OMPFLAGS = -fopenmp # disable OpenMP MT on Apple clang (builds fail in the CI #578)
-=======
 ###override OMPFLAGS = # disable OpenMP MT on clang (was not ok without or with nvcc before #578)
 ###else ifneq ($(shell $(CXX) --version | egrep '^(Apple clang)'),) # AV for Mac (Apple clang compiler)
 else ifeq ($(UNAME_S),Darwin) # OM for Mac (any compiler)
 override OMPFLAGS = # AV disable OpenMP MT on Apple clang (builds fail in the CI #578)
 ###override OMPFLAGS = -fopenmp # OM reenable OpenMP MT on Apple clang? (AV Oct 2023: this still fails in the CI)
->>>>>>> 80ff7164
 else
 override OMPFLAGS = -fopenmp # enable OpenMP MT by default on all other platforms
 ###override OMPFLAGS = # disable OpenMP MT on all other platforms (default before #575)
