# Copyright (C) 2020-2023 CERN and UCLouvain.
# Licensed under the GNU Lesser General Public License (version 3 or later).
# Created by: S. Roiser (Feb 2020) for the MG5aMC CUDACPP plugin.
# Further modified by: O. Mattelaer, S. Roiser, A. Valassi (2020-2023) for the MG5aMC CUDACPP plugin.

#=== Determine the name of this makefile (https://ftp.gnu.org/old-gnu/Manuals/make-3.80/html_node/make_17.html)
#=== NB: assume that the same name (e.g. cudacpp.mk, Makefile...) is used in the Subprocess and src directories

THISMK = $(word $(words $(MAKEFILE_LIST)),$(MAKEFILE_LIST))

#-------------------------------------------------------------------------------

#=== Use bash in the Makefile (https://www.gnu.org/software/make/manual/html_node/Choosing-the-Shell.html)

SHELL := /bin/bash

#-------------------------------------------------------------------------------

#=== Configure common compiler flags for CUDA and C++

INCFLAGS = -I.
OPTFLAGS = -O3 # this ends up in GPUFLAGS too (should it?), cannot add -Ofast or -ffast-math here

#-------------------------------------------------------------------------------

#=== Configure the C++ compiler

CXXFLAGS = $(OPTFLAGS) -std=c++17 $(INCFLAGS) $(USE_NVTX) -fPIC -Wall -Wshadow -Wextra
ifeq ($(shell $(CXX) --version | grep ^nvc++),)
CXXFLAGS+= -ffast-math # see issue #117
endif
###CXXFLAGS+= -Ofast # performance is not different from --fast-math
###CXXFLAGS+= -g # FOR DEBUGGING ONLY

# Note: AR, CXX and FC are implicitly defined if not set externally
# See https://www.gnu.org/software/make/manual/html_node/Implicit-Variables.html
###RANLIB = ranlib

# Add -mmacosx-version-min=11.3 to avoid "ld: warning: object file was built for newer macOS version than being linked"
LDFLAGS =
ifneq ($(shell $(CXX) --version | egrep '^Apple clang'),)
CXXFLAGS += -mmacosx-version-min=11.3
LDFLAGS += -mmacosx-version-min=11.3
endif

#-------------------------------------------------------------------------------

#=== Configure the CUDA compiler (note: GPUCC is already exported including ccache)

###$(info GPUCC=$(GPUCC))

#-------------------------------------------------------------------------------

#=== Configure ccache for C++ builds (note: GPUCC is already exported including ccache)

# Enable ccache if USECCACHE=1
ifeq ($(USECCACHE)$(shell echo $(CXX) | grep ccache),1)
  override CXX:=ccache $(CXX)
endif
#ifeq ($(USECCACHE)$(shell echo $(AR) | grep ccache),1)
#  override AR:=ccache $(AR)
#endif

#-------------------------------------------------------------------------------

#=== Configure PowerPC-specific compiler flags for CUDA and C++

# Assuming uname is available, detect if architecture is PowerPC
UNAME_P := $(shell uname -p)

# PowerPC-specific CXX compiler flags (being reviewed)
ifeq ($(UNAME_P),ppc64le)
  CXXFLAGS+= -mcpu=power9 -mtune=power9 # gains ~2-3%% both for none and sse4
  # Throughput references without the extra flags below: none=1.41-1.42E6, sse4=2.15-2.19E6
  ###CXXFLAGS+= -DNO_WARN_X86_INTRINSICS # no change
  ###CXXFLAGS+= -fpeel-loops # no change
  ###CXXFLAGS+= -funroll-loops # gains ~1%% for none, loses ~1%% for sse4
  ###CXXFLAGS+= -ftree-vectorize # no change
  ###CXXFLAGS+= -flto # BUILD ERROR IF THIS ADDED IN SRC?!
else
  ###AR=gcc-ar # needed by -flto
  ###RANLIB=gcc-ranlib # needed by -flto
  ###CXXFLAGS+= -flto # NB: build error from src/Makefile unless gcc-ar and gcc-ranlib are used
  ######CXXFLAGS+= -fno-semantic-interposition # no benefit (neither alone, nor combined with -flto)
endif

#-------------------------------------------------------------------------------

#=== Set the CUDA/C++ compiler flags appropriate to user-defined choices of AVX, FPTYPE, HELINL, HRDCOD, RNDGEN

# Set the build flags appropriate to OMPFLAGS
###$(info OMPFLAGS=$(OMPFLAGS))
CXXFLAGS += $(OMPFLAGS)

# Add correct -DHIP_LATFORM when compiling for HIP
ifeq ($(findstring nvcc,$(GPUCC)),nvcc)
  GPUFLAGS += -Xcompiler -fPIC -c -x cu
else ifeq ($(findstring hipcc,$(GPUCC)),hipcc)
  GPUFLAGS += -fPIC -c
endif

# Set the build flags appropriate to each AVX choice (example: "make AVX=none")
# [NB MGONGPU_PVW512 is needed because "-mprefer-vector-width=256" is not exposed in a macro]
# [See https://gcc.gnu.org/bugzilla/show_bug.cgi?id=96476]
$(info AVX=$(AVX))
ifeq ($(UNAME_P),ppc64le)
  ifeq ($(AVX),sse4)
    override AVXFLAGS = -D__SSE4_2__ # Power9 VSX with 128 width (VSR registers)
  else ifneq ($(AVX),none)
    $(error Unknown AVX='$(AVX)': only 'none' and 'sse4' are supported on PowerPC for the moment)
  endif
else ifeq ($(UNAME_P),arm)
  ifeq ($(AVX),sse4)
    override AVXFLAGS = -D__SSE4_2__ # ARM NEON with 128 width (Q/quadword registers)
  else ifneq ($(AVX),none)
    $(error Unknown AVX='$(AVX)': only 'none' and 'sse4' are supported on ARM for the moment)
  endif
else ifneq ($(shell $(CXX) --version | grep ^nvc++),) # support nvc++ #531
  ifeq ($(AVX),none)
    override AVXFLAGS = -mno-sse3 # no SIMD
  else ifeq ($(AVX),sse4)
    override AVXFLAGS = -mno-avx # SSE4.2 with 128 width (xmm registers)
  else ifeq ($(AVX),avx2)
    override AVXFLAGS = -march=haswell # AVX2 with 256 width (ymm registers) [DEFAULT for clang]
  else ifeq ($(AVX),512y)
    override AVXFLAGS = -march=skylake -mprefer-vector-width=256 # AVX512 with 256 width (ymm registers) [DEFAULT for gcc]
  else ifeq ($(AVX),512z)
    override AVXFLAGS = -march=skylake -DMGONGPU_PVW512 # AVX512 with 512 width (zmm registers)
  else
    $(error Unknown AVX='$(AVX)': only 'none', 'sse4', 'avx2', '512y' and '512z' are supported)
  endif
else
  ifeq ($(AVX),none)
    override AVXFLAGS = -march=x86-64 # no SIMD (see #588)
  else ifeq ($(AVX),sse4)
    override AVXFLAGS = -march=nehalem # SSE4.2 with 128 width (xmm registers)
  else ifeq ($(AVX),avx2)
    override AVXFLAGS = -march=haswell # AVX2 with 256 width (ymm registers) [DEFAULT for clang]
  else ifeq ($(AVX),512y)
    override AVXFLAGS = -march=skylake-avx512 -mprefer-vector-width=256 # AVX512 with 256 width (ymm registers) [DEFAULT for gcc]
  else ifeq ($(AVX),512z)
    override AVXFLAGS = -march=skylake-avx512 -DMGONGPU_PVW512 # AVX512 with 512 width (zmm registers)
  else ifneq ($(AVX),none)
    $(error Unknown AVX='$(AVX)': only 'none', 'sse4', 'avx2', '512y' and '512z' are supported)
  endif
endif
# For the moment, use AVXFLAGS everywhere: eventually, use them only in encapsulated implementations?
CXXFLAGS+= $(AVXFLAGS)

# Set the build flags appropriate to each FPTYPE choice (example: "make FPTYPE=f")
###$(info FPTYPE=$(FPTYPE))
ifeq ($(FPTYPE),d)
  CXXFLAGS += -DMGONGPU_FPTYPE_DOUBLE -DMGONGPU_FPTYPE2_DOUBLE
else ifeq ($(FPTYPE),f)
  CXXFLAGS += -DMGONGPU_FPTYPE_FLOAT -DMGONGPU_FPTYPE2_FLOAT
else ifeq ($(FPTYPE),m)
  CXXFLAGS += -DMGONGPU_FPTYPE_DOUBLE -DMGONGPU_FPTYPE2_FLOAT
else
  $(error Unknown FPTYPE='$(FPTYPE)': only 'd', 'f' and 'm' are supported)
endif

# Set the build flags appropriate to each HELINL choice (example: "make HELINL=1")
###$(info HELINL=$(HELINL))
ifeq ($(HELINL),1)
  CXXFLAGS += -DMGONGPU_INLINE_HELAMPS
else ifneq ($(HELINL),0)
  $(error Unknown HELINL='$(HELINL)': only '0' and '1' are supported)
endif

# Set the build flags appropriate to each HRDCOD choice (example: "make HRDCOD=1")
###$(info HRDCOD=$(HRDCOD))
ifeq ($(HRDCOD),1)
  CXXFLAGS += -DMGONGPU_HARDCODE_PARAM
else ifneq ($(HRDCOD),0)
  $(error Unknown HRDCOD='$(HRDCOD)': only '0' and '1' are supported)
endif

# Set the build flags appropriate to each RNDGEN choice (example: "make RNDGEN=hasNoCurand")
###$(info RNDGEN=$(RNDGEN))
ifeq ($(RNDGEN),hasNoCurand)
  CXXFLAGS += -DMGONGPU_HAS_NO_CURAND
else ifneq ($(RNDGEN),hasCurand)
  $(error Unknown RNDGEN='$(RNDGEN)': only 'hasCurand' and 'hasNoCurand' are supported)
endif

#-------------------------------------------------------------------------------

#=== Configure build directories and build lockfiles ===

# Build directory "short" tag (defines target and path to the optional build directory)
# (Rationale: keep directory names shorter, e.g. do not include random number generator choice)
override DIRTAG = $(AVX)_$(FPTYPE)_inl$(HELINL)_hrd$(HRDCOD)

# Build lockfile "full" tag (defines full specification of build options that cannot be intermixed)
# (Rationale: avoid mixing of CUDA and no-CUDA environment builds with different random number generators)
override TAG = $(AVX)_$(FPTYPE)_inl$(HELINL)_hrd$(HRDCOD)_$(RNDGEN)

# Build directory: current directory by default, or build.$(DIRTAG) if USEBUILDDIR==1
###$(info Current directory is $(shell pwd))
ifeq ($(USEBUILDDIR),1)
  override BUILDDIR = build.$(DIRTAG)
  override LIBDIRREL = ../lib/$(BUILDDIR)
  ###$(info Building in BUILDDIR=$(BUILDDIR) for tag=$(TAG) (USEBUILDDIR=1 is set))
else
  override BUILDDIR = .
  override LIBDIRREL = ../lib
  ###$(info Building in BUILDDIR=$(BUILDDIR) for tag=$(TAG) (USEBUILDDIR is not set))
endif
######$(info Building in BUILDDIR=$(BUILDDIR) for tag=$(TAG))

# Workaround for Mac #375 (I did not manage to fix rpath with @executable_path): use absolute paths for LIBDIR
# (NB: this is quite ugly because it creates the directory if it does not exist - to avoid removing src by mistake)
UNAME_S := $(shell uname -s)
ifeq ($(UNAME_S),Darwin)
override LIBDIR = $(shell mkdir -p $(LIBDIRREL); cd $(LIBDIRREL); pwd)
ifeq ($(wildcard $(LIBDIR)),)
$(error Directory LIBDIR="$(LIBDIR)" should have been created by now)
endif
else
override LIBDIR = $(LIBDIRREL)
endif

#===============================================================================
#=== Makefile TARGETS and build rules below
#===============================================================================

# NB1: there are no CUDA targets in src as we avoid RDC!
# NB2: CUDA includes for curand.h are no longer needed in the C++ code anywhere in src!

MG5AMC_COMMONLIB = mg5amc_common

# First target (default goal)
all.$(TAG): $(BUILDDIR)/.build.$(TAG) $(LIBDIR)/.build.$(TAG) $(LIBDIR)/lib$(MG5AMC_COMMONLIB).so

# Target (and build options): debug
debug: OPTFLAGS = -g -O0
debug: all.$(TAG)

# Target: tag-specific build lockfiles
override oldtagsb=`if [ -d $(BUILDDIR) ]; then find $(BUILDDIR) -maxdepth 1 -name '.build.*' ! -name '.build.$(TAG)' -exec echo $(shell pwd)/{} \; ; fi`
override oldtagsl=`if [ -d $(LIBDIR) ]; then find $(LIBDIR) -maxdepth 1 -name '.build.*' ! -name '.build.$(TAG)' -exec echo $(shell pwd)/{} \; ; fi`

$(BUILDDIR)/.build.$(TAG): $(LIBDIR)/.build.$(TAG)

$(LIBDIR)/.build.$(TAG):
	@if [ "$(oldtagsl)" != "" ]; then echo -e "Cannot build for tag=$(TAG) as old builds exist in $(LIBDIR) for other tags:\n$(oldtagsl)\nPlease run 'make clean' first\nIf 'make clean' is not enough: run 'make clean USEBUILDDIR=1 AVX=$(AVX) FPTYPE=$(FPTYPE)' or 'make cleanall'"; exit 1; fi
	@if [ "$(oldtagsb)" != "" ]; then echo -e "Cannot build for tag=$(TAG) as old builds exist in $(BUILDDIR) for other tags:\n$(oldtagsb)\nPlease run 'make clean' first\nIf 'make clean' is not enough: run 'make clean USEBUILDDIR=1 AVX=$(AVX) FPTYPE=$(FPTYPE)' or 'make cleanall'"; exit 1; fi
	@if [ ! -d $(LIBDIR) ]; then echo "mkdir -p $(LIBDIR)"; mkdir -p $(LIBDIR); fi
	@touch $(LIBDIR)/.build.$(TAG)
	@if [ ! -d $(BUILDDIR) ]; then echo "mkdir -p $(BUILDDIR)"; mkdir -p $(BUILDDIR); fi
	@touch $(BUILDDIR)/.build.$(TAG)

#-------------------------------------------------------------------------------

# Generic target and build rules: objects from C++ compilation
$(BUILDDIR)/%%.o : %%.cc *.h $(BUILDDIR)/.build.$(TAG)
	@if [ ! -d $(BUILDDIR) ]; then echo "mkdir -p $(BUILDDIR)"; mkdir -p $(BUILDDIR); fi
	$(CXX) $(CPPFLAGS) $(CXXFLAGS) -fPIC -c $< -o $@

# Generic target and build rules: objects from CUDA compilation
$(BUILDDIR)/%%_cu.o : %%.cc *.h $(BUILDDIR)/.build.$(TAG)
	@if [ ! -d $(BUILDDIR) ]; then echo "mkdir -p $(BUILDDIR)"; mkdir -p $(BUILDDIR); fi
	$(GPUCC) $(CPPFLAGS) $(GPUFLAGS) $< -o $@

#-------------------------------------------------------------------------------

cxx_objects=$(addprefix $(BUILDDIR)/, Parameters_%(model)s.o read_slha.o)
ifneq ($(GPUCC),)
cu_objects=$(addprefix $(BUILDDIR)/, Parameters_%(model)s_cu.o)
endif

# Target (and build rules): common (src) library
ifneq ($(GPUCC),)
$(LIBDIR)/lib$(MG5AMC_COMMONLIB).so : $(cxx_objects) $(cu_objects)
	@if [ ! -d $(LIBDIR) ]; then echo "mkdir -p $(LIBDIR)"; mkdir -p $(LIBDIR); fi
<<<<<<< HEAD
	$(GPUCC) -shared -o $@ $(cxx_objects) $(cu_objects)
=======
	$(NVCC) -shared -o $@ $(cxx_objects) $(cu_objects) $(LDFLAGS)
>>>>>>> 80ff7164
else
$(LIBDIR)/lib$(MG5AMC_COMMONLIB).so : $(cxx_objects)
	@if [ ! -d $(LIBDIR) ]; then echo "mkdir -p $(LIBDIR)"; mkdir -p $(LIBDIR); fi
	$(CXX) -shared -o $@ $(cxx_objects) $(LDFLAGS)
endif

#-------------------------------------------------------------------------------

# Target: clean the builds
.PHONY: clean

clean:
ifeq ($(USEBUILDDIR),1)
	rm -rf $(LIBDIR)
	rm -rf $(BUILDDIR)
else
	rm -f $(LIBDIR)/.build.* $(LIBDIR)/lib$(MG5AMC_COMMONLIB).so
	rm -f $(BUILDDIR)/.build.* $(BUILDDIR)/*.o $(BUILDDIR)/*.exe
endif

cleanall:
	@echo
	$(MAKE) clean -f $(THISMK)
	@echo
	rm -rf $(LIBDIR)/build.*
	rm -rf build.*

#-------------------------------------------------------------------------------<|MERGE_RESOLUTION|>--- conflicted
+++ resolved
@@ -273,11 +273,7 @@
 ifneq ($(GPUCC),)
 $(LIBDIR)/lib$(MG5AMC_COMMONLIB).so : $(cxx_objects) $(cu_objects)
 	@if [ ! -d $(LIBDIR) ]; then echo "mkdir -p $(LIBDIR)"; mkdir -p $(LIBDIR); fi
-<<<<<<< HEAD
-	$(GPUCC) -shared -o $@ $(cxx_objects) $(cu_objects)
-=======
-	$(NVCC) -shared -o $@ $(cxx_objects) $(cu_objects) $(LDFLAGS)
->>>>>>> 80ff7164
+	$(GPUCC) -shared -o $@ $(cxx_objects) $(cu_objects) $(LDFLAGS)
 else
 $(LIBDIR)/lib$(MG5AMC_COMMONLIB).so : $(cxx_objects)
 	@if [ ! -d $(LIBDIR) ]; then echo "mkdir -p $(LIBDIR)"; mkdir -p $(LIBDIR); fi
