! Copyright (C) 2010 The MadGraph5_aMC@NLO development team and contributors.
! Created by: J. Alwall (Jul 2010) for the MG5aMC CPP backend.
!==========================================================================
! Copyright (C) 2020-2024 CERN and UCLouvain.
! Licensed under the GNU Lesser General Public License (version 3 or later).
! Modified by: A. Valassi (Sep 2021) for the MG5aMC CUDACPP plugin.
! Further modified by: O. Mattelaer, J. Teig, A. Valassi (2021-2024) for the MG5aMC CUDACPP plugin.
!==========================================================================

#include "GpuAbstraction.h"

    // === PART 0 - INITIALISATION (before calculate_wavefunctions) ===
    // Reset the "matrix elements" - running sums of |M|^2 over helicities for the given event
#ifdef MGONGPUCPP_GPUIMPL
    allMEs[ievt] = 0;
#ifdef MGONGPU_SUPPORTS_MULTICHANNEL
    allNumerators[ievt] = 0;
    allDenominators[ievt] = 0;
#endif
#else
    const int npagV = nevt / neppV;
    for( int ipagV = 0; ipagV < npagV; ++ipagV )
    {
      const int ievt0 = ipagV * neppV;
      fptype* MEs = E_ACCESS::ieventAccessRecord( allMEs, ievt0 );
      fptype_sv& MEs_sv = E_ACCESS::kernelAccess( MEs );
      MEs_sv = fptype_sv{ 0 };
#ifdef MGONGPU_SUPPORTS_MULTICHANNEL
      fptype* numerators = NUM_ACCESS::ieventAccessRecord( allNumerators, ievt0 );
      fptype* denominators = DEN_ACCESS::ieventAccessRecord( allDenominators, ievt0 );
      fptype_sv& numerators_sv = NUM_ACCESS::kernelAccess( numerators );
      fptype_sv& denominators_sv = DEN_ACCESS::kernelAccess( denominators );
      numerators_sv = fptype_sv{ 0 };
      denominators_sv = fptype_sv{ 0 };
#endif
    }
#endif

    // === PART 1 - HELICITY LOOP: CALCULATE WAVEFUNCTIONS ===
    // (in both CUDA and C++, using precomputed good helicities)

#ifdef MGONGPUCPP_GPUIMPL // CUDA OR C++

    // *** START OF PART 1a - CUDA (one event per GPU thread) ***
#ifdef MGONGPU_SUPPORTS_MULTICHANNEL
    // SCALAR channelId for the current event (CUDA) or for the whole SIMD event page (C++)
    // The cudacpp implementation ASSUMES (and checks! #898) that all channelIds are the same in a SIMD event page
    unsigned int channelId = 0; // disable multichannel single-diagram enhancement unless allChannelIds != nullptr
    if( allChannelIds != nullptr )
    {
      const unsigned int* channelIds = allChannelIds;                            // fix #899 (distinguish channelIds and allChannelIds)
      const uint_sv channelIds_sv = CID_ACCESS::kernelAccessConst( channelIds ); // fix #895 (compute this only once for all diagrams)
      // NB: channelIds_sv is a scalar in CUDA
      channelId = channelIds_sv;
      assert( channelId > 0 ); // SANITY CHECK: scalar channelId must be > 0 if multichannel is enabled (allChannelIds != nullptr)
    }
#endif
    // Running sum of partial amplitudes squared for event by event color selection (#402)
    // (for the single event processed in calculate_wavefunctions)
    fptype_sv jamp2_sv[nParity * ncolor] = { 0 };
    fptype MEs_ighel[ncomb] = { 0 }; // sum of MEs for all good helicities up to ighel (for this event)
    for( int ighel = 0; ighel < cNGoodHel; ighel++ )
    {
      const int ihel = cGoodHel[ighel];
#ifdef MGONGPU_SUPPORTS_MULTICHANNEL
      calculate_wavefunctions( ihel, allmomenta, allcouplings, allMEs, channelId, allNumerators, allDenominators, jamp2_sv );
#else
      calculate_wavefunctions( ihel, allmomenta, allcouplings, allMEs, jamp2_sv );
#endif
      MEs_ighel[ighel] = allMEs[ievt];
    }
    // Event-by-event random choice of helicity #403
    //printf( "sigmaKin: ievt=%%4d rndhel=%%f\n", ievt, allrndhel[ievt] );
    for( int ighel = 0; ighel < cNGoodHel; ighel++ )
    {
      if( allrndhel[ievt] < ( MEs_ighel[ighel] / MEs_ighel[cNGoodHel - 1] ) )
      {
        const int ihelF = cGoodHel[ighel] + 1; // NB Fortran [1,ncomb], cudacpp [0,ncomb-1]
        allselhel[ievt] = ihelF;
        //printf( "sigmaKin: ievt=%%4d ihel=%%4d\n", ievt, ihelF );
        break;
      }
    }
#ifdef MGONGPU_SUPPORTS_MULTICHANNEL
    // Event-by-event random choice of color #402
    if( channelId != 0 ) // no event-by-event choice of color if channelId == 0 (fix FPE #783)
    {
<<<<<<< HEAD
      const unsigned int iconfigC = mgOnGpu::channelId_to_iconfigC[channelId]; // coloramps.h uses a channel ordering not the diagram id
=======
      // NB (see #877): in the array channel2iconfig, the input index uses C indexing (channelId -1), the output index uses F indexing (iconfig)
      const unsigned int iconfig = mgOnGpu::channel2iconfig[channelId - 1]; // map N_diagrams to N_config <= N_diagrams configs (fix LHE color mismatch #856: see also #826, #852, #853)
>>>>>>> 44b78a88
      fptype targetamp[ncolor] = { 0 };
      // NB (see #877): explicitly use 'icolC' rather than 'icol' to indicate that icolC uses C indexing in [0, N_colors-1]
      for( int icolC = 0; icolC < ncolor; icolC++ )
      {
        if( icolC == 0 )
          targetamp[icolC] = 0;
        else
          targetamp[icolC] = targetamp[icolC - 1];
<<<<<<< HEAD
        if( mgOnGpu::icolamp[iconfigC][icolC] ) targetamp[icolC] += jamp2_sv[icolC];
=======
        // NB (see #877): in the array icolamp, the input index uses C indexing (iconfig -1)
        if( mgOnGpu::icolamp[iconfig - 1][icolC] ) targetamp[icolC] += jamp2_sv[icolC];
>>>>>>> 44b78a88
      }
      //printf( "sigmaKin: ievt=%%4d rndcol=%%f\n", ievt, allrndcol[ievt] );
      for( int icolC = 0; icolC < ncolor; icolC++ )
      {
        if( allrndcol[ievt] < ( targetamp[icolC] / targetamp[ncolor - 1] ) )
        {
          allselcol[ievt] = icolC + 1; // NB Fortran [1,ncolor], cudacpp [0,ncolor-1]
          break;
        }
      }
    }
#endif
    // *** END OF PART 1a - CUDA (one event per GPU thread) ***

#else // CUDA OR C++

    // *** START OF PART 1b - C++ (loop on event pages)
#if defined MGONGPU_CPPSIMD and defined MGONGPU_FPTYPE_DOUBLE and defined MGONGPU_FPTYPE2_FLOAT
    // Mixed fptypes #537: float for color algebra and double elsewhere
    // Delay color algebra and ME updates (only on even pages)
    assert( npagV %% 2 == 0 );     // SANITY CHECK for mixed fptypes: two neppV-pages are merged to one 2*neppV-page
    const int npagV2 = npagV / 2; // loop on two SIMD pages (neppV events) at a time
#else
    const int npagV2 = npagV;            // loop on one SIMD page (neppV events) at a time
#endif
#ifdef _OPENMP
    // OMP multithreading #575 (NB: tested only with gcc11 so far)
    // See https://www.openmp.org/specifications/
    // - default(none): no variables are shared by default
    // - shared: as the name says
    // - private: give each thread its own copy, without initialising
    // - firstprivate: give each thread its own copy, and initialise with value from outside
#define _OMPLIST0 allcouplings, allMEs, allmomenta, allrndcol, allrndhel, allselcol, allselhel, cGoodHel, cNGoodHel, npagV2
#ifdef MGONGPU_SUPPORTS_MULTICHANNEL
<<<<<<< HEAD
#define _OMPLIST1 , allDenominators, allNumerators, allChannelIds, mgOnGpu::icolamp, mgOnGpu::channelId_to_iconfigC
=======
#define _OMPLIST1 , allDenominators, allNumerators, channelId, mgOnGpu::icolamp, mgOnGpu::channel2iconfig
>>>>>>> 44b78a88
#else
#define _OMPLIST1
#endif
#pragma omp parallel for default( none ) shared( _OMPLIST0 _OMPLIST1 )
#undef _OMPLIST0
#undef _OMPLIST1
#endif // _OPENMP
    for( int ipagV2 = 0; ipagV2 < npagV2; ++ipagV2 )
    {
#if defined MGONGPU_CPPSIMD and defined MGONGPU_FPTYPE_DOUBLE and defined MGONGPU_FPTYPE2_FLOAT
      const int ievt00 = ipagV2 * neppV * 2; // loop on two SIMD pages (neppV events) at a time
#else
      const int ievt00 = ipagV2 * neppV; // loop on one SIMD page (neppV events) at a time
#endif
#ifdef MGONGPU_SUPPORTS_MULTICHANNEL
      // SCALAR channelId for the current event (CUDA) or for the whole SIMD event page (C++)
      // The cudacpp implementation ASSUMES (and checks! #898) that all channelIds are the same in a SIMD event page
      unsigned int channelId = 0; // disable multichannel single-diagram enhancement unless allChannelIds != nullptr
      if( allChannelIds != nullptr )
      {
        const unsigned int* channelIds = CID_ACCESS::ieventAccessRecordConst( allChannelIds, ievt00 ); // fix bug #899/#911 (FIXME? ievt00 or ievt0??)
        uint_sv channelIds_sv = CID_ACCESS::kernelAccessConst( channelIds );                           // fix #895 (compute this only once for all diagrams)
#ifndef MGONGPU_CPPSIMD
        // NB: channelIds_sv is a scalar in no-SIMD C++
        channelId = channelIds_sv;
#else
        // NB: channelIds_sv is a vector in SIMD C++
        channelId = channelIds_sv[0];    // element[0]
        for( int i = 1; i < neppV; ++i ) // elements[1...neppV-1]
        {
          assert( channelId == channelIds_sv[i] ); // SANITY CHECK #898: check that all events in a SIMD vector have the same channelId
        }
#endif
        assert( channelId > 0 ); // SANITY CHECK: scalar channelId must be > 0 if multichannel is enabled (allChannelIds != nullptr)
      }
#endif
      // Running sum of partial amplitudes squared for event by event color selection (#402)
      // (jamp2[nParity][ncolor][neppV] for the SIMD vector - or the two SIMD vectors - of events processed in calculate_wavefunctions)
      fptype_sv jamp2_sv[nParity * ncolor] = { 0 };
      fptype_sv MEs_ighel[ncomb] = { 0 };  // sum of MEs for all good helicities up to ighel (for the first - and/or only - neppV page)
#if defined MGONGPU_CPPSIMD and defined MGONGPU_FPTYPE_DOUBLE and defined MGONGPU_FPTYPE2_FLOAT
      fptype_sv MEs_ighel2[ncomb] = { 0 }; // sum of MEs for all good helicities up to ighel (for the second neppV page)
#endif
      for( int ighel = 0; ighel < cNGoodHel; ighel++ )
      {
        const int ihel = cGoodHel[ighel];
#ifdef MGONGPU_SUPPORTS_MULTICHANNEL
        calculate_wavefunctions( ihel, allmomenta, allcouplings, allMEs, channelId, allNumerators, allDenominators, jamp2_sv, ievt00 );
#else
        calculate_wavefunctions( ihel, allmomenta, allcouplings, allMEs, jamp2_sv, ievt00 );
#endif
        MEs_ighel[ighel] = E_ACCESS::kernelAccess( E_ACCESS::ieventAccessRecord( allMEs, ievt00 ) );
#if defined MGONGPU_CPPSIMD and defined MGONGPU_FPTYPE_DOUBLE and defined MGONGPU_FPTYPE2_FLOAT
        MEs_ighel2[ighel] = E_ACCESS::kernelAccess( E_ACCESS::ieventAccessRecord( allMEs, ievt00 + neppV ) );
#endif
      }
      // Event-by-event random choice of helicity #403
      for( int ieppV = 0; ieppV < neppV; ++ieppV )
      {
        const int ievt = ievt00 + ieppV;
        //printf( "sigmaKin: ievt=%%4d rndhel=%%f\n", ievt, allrndhel[ievt] );
        for( int ighel = 0; ighel < cNGoodHel; ighel++ )
        {
#if defined MGONGPU_CPPSIMD
          const bool okhel = allrndhel[ievt] < ( MEs_ighel[ighel][ieppV] / MEs_ighel[cNGoodHel - 1][ieppV] );
#else
          const bool okhel = allrndhel[ievt] < ( MEs_ighel[ighel] / MEs_ighel[cNGoodHel - 1] );
#endif
          if( okhel )
          {
            const int ihelF = cGoodHel[ighel] + 1; // NB Fortran [1,ncomb], cudacpp [0,ncomb-1]
            allselhel[ievt] = ihelF;
            //printf( "sigmaKin: ievt=%%4d ihel=%%4d\n", ievt, ihelF );
            break;
          }
        }
#if defined MGONGPU_CPPSIMD and defined MGONGPU_FPTYPE_DOUBLE and defined MGONGPU_FPTYPE2_FLOAT
        const int ievt2 = ievt00 + ieppV + neppV;
        //printf( "sigmaKin: ievt=%%4d rndhel=%%f\n", ievt2, allrndhel[ievt2] );
        for( int ighel = 0; ighel < cNGoodHel; ighel++ )
        {
          if( allrndhel[ievt2] < ( MEs_ighel2[ighel][ieppV] / MEs_ighel2[cNGoodHel - 1][ieppV] ) )
          {
            const int ihelF = cGoodHel[ighel] + 1; // NB Fortran [1,ncomb], cudacpp [0,ncomb-1]
            allselhel[ievt2] = ihelF;
            //printf( "sigmaKin: ievt=%%4d ihel=%%4d\n", ievt, ihelF );
            break;
          }
        }
#endif
      }
#ifdef MGONGPU_SUPPORTS_MULTICHANNEL // multichannel enabled (random color choice)
      // Event-by-event random choice of color #402
      if( channelId != 0 ) // no event-by-event choice of color if channelId == 0 (fix FPE #783)
      {
<<<<<<< HEAD
=======
        // NB (see #877): in the array channel2iconfig, the input index uses C indexing (channelId -1), the output index uses F indexing (iconfig)
        const unsigned int iconfig = mgOnGpu::channel2iconfig[channelId - 1]; // map N_diagrams to N_config <= N_diagrams configs (fix LHE color mismatch #856: see also #826, #852, #853)
>>>>>>> 44b78a88
        fptype_sv targetamp[ncolor] = { 0 };
        // NB (see #877): explicitly use 'icolC' rather than 'icol' to indicate that icolC uses C indexing in [0, N_colors-1]
        for( int icolC = 0; icolC < ncolor; icolC++ )
        {
          if( icolC == 0 )
            targetamp[icolC] = fptype_sv{ 0 };
          else
            targetamp[icolC] = targetamp[icolC - 1];
<<<<<<< HEAD
#ifdef MGONGPU_CPPSIMD
          for( int i = 0; i < neppV; ++i )
          {
            const unsigned int iconfigC = mgOnGpu::channelId_to_iconfigC[channelId];
            if( mgOnGpu::icolamp[iconfigC][icolC] ) targetamp[icolC][i] += jamp2_sv[icolC][i];
          }
#else
          const unsigned int iconfigC = mgOnGpu::channelId_to_iconfigC[channelId];
          if( mgOnGpu::icolamp[iconfigC][icolC] ) targetamp[icolC] += jamp2_sv[icolC];
#endif
=======
          if( mgOnGpu::icolamp[iconfig - 1][icolC] ) targetamp[icolC] += jamp2_sv[icolC];
>>>>>>> 44b78a88
        }
#if defined MGONGPU_CPPSIMD and defined MGONGPU_FPTYPE_DOUBLE and defined MGONGPU_FPTYPE2_FLOAT
        fptype_sv targetamp2[ncolor] = { 0 };
        for( int icolC = 0; icolC < ncolor; icolC++ )
        {
          if( icolC == 0 )
            targetamp2[icolC] = fptype_sv{ 0 };
          else
            targetamp2[icolC] = targetamp2[icolC - 1];
<<<<<<< HEAD
#ifdef MGONGPU_CPPSIMD
          for( int i = 0; i < neppV; ++i )
          {
            const unsigned int iconfigC = mgOnGpu::channelId_to_iconfigC[channelId];
            if( mgOnGpu::icolamp[iconfigC][icolC] ) targetamp2[icolC][i] += jamp2_sv[ncolor + icolC][i];
          }
#else
          const unsigned int iconfigC = mgOnGpu::channelId_to_iconfigC[channelId];
          if( mgOnGpu::icolamp[iconfigC][icolC] ) targetamp2[icolC] += jamp2_sv[ncolor + icolC];
#endif
=======
          // NB (see #877): in the array icolamp, the input index uses C indexing (iconfig -1)
          if( mgOnGpu::icolamp[iconfig - 1][icolC] ) targetamp2[icolC] += jamp2_sv[ncolor + icolC];
>>>>>>> 44b78a88
        }
#endif
        for( int ieppV = 0; ieppV < neppV; ++ieppV )
        {
          const int ievt = ievt00 + ieppV;
          //printf( "sigmaKin: ievt=%%4d rndcol=%%f\n", ievt, allrndcol[ievt] );
          for( int icolC = 0; icolC < ncolor; icolC++ )
          {
#if defined MGONGPU_CPPSIMD
            // Add volatile here to avoid SIGFPE crashes in FPTYPE=f cpp512z builds (#845)
            volatile const bool okcol = allrndcol[ievt] < ( targetamp[icolC][ieppV] / targetamp[ncolor - 1][ieppV] );
#else
            const bool okcol = allrndcol[ievt] < ( targetamp[icolC] / targetamp[ncolor - 1] );
#endif
            if( okcol )
            {
              allselcol[ievt] = icolC + 1; // NB Fortran [1,ncolor], cudacpp [0,ncolor-1]
              break;
            }
          }
#if defined MGONGPU_CPPSIMD and defined MGONGPU_FPTYPE_DOUBLE and defined MGONGPU_FPTYPE2_FLOAT
          const int ievt2 = ievt00 + ieppV + neppV;
          //printf( "sigmaKin: ievt=%%4d rndcol=%%f\n", ievt2, allrndcol[ievt2] );
          for( int icolC = 0; icolC < ncolor; icolC++ )
          {
            if( allrndcol[ievt2] < ( targetamp2[icolC][ieppV] / targetamp2[ncolor - 1][ieppV] ) )
            {
              allselcol[ievt2] = icolC + 1; // NB Fortran [1,ncolor], cudacpp [0,ncolor-1]
              break;
            }
          }
#endif
        }
      }
#endif // multichannel enabled (random color choice)
    }
    // *** END OF PART 1b - C++ (loop on event pages)

#endif // CUDA or C++

    // === PART 2 - FINALISATION (after calculate_wavefunctions) ===
    // Get the final |M|^2 as an average over helicities/colors of the running sum of |M|^2 over helicities for the given event
    // [NB 'sum over final spins, average over initial spins', eg see
    // https://www.uzh.ch/cmsssl/physik/dam/jcr:2e24b7b1-f4d7-4160-817e-47b13dbf1d7c/Handout_4_2016-UZH.pdf]
#ifdef MGONGPUCPP_GPUIMPL
    allMEs[ievt] /= helcolDenominators[0];
#ifdef MGONGPU_SUPPORTS_MULTICHANNEL
    if( allChannelIds != nullptr ) allMEs[ievt] *= allNumerators[ievt] / allDenominators[ievt]; // fix segfault #892 (not 'channelIds[0] != 0')
#endif
#else
    for( int ipagV = 0; ipagV < npagV; ++ipagV )
    {
      const int ievt0 = ipagV * neppV;
      fptype* MEs = E_ACCESS::ieventAccessRecord( allMEs, ievt0 );
      fptype_sv& MEs_sv = E_ACCESS::kernelAccess( MEs );
      MEs_sv /= helcolDenominators[0];
#ifdef MGONGPU_SUPPORTS_MULTICHANNEL
      if( allChannelIds != nullptr ) // fix segfault #892 (not 'channelIds[0] != 0')
      {
        fptype* numerators = NUM_ACCESS::ieventAccessRecord( allNumerators, ievt0 );
        fptype* denominators = DEN_ACCESS::ieventAccessRecord( allDenominators, ievt0 );
        fptype_sv& numerators_sv = NUM_ACCESS::kernelAccess( numerators );
        fptype_sv& denominators_sv = DEN_ACCESS::kernelAccess( denominators );
        MEs_sv *= numerators_sv / denominators_sv;
      }
#endif
      //for( int ieppV = 0; ieppV < neppV; ieppV++ )
      //{
      //  const unsigned int ievt = ipagV * neppV + ieppV;
      //  printf( "sigmaKin: ievt=%%2d me=%%f\n", ievt, allMEs[ievt] );
      //}
    }
#endif
    mgDebugFinalise();
  }

  //--------------------------------------------------------------------------<|MERGE_RESOLUTION|>--- conflicted
+++ resolved
@@ -85,12 +85,8 @@
     // Event-by-event random choice of color #402
     if( channelId != 0 ) // no event-by-event choice of color if channelId == 0 (fix FPE #783)
     {
-<<<<<<< HEAD
-      const unsigned int iconfigC = mgOnGpu::channelId_to_iconfigC[channelId]; // coloramps.h uses a channel ordering not the diagram id
-=======
       // NB (see #877): in the array channel2iconfig, the input index uses C indexing (channelId -1), the output index uses F indexing (iconfig)
       const unsigned int iconfig = mgOnGpu::channel2iconfig[channelId - 1]; // map N_diagrams to N_config <= N_diagrams configs (fix LHE color mismatch #856: see also #826, #852, #853)
->>>>>>> 44b78a88
       fptype targetamp[ncolor] = { 0 };
       // NB (see #877): explicitly use 'icolC' rather than 'icol' to indicate that icolC uses C indexing in [0, N_colors-1]
       for( int icolC = 0; icolC < ncolor; icolC++ )
@@ -99,12 +95,8 @@
           targetamp[icolC] = 0;
         else
           targetamp[icolC] = targetamp[icolC - 1];
-<<<<<<< HEAD
-        if( mgOnGpu::icolamp[iconfigC][icolC] ) targetamp[icolC] += jamp2_sv[icolC];
-=======
         // NB (see #877): in the array icolamp, the input index uses C indexing (iconfig -1)
         if( mgOnGpu::icolamp[iconfig - 1][icolC] ) targetamp[icolC] += jamp2_sv[icolC];
->>>>>>> 44b78a88
       }
       //printf( "sigmaKin: ievt=%%4d rndcol=%%f\n", ievt, allrndcol[ievt] );
       for( int icolC = 0; icolC < ncolor; icolC++ )
@@ -139,11 +131,7 @@
     // - firstprivate: give each thread its own copy, and initialise with value from outside
 #define _OMPLIST0 allcouplings, allMEs, allmomenta, allrndcol, allrndhel, allselcol, allselhel, cGoodHel, cNGoodHel, npagV2
 #ifdef MGONGPU_SUPPORTS_MULTICHANNEL
-<<<<<<< HEAD
-#define _OMPLIST1 , allDenominators, allNumerators, allChannelIds, mgOnGpu::icolamp, mgOnGpu::channelId_to_iconfigC
-=======
-#define _OMPLIST1 , allDenominators, allNumerators, channelId, mgOnGpu::icolamp, mgOnGpu::channel2iconfig
->>>>>>> 44b78a88
+#define _OMPLIST1 , allDenominators, allNumerators, allChannelIds, mgOnGpu::icolamp, mgOnGpu::channel2iconfig
 #else
 #define _OMPLIST1
 #endif
@@ -239,11 +227,8 @@
       // Event-by-event random choice of color #402
       if( channelId != 0 ) // no event-by-event choice of color if channelId == 0 (fix FPE #783)
       {
-<<<<<<< HEAD
-=======
         // NB (see #877): in the array channel2iconfig, the input index uses C indexing (channelId -1), the output index uses F indexing (iconfig)
         const unsigned int iconfig = mgOnGpu::channel2iconfig[channelId - 1]; // map N_diagrams to N_config <= N_diagrams configs (fix LHE color mismatch #856: see also #826, #852, #853)
->>>>>>> 44b78a88
         fptype_sv targetamp[ncolor] = { 0 };
         // NB (see #877): explicitly use 'icolC' rather than 'icol' to indicate that icolC uses C indexing in [0, N_colors-1]
         for( int icolC = 0; icolC < ncolor; icolC++ )
@@ -252,20 +237,7 @@
             targetamp[icolC] = fptype_sv{ 0 };
           else
             targetamp[icolC] = targetamp[icolC - 1];
-<<<<<<< HEAD
-#ifdef MGONGPU_CPPSIMD
-          for( int i = 0; i < neppV; ++i )
-          {
-            const unsigned int iconfigC = mgOnGpu::channelId_to_iconfigC[channelId];
-            if( mgOnGpu::icolamp[iconfigC][icolC] ) targetamp[icolC][i] += jamp2_sv[icolC][i];
-          }
-#else
-          const unsigned int iconfigC = mgOnGpu::channelId_to_iconfigC[channelId];
-          if( mgOnGpu::icolamp[iconfigC][icolC] ) targetamp[icolC] += jamp2_sv[icolC];
-#endif
-=======
           if( mgOnGpu::icolamp[iconfig - 1][icolC] ) targetamp[icolC] += jamp2_sv[icolC];
->>>>>>> 44b78a88
         }
 #if defined MGONGPU_CPPSIMD and defined MGONGPU_FPTYPE_DOUBLE and defined MGONGPU_FPTYPE2_FLOAT
         fptype_sv targetamp2[ncolor] = { 0 };
@@ -275,21 +247,8 @@
             targetamp2[icolC] = fptype_sv{ 0 };
           else
             targetamp2[icolC] = targetamp2[icolC - 1];
-<<<<<<< HEAD
-#ifdef MGONGPU_CPPSIMD
-          for( int i = 0; i < neppV; ++i )
-          {
-            const unsigned int iconfigC = mgOnGpu::channelId_to_iconfigC[channelId];
-            if( mgOnGpu::icolamp[iconfigC][icolC] ) targetamp2[icolC][i] += jamp2_sv[ncolor + icolC][i];
-          }
-#else
-          const unsigned int iconfigC = mgOnGpu::channelId_to_iconfigC[channelId];
-          if( mgOnGpu::icolamp[iconfigC][icolC] ) targetamp2[icolC] += jamp2_sv[ncolor + icolC];
-#endif
-=======
           // NB (see #877): in the array icolamp, the input index uses C indexing (iconfig -1)
           if( mgOnGpu::icolamp[iconfig - 1][icolC] ) targetamp2[icolC] += jamp2_sv[ncolor + icolC];
->>>>>>> 44b78a88
         }
 #endif
         for( int ieppV = 0; ieppV < neppV; ++ieppV )
