# Copyright (C) 2020-2023 CERN and UCLouvain.
# Licensed under the GNU Lesser General Public License (version 3 or later).
# Created by: O. Mattelaer (Sep 2021) for the MG5aMC CUDACPP plugin.
# Further modified by: O. Mattelaer, A. Valassi (2021-2023) for the MG5aMC CUDACPP plugin.

import os

# AV - use templates for source code, scripts and Makefiles from PLUGINDIR instead of MG5DIR
###from madgraph import MG5DIR
PLUGINDIR = os.path.dirname( __file__ )

# AV - create a plugin-specific logger
import logging
logger = logging.getLogger('madgraph.PLUGIN.CUDACPP_OUTPUT.model_handling')

#------------------------------------------------------------------------------------

# AV - import the independent 2nd copy of the export_cpp module (as PLUGIN_export_cpp), previously loaded in output.py
###import madgraph.iolibs.export_cpp as export_cpp # 1st copy
######import madgraph.iolibs.export_cpp as PLUGIN_export_cpp # this is not enough to define an independent 2nd copy: id(export_cpp)==id(PLUGIN_export_cpp)
import PLUGIN.CUDACPP_OUTPUT.PLUGIN_export_cpp as PLUGIN_export_cpp # 2nd copy loaded in the plugin's output.py
###print('id(export_cpp)=%s'%id(export_cpp))
###print('id(PLUGIN_export_cpp)=%s'%id(PLUGIN_export_cpp))

#------------------------------------------------------------------------------------

# AV - modify export_cpp.get_mg5_info_lines (replace '# ' by '//')
def PLUGIN_get_mg5_info_lines():
    return DEFAULT_get_mg5_info_lines().replace('# ','//')

DEFAULT_get_mg5_info_lines = PLUGIN_export_cpp.get_mg5_info_lines
PLUGIN_export_cpp.get_mg5_info_lines = PLUGIN_get_mg5_info_lines

#------------------------------------------------------------------------------------

# AV - load an independent 2nd copy of the writers module (as PLUGIN_writers) and use that within the plugin (workaround for #341)
# See https://stackoverflow.com/a/11285504
###import madgraph.iolibs.file_writers as writers # 1st copy
import sys
import importlib.util
SPEC_WRITERS = importlib.util.find_spec('madgraph.iolibs.file_writers')
PLUGIN_writers = importlib.util.module_from_spec(SPEC_WRITERS)
SPEC_WRITERS.loader.exec_module(PLUGIN_writers)
###sys.modules['PLUGIN.CUDACPP_OUTPUT.PLUGIN_writers'] = PLUGIN_writers # would allow 'import PLUGIN.CUDACPP_OUTPUT.PLUGIN_writers' (not needed)
del SPEC_WRITERS

# AV - use the independent 2nd copy of the writers module within the PLUGIN_export_cpp module (workaround for #341)
###DEFAULT_writers = PLUGIN_export_cpp.writers # not needed
PLUGIN_export_cpp.writers = PLUGIN_writers

#------------------------------------------------------------------------------------

# AV - modify writers.FileWriter.__init__ (add a debug printout)
def PLUGIN_FileWriter__init__( self, name, opt = 'w' ):
    print( 'FileWriter %s for %s'%( type(self), name) )
    return DEFAULT_FileWriter__init__( self, name, opt )

DEFAULT_FileWriter__init__ = PLUGIN_writers.FileWriter.__init__
PLUGIN_writers.FileWriter.__init__ = PLUGIN_FileWriter__init__

#------------------------------------------------------------------------------------

# AV - replace writers.CPPWriter by PLUGIN_CPPWriter (remove formatting)
class PLUGIN_CPPWriter(PLUGIN_writers.FileWriter):
    """Custom CPPWriter based on the default FileWriter with minimal modifications"""

DEFAULT_CPPWriter = PLUGIN_writers.CPPWriter
###PLUGIN_writers.CPPWriter = DEFAULT_CPPWriter # WITH FORMATTING
PLUGIN_writers.CPPWriter = PLUGIN_CPPWriter # WITHOUT FORMATTING

#------------------------------------------------------------------------------------

import aloha
import aloha.aloha_writers as aloha_writers

from collections import defaultdict
from fractions import Fraction
from six import StringIO

# AV - define a custom ALOHAWriter
# (NB: enable this via PLUGIN_UFOModelConverter.aloha_writer)
class PLUGIN_ALOHAWriter(aloha_writers.ALOHAWriterForGPU):
    # Class structure information
    #  - object
    #  - WriteALOHA(object) [in aloha/aloha_writers.py]
    #  - ALOHAWriterForCPP(WriteALOHA) [in aloha/aloha_writers.py]
    #  - ALOHAWriterForGPU(ALOHAWriterForCPP) [in aloha/aloha_writers.py]
    #  - PLUGIN_ALOHAWriter(ALOHAWriterForGPU)
    #      This class

    # AV - keep defaults from aloha_writers.ALOHAWriterForGPU
    ###extension = '.cu'
    ###prefix ='__device__'
    type2def = {}
    type2def['pointer_vertex'] = '*' # using complex<double>* vertex
    type2def['pointer_coup'] = ''

    # AV - modify C++ code from aloha_writers.ALOHAWriterForGPU
    ###ci_definition = 'cxtype cI = cxtype(0., 1.);\n'
    ci_definition = 'const cxtype cI = cxmake( 0., 1. );\n'
    ###realoperator = '.real()'
    ###imagoperator = '.imag()'
    realoperator = 'cxreal' # NB now a function
    imagoperator = 'cximag' # NB now a function

    # AV - improve formatting
    ###type2def['int'] = 'int '
    type2def['int'] = 'int'
    ###type2def['double'] = 'fptype '
    type2def['double'] = 'fptype'
    ###type2def['complex'] = 'cxtype '
    type2def['complex'] = 'cxtype'

    # AV - add vector types
    type2def['double_v'] = 'fptype_sv'
    type2def['complex_v'] = 'cxtype_sv'

    # AV - modify C++ code from aloha_writers.ALOHAWriterForGPU
    # AV new option: declare C++ variable type only when they are defined?
    ###nodeclare = False # old behaviour (separate declaration with no initialization)
    nodeclare = True # new behaviour (delayed declaration with initialisation)

    # AV - modify aloha_writers.ALOHAWriterForCPP method (improve formatting)
    def change_number_format(self, number):
        """Formatting the number"""
        def isinteger(x):
            try:
                return int(x) == x
            except TypeError:
                return False
        if isinteger(number):
            if number == 1: out = 'one' # AV
            elif number == -1: out = '-one' # AV
            elif number == 2: out = 'two' # AV
            elif number == -2: out = '-two' # AV
            else: out = '%s.' % (str(int(number))) # This prints -1 as '-1.'
        elif isinstance(number, complex):
            if number.imag:
                if number.real:
                    out = '( %s + %s * cI )' % (self.change_number_format(number.real), \
                                    self.change_number_format(number.imag))
                else:
                    if number.imag == 1:
                        out = 'cI'
                    elif number.imag == -1:
                        out = '-cI'
                    else:
                        out = '( %s * cI )' % self.change_number_format(number.imag)
            else:
                out = '%s' % (self.change_number_format(number.real))
        else:
            tmp = Fraction(str(number))
            tmp = tmp.limit_denominator(100)
            if not abs(tmp - number) / abs(tmp + number) < 1e-8: out = '%.9f' % (number)
            elif tmp.numerator == 1 and tmp.denominator == 2 : out = 'half' # AV
            elif tmp.numerator == -1 and tmp.denominator == 2 : out = '-half' # AV
            elif tmp.numerator == 1 and tmp.denominator == 4 : out = 'quarter' # AV
            elif tmp.numerator == -1 and tmp.denominator == 4 : out = '-quarter' # AV
            else: out = '%s./%s.' % (tmp.numerator, tmp.denominator)
        return out

    # AV - modify aloha_writers.ALOHAWriterForCPP method (improve formatting)
    # [NB: this exists in ALOHAWriterForGPU but essentially falls back to ALOHAWriterForCPP]
    # [NB: no, actually this exists twice(!) in ForGPU and the 2nd version is not trivial! but I keep the ForCPP version]
    # This affects HelAmps_sm.h and HelAmps_sm.cc
    def get_header_txt(self, name=None, couplings=None,mode=''):
        """Define the Header of the fortran file. This include
            - function tag
            - definition of variable
        """
        if name is None:
            name = self.name
        if mode=='':
            mode = self.mode
        out = StringIO()
        # define the type of function and argument
        if not 'no_include' in mode:
            out.write('#include \"%s.h\"\n\n' % self.name)
        args = []
        comment_inputs = [] # AV
        for format, argname in self.define_argument_list(couplings):
            if format.startswith('list'):
                type = self.type2def[format[5:]] # double or complex (instead of list_double or list_complex)
                comment_inputs.append('%s[6]'%argname) # AV (wavefuncsize=6 is hardcoded also in export_cpp...)
                ###if not argname.startswith('COUP'): type = self.type2def[format[5:]+'_v'] # AV vectorize (double_v or complex_v)
                if not argname.startswith('COUP'):
                    type = self.type2def['double'] # AV from cxtype_sv to fptype
                    argname = 'all'+argname
                list_arg = '[]'
            else:
                type = self.type2def[format]
                list_arg = ''
            if argname.startswith('COUP'):
                type = self.type2def['double'] # AV from cxtype_sv to fptype array (running alphas #373)
                argname = 'all'+argname # AV from cxtype_sv to fptype array (running alphas #373)
                list_arg = '[]' # AV from cxtype_sv to fptype array (running alphas #373)
                point = self.type2def['pointer_coup']
                args.append('%s %s%s%s'% (type, point, argname, list_arg))
                args.append('double Ccoeff%s'% argname[7:]) # OM for 'unary minus' #628
            else:
                args.append('%s %s%s'% (type, argname, list_arg))
        if not self.offshell:
            ###output = '%(doublec)s%(pointer_vertex)s allvertexes' % {
            ###    'doublec': self.type2def['double'],
            ###    'pointer_vertex': self.type2def['pointer_vertex']}
            output = '%(doublec)s allvertexes[]' % {
                'doublec': self.type2def['double']}
            comment_output = 'amplitude \'vertex\''
            template = 'template<class W_ACCESS, class A_ACCESS, class C_ACCESS>'
        else:
            output = '%(doublec)s all%(spin)s%(id)d[]' % {
                     'doublec': self.type2def['double'],
                     'spin': self.particles[self.outgoing -1],
                     'id': self.outgoing}
            ###self.declaration.add(('list_complex', output)) # AV BUG FIX - THIS IS NOT NEEDED AND IS WRONG (adds name 'cxtype_sv V3[]')
            comment_output = 'wavefunction \'%s%d[6]\'' % ( self.particles[self.outgoing -1], self.outgoing ) # AV (wavefuncsize=6)
            template = 'template<class W_ACCESS, class C_ACCESS>'
        comment = '// Compute the output %s from the input wavefunctions %s' % ( comment_output, ', '.join(comment_inputs) ) # AV
        indent = ' ' * len( '  %s( ' % name )
        out.write('  %(comment)s\n  %(template)s\n  %(prefix)s void\n  %(name)s( const %(args)s,\n%(indent)s%(output)s )%(suffix)s' %
                  {'comment': comment, # AV - add comment
                   'template': template, # AV - add template
                   'prefix': self.prefix + ( ' INLINE' if 'is_h' in mode else '' ), # AV - add INLINE
                   'suffix': ( ' ALWAYS_INLINE' if 'is_h' in mode else '' ), # AV - add ALWAYS_INLINE
                   'indent':indent, 'output':output, 'name': name,
                   'args': (',\n' + indent + 'const ').join(args)}) # AV - add const, add indent
        if 'is_h' in mode:
            out.write(';\n')
            out.write('\n  //--------------------------------------------------------------------------\n') # AV add footer
        else:
            ###out.write('\n{\n')
            out.write('\n  {\n') # AV
        return out.getvalue()

    # AV - modify aloha_writers.ALOHAWriterForCPP method (improve formatting)
    # This affects HelAmps_sm.cc
    def get_foot_txt(self):
        """Prototype for language specific footer"""
        ###return '}\n'
        return '  }\n\n  //--------------------------------------------------------------------------' # AV

    # AV - modify aloha_writers.ALOHAWriterForCPP method (improve formatting)
    # This affects HelAmps_sm.cc
    def get_declaration_txt(self, add_i=True):
        """ Prototype for how to write the declaration of variable
            Include the symmetry line (entry FFV_2)
        """
        out = StringIO()
        out.write('    mgDebug( 0, __FUNCTION__ );\n') # AV
        ###argument_var = [name for type,name in self.call_arg] # UNUSED
        for type, name in self.call_arg:
            ###out.write('    %s %s;\n' % ( type, name ) ) # FOR DEBUGGING
            if type.startswith('list'):
                out.write('    const %s* %s = W_ACCESS::kernelAccessConst( all%s );\n' % ( self.type2def[type[5:]+'_v'], name, name ) )
            if name.startswith('COUP'): # AV from cxtype_sv to fptype array (running alphas #373)
                out.write('    const cxtype_sv %s = C_ACCESS::kernelAccessConst( all%s );\n' % ( name, name ) )
        if not self.offshell:
            vname = 'vertex'
            access = 'A_ACCESS'
            allvname = 'allvertexes'
        else:
            vname = '%(spin)s%(id)d' % { 'spin': self.particles[self.outgoing -1], 'id': self.outgoing }
            access = 'W_ACCESS'
            allvname = 'all'+vname
        out.write('    cxtype_sv* %s = %s::kernelAccess( %s );\n' % ( vname, access, allvname ) )
        # define the complex number CI = 0+1j
        if add_i:
            ###out.write(self.ci_definition)
            out.write('    ' + self.ci_definition) # AV
        codedict = {} # AV allow delayed declaration with initialisation
        for type, name in self.declaration.tolist():
            ###print(name) # FOR DEBUGGING
            ###out.write('    %s %s;\n' % ( type, name ) ) # FOR DEBUGGING
            if type.startswith('list'):
                type = type[5:]
                if name.startswith('P'):
                    size = 4
                elif not 'tmp' in name:
                    continue # should be defined in the header
                elif name[0] in ['F','V']:
                    if aloha.loop_mode:
                        size = 8
                    else:
                        size = 6
                elif name[0] == 'S':
                    if aloha.loop_mode:
                        size = 5
                    else:
                        size = 3
                elif name[0] in ['R','T']:
                    if aloha.loop_mode:
                        size = 20
                    else:
                        size = 18
                fullname = '%s[%s]'%(name, size) # AV
            elif (type, name) not in self.call_arg:
                fullname = name # AV
            else:
                continue # AV no need to declare the variable
            if fullname.startswith('OM') :
                codedict[fullname] = '%s %s' % (self.type2def[type], fullname) # AV UGLY HACK (OM3 is always a scalar)
            else:
                codedict[fullname] = '%s %s' % (self.type2def[type+'_v'], fullname) # AV vectorize, add to codedict
            ###print(fullname, codedict[fullname]) # FOR DEBUGGING
            if self.nodeclare:
                self.declaration.codedict = codedict # AV new behaviour (delayed declaration with initialisation)
            else:
                out.write('    %s;\n' % codedict[fullname] ) # AV old behaviour (separate declaration with no initialization)
        ###out.write('    // END DECLARATION\n') # FOR DEBUGGING
        return out.getvalue()

    # AV - modify aloha_writers.ALOHAWriterForCPP method (improve formatting)
    # This affects 'V1[0] = ' in HelAmps_sm.cc
    def get_momenta_txt(self):
        """Define the Header of the C++ file. This include
            - momentum conservation
            - definition of the impulsion"""
        out = StringIO()
        # Define all the required momenta
        p = [] # a list for keeping track how to write the momentum
        signs = self.get_momentum_conservation_sign()
        for i, type in enumerate(self.particles):
            if self.declaration.is_used( 'OM%s' % (i+1) ):
                declname = 'OM%s' % (i+1)
                if self.nodeclare: declname = 'const ' + self.declaration.codedict[declname]
                out.write('    {3} = ( M{0} != {1} ? {2} / ( M{0} * M{0} ) : {1} );\n'.format( # AV use ternary in OM3
                    i+1, '0.', '1.', declname)) # AV force scalar "1." instead of vector "one", add declaration
            if i+1 == self.outgoing:
                out_type = type
                out_size = self.type_to_size[type]
                continue
            elif self.offshell:
                if len(p) == 0 :
                    p.append('{0}{1}{2}[%(i)s]'.format(signs[i],type,i+1,type)) # AV for clang-format (ugly!)
                else:
                    p.append(' ')
                    p.append('{0} {1}{2}[%(i)s]'.format(signs[i],type,i+1,type))
            if self.declaration.is_used('P%s' % (i+1)):
                self.get_one_momenta_def(i+1, out)
        # Define the resulting momenta
        if self.offshell:
            energy_pos = out_size -2
            type = self.particles[self.outgoing-1]
            if aloha.loop_mode:
                size_p = 4
            else:
                size_p = 2
            for i in range(size_p):
                dict_energy = {'i':i}
                out.write( '    %s%s[%s] = %s;\n' % ( type, self.outgoing, i, ''.join(p) % dict_energy ) )
            if self.declaration.is_used( 'P%s' % self.outgoing ):
                self.get_one_momenta_def( self.outgoing, out )
        # Returning result
        ###print('."' + out.getvalue() + '"') # AV - FOR DEBUGGING
        return out.getvalue()

    # AV - modify aloha_writers.ALOHAWriterForCPP method (improve formatting, add delayed declaration with initialisation)
    # This affects 'P1[0] = ' in HelAmps_sm.cc
    def get_one_momenta_def(self, i, strfile):
        type = self.particles[i-1]
        if aloha.loop_mode:
            ptype = 'complex_v'
            templateval ='%(sign)s %(type)s%(i)d[%(nb)d]' # AV
        else:
            ptype = 'double_v'
            templateval ='%(sign)s%(operator)s( %(type)s%(i)d[%(nb2)d] )' # AV cxreal/cximag
        if self.nodeclare: strfile.write('    const %s P%d[4] = { ' % ( self.type2def[ptype], i) ) # AV
        nb2 = 0
        for j in range(4):
            if not aloha.loop_mode:
                nb = j
                if j == 0:
                    assert not aloha.mp_precision
                    operator = self.realoperator # not suppose to pass here in mp
                elif j == 1:
                    nb2 += 1
                elif j == 2:
                    assert not aloha.mp_precision
                    operator = self.imagoperator # not suppose to pass here in mp
                elif j ==3:
                    nb2 -= 1
            else:
                operator =''
                nb = j
                nb2 = j
            sign = self.get_P_sign(i) if self.get_P_sign(i) else '+' # AV
            if self.nodeclare: template = templateval + ( ', ' if j<3 else '' ) # AV
            else: template ='    P%(i)d[%(j)d] = ' + templateval + ';\n' # AV
            strfile.write(template % {'j':j,'type': type, 'i': i,
                        'nb': nb, 'nb2': nb2, 'operator':operator,
                        'sign': sign}) # AV
        if self.nodeclare: strfile.write(' };\n') # AV

    # AV - modify aloha_writers.ALOHAWriterForCPP method (improve formatting)
    # This is called once per FFV function, i.e. once per WriteALOHA instance?
    # It is called by WriteALOHA.write, after get_header_txt, get_declaration_txt, get_momenta_txt, before get_foot_txt
    # This affects 'denom = COUP' in HelAmps_sm.cc
    # This affects 'V1[2] = ' and 'F1[2] = ' in HelAmps_sm.cc
    # This affects 'TMP0 = ' in HelAmps_sm.cc
    # This affects '( *vertex ) = ' in HelAmps_sm.cc
    def define_expression(self):
        """Write the helicity amplitude in C++ format"""
        out = StringIO()
        ###out.write('    mgDebug( 0, __FUNCTION__ );\n') # AV - NO! move to get_declaration.txt
        if self.routine.contracted:
            keys = sorted(self.routine.contracted.keys())
            for name in keys:
                obj = self.routine.contracted[name]
                # This affects 'TMP0 = ' in HelAmps_sm.cc
                ###out.write(' %s = %s;\n' % (name, self.write_obj(obj)))
                if self.nodeclare:
                    out.write('    const %s %s = %s;\n' %
                              (self.type2def['complex_v'], name, self.write_obj(obj))) # AV
                else:
                    out.write('    %s = %s;\n' % (name, self.write_obj(obj))) # AV
                    self.declaration.add(('complex', name))
        for name, (fct, objs) in self.routine.fct.items():
            format = ' %s = %s;\n' % (name, self.get_fct_format(fct))
            out.write(format % ','.join([self.write_obj(obj) for obj in objs])) # AV not used in eemumu?
        numerator = self.routine.expr
        if not 'Coup(1)' in self.routine.infostr:
            coup_name = 'COUP'
        else:
            coup_name = '%s' % self.change_number_format(1)
        if not self.offshell:
            if coup_name == 'COUP':
                mydict = {'num': self.write_obj(numerator.get_rep([0]))} # '...(TMP4)-cI...' comes from here
                for c in ['coup', 'vertex']:
                    if self.type2def['pointer_%s' %c] in ['*']:
                        mydict['pre_%s' %c] = '( *'
                        mydict['post_%s' %c] = ' )'
                    else:
                        mydict['pre_%s' %c] = ''
                        mydict['post_%s'%c] = ''
                # This affects '( *vertex ) = ' in HelAmps_sm.cc
                out.write('    %(pre_vertex)svertex%(post_vertex)s = %(pre_coup)sCOUP%(post_coup)s * %(num)s;\n' % mydict)
            else:
                mydict= {}
                if self.type2def['pointer_vertex'] in ['*']:
                    mydict['pre_vertex'] = '( *'
                    mydict['post_vertex'] = ' )'
                else:
                    mydict['pre_vertex'] = ''
                    mydict['post_vertex'] = ''
                mydict['data'] = self.write_obj(numerator.get_rep([0]))
                # This affects '( *vertex ) = ' in HelAmps_sm.cc
                out.write('    %(pre_vertex)svertex%(post_vertex)s = %(data)s;\n' % mydict)
        else:
            OffShellParticle = '%s%d' % (self.particles[self.offshell-1],\
                                                                  self.offshell)
            if 'L' not in self.tag:
                coeff = 'denom'
                mydict = {}
                if self.type2def['pointer_coup'] in ['*']:
                    mydict['pre_coup'] = '(*'
                    mydict['post_coup'] = ')'
                else:
                    mydict['pre_coup'] = ''
                    mydict['post_coup'] = ''
                mydict['coup'] = coup_name
                mydict['i'] = self.outgoing
                if self.nodeclare:
                    mydict['declnamedenom'] = 'const %s denom' % self.type2def['complex_v'] # AV
                else:
                    mydict['declnamedenom'] = 'denom' # AV
                    self.declaration.add(('complex','denom'))
                if not aloha.complex_mass:
                    # This affects 'denom = COUP' in HelAmps_sm.cc
                    if self.routine.denominator:
                        if self.routine.denominator == '1':
                            out.write('    %(declnamedenom)s = %(pre_coup)s%(coup)s%(post_coup)s\n' % mydict) # AV
                        else:
                            mydict['denom'] = self.routine.denominator
                            out.write('    %(declnamedenom)s = %(pre_coup)s%(coup)s%(post_coup)s / ( %(denom)s )\n' % mydict) # AV
                    else:
                        out.write('    %(declnamedenom)s = %(pre_coup)s%(coup)s%(post_coup)s / ( ( P%(i)s[0] * P%(i)s[0] ) - ( P%(i)s[1] * P%(i)s[1] ) - ( P%(i)s[2] * P%(i)s[2] ) - ( P%(i)s[3] * P%(i)s[3] ) - M%(i)s * ( M%(i)s - cI * W%(i)s ) );\n' % mydict) # AV
                else:
                    if self.routine.denominator:
                        raise Exception('modify denominator are not compatible with complex mass scheme')
                    # This affects 'denom = COUP' in HelAmps_sm.cc
                    out.write('    %(declnamedenom)s = %(pre_coup)s%(coup)s%(post_coup)s / ( ( P%(i)s[0] * P%(i)s[0] ) - ( P%(i)s[1] *P%(i)s[1] ) - ( P%(i)s[2] * P%(i)s[2] ) - ( P%(i)s[3] * P%(i)s[3] ) - ( M%(i)s * M%(i)s ) );\n' % mydict) # AV
                ###self.declaration.add(('complex','denom')) # AV moved earlier (or simply removed)
                if aloha.loop_mode: ptype = 'list_complex'
                else: ptype = 'list_double'
                self.declaration.add((ptype,'P%s' % self.outgoing))
            else:
                coeff = 'COUP'
            for ind in numerator.listindices():
                # This affects 'V1[2] = ' and 'F1[2] = ' in HelAmps_sm.cc
                ###out.write('    %s[%d]= %s*%s;\n' % (self.outname,
                out.write('    %s[%d] = %s * %s;\n' % (self.outname, # AV
                                        self.pass_to_HELAS(ind), coeff,
                                        self.write_obj(numerator.get_rep(ind))))
        out.write('    mgDebug( 1, __FUNCTION__ );\n') # AV
        out.write('    return;\n') # AV
        ###return out.getvalue() # AV
        # AV check if one, two, half or quarter are used and need to be defined (ugly hack for #291: can this be done better?)
        out2 = StringIO()
        if 'one' in out.getvalue(): out2.write('    constexpr fptype one( 1. );\n')
        if 'two' in out.getvalue(): out2.write('    constexpr fptype two( 2. );\n')
        if 'half' in out.getvalue(): out2.write('    constexpr fptype half( 1. / 2. );\n')
        if 'quarter' in out.getvalue(): out2.write('    constexpr fptype quarter( 1. / 4. );\n')
        out2.write( out.getvalue() )
        return out2.getvalue()

    # AV - modify aloha_writers.WriteALOHA method (improve formatting)
    def write_MultVariable(self, obj, prefactor=True):
        """Turn a multvariable into a string"""
        mult_list = [self.write_variable_id(id) for id in obj]
        ###data = {'factors': '*'.join(mult_list)}
        data = {'factors': ' * '.join(mult_list)}
        if prefactor and obj.prefactor != 1:
            if obj.prefactor != -1:
                text = '%(prefactor)s * %(factors)s'
                data['prefactor'] = self.change_number_format(obj.prefactor)
            else:
                text = '-%(factors)s' # AV keep default (this is not used in eemumu)
        else:
            text = '%(factors)s'
        return text % data

    # AV - modify aloha_writers.WriteALOHA method (improve formatting)
    def write_MultContainer(self, obj, prefactor=True):
        """Turn a multvariable into a string"""
        mult_list = [self.write_obj(id) for id in obj]
        ###data = {'factors': '*'.join(mult_list)}
        data = {'factors': ' * '.join(mult_list)} # AV
        if prefactor and obj.prefactor != 1:
            if obj.prefactor != -1:
                text = '%(prefactor)s * %(factors)s'
                data['prefactor'] = self.change_number_format(obj.prefactor)
            else:
                text = '-%(factors)s' # AV keep default (this is not used in eemumu)
        else:
            text = '%(factors)s'
        return text % data

    # OM - overload aloha_writers.WriteALOHA and ALOHAWriterForCPP methods (handle 'unary minus' #628)
    def change_var_format(self, obj):
        """ """
        if obj.startswith('COUP'):
            out = super().change_var_format(obj)
            postfix = out[4:]
            return "Ccoeff%s*%s" % (postfix, out) # OM for 'unary minus' #628
        else:
            return super().change_var_format(obj)

    # AV - new method (based on implementation of write_obj and write_MultVariable)
    def objIsSimpleVariable(self, obj) :
        ###print ( obj.vartype, obj.prefactor, len( obj ), obj ) # AV - FOR DEBUGGING
        return ( obj.vartype == 0 ) or ( obj.vartype == 2 and len( obj ) == 1 )

    # AV - modify aloha_writers.WriteALOHA method (improve formatting)
    # This affects 'V1[2] = ' and 'F1[2] = ' in HelAmps_sm.cc
    def write_obj_Add(self, obj, prefactor=True):
        """Turns addvariable into a string"""
        data = defaultdict(list)
        number = []
        [data[p.prefactor].append(p) if hasattr(p, 'prefactor') else number.append(p) for p in obj]
        file_str = StringIO()
        if prefactor and obj.prefactor != 1:
            formatted = self.change_number_format(obj.prefactor)
            if formatted.startswith(('+','-')):
                file_str.write('( %s )' % formatted)
            else:
                file_str.write(formatted)
            file_str.write(' * ( ')
        else:
            file_str.write('( ')
        ###print('."'+file_str.getvalue()+'"') # AV - FOR DEBUGGING
        first=True
        for value, obj_list in data.items():
            ###print('.."' + str(value) + '" "' + str(obj_list) + '"') # AV - FOR DEBUGGING
            add= ' + '
            if value not in  [-1,1]:
                nb_str = self.change_number_format(value)
                ###print('.>"' + nb_str + '"') # AV - FOR DEBUGGING
                if nb_str[0] in ['+', '-']:
                    if first: file_str.write(nb_str)
                    else : file_str.write(' ' + nb_str[0] + ' ' + nb_str[1:])
                elif first and nb_str == '( half * cI )':
                    file_str.write('half * cI')
                elif not first and nb_str == '( -half * cI )':
                    file_str.write(' - half * cI')
                else:
                    file_str.write('+' if first else ' + ')
                    file_str.write(nb_str)
                file_str.write(' * ')
                if len( obj_list ) > 1 or not self.objIsSimpleVariable( obj_list[0] ) : file_str.write('( ')
            elif value == -1:
                add = ' - '
                file_str.write('-' if first else ' - ')
            elif not first:
                file_str.write(' + ')
            else:
                file_str.write('')
            first = False
            # AV comment: write_obj here also adds calls declaration_add (via change_var_format) - example: OM3
            ###print('..."'+file_str.getvalue()+'"') # AV - FOR DEBUGGING
            file_str.write( add.join( [self.write_obj(obj, prefactor=False) for obj in obj_list] ) ) # NB: RECURSIVE! (write_obj_Add calls write_obj...)
            ###print('...."'+file_str.getvalue()+'"') # AV - FOR DEBUGGING
            if value not in [1,-1]:
                if len( obj_list ) > 1 or not self.objIsSimpleVariable( obj_list[0] ) : file_str.write(' )')
        if number:
            total = sum(number)
            file_str.write('+ %s' % self.change_number_format(total))
        file_str.write(' )')
        ###print('....."'+file_str.getvalue()+'"') # AV - FOR DEBUGGING
        return file_str.getvalue()

#------------------------------------------------------------------------------------

from os.path import join as pjoin

# AV - define a custom UFOModelConverter
# (NB: enable this via PLUGIN_ProcessExporter.create_model_class in output.py)
class PLUGIN_UFOModelConverter(PLUGIN_export_cpp.UFOModelConverterGPU):
    # Class structure information
    #  - object
    #  - UFOModelConverterCPP(object) [in madgraph/iolibs/export_cpp.py]
    #  - UFOModelConverterGPU(UFOModelConverterCPP) [in madgraph/iolibs/export_cpp.py]
    #  - PLUGIN_UFOModelConverter(UFOModelConverterGPU)
    #      This class

    # AV - keep defaults from export_cpp.UFOModelConverterCPP
    ###include_dir = '.'
    ###c_file_dir = '.'
    ###param_template_h = 'cpp_model_parameters_h.inc'
    ###param_template_cc = 'cpp_model_parameters_cc.inc'

    # AV - change defaults from export_cpp.UFOModelConverterCPP
    # (custom tag to appear in 'This file has been automatically generated for')
    output_name = 'CUDA/C++ standalone'

    # AV - change defaults from export_cpp.UFOModelConverterGPU
    ###cc_ext = 'cu' # create HelAmps_sm.cu
    cc_ext = 'cc' # create HelAmps_sm.cc

    # AV - keep defaults from export_cpp.UFOModelConverterGPU
    ###cc_ext = 'cu'
    ###aloha_template_h = pjoin('gpu','cpp_hel_amps_h.inc')
    ###aloha_template_cc = pjoin('gpu','cpp_hel_amps_cc.inc')
    ###helas_h = pjoin('gpu', 'helas.h')
    ###helas_cc = pjoin('gpu', 'helas.cu')

    # AV - use a custom ALOHAWriter (NB: this is an argument to WriterFactory.__new__, either a string or a class!)
    ###aloha_writer = 'cudac' # WriterFactory will use ALOHAWriterForGPU
    aloha_writer = PLUGIN_ALOHAWriter # WriterFactory will use ALOHAWriterForGPU

    # AV - use template files from PLUGINDIR instead of MG5DIR; strip leading copyright lines
    def read_aloha_template_files(self, ext):
        """Read all ALOHA template files with extension ext, strip them of
        compiler options and namespace options, and return in a list"""
        ###path = pjoin(MG5DIR, 'aloha','template_files')
        path = pjoin(PLUGINDIR, 'aloha', 'template_files')
        out = []
        if ext == 'h': file = open(pjoin(path, self.helas_h)).read()
        else: file = open(pjoin(path, self.helas_cc)).read()
        file = '\n'.join( file.split('\n')[9:] ) # skip first 9 lines in helas.h/cu (copyright including ALOHA)
        out.append( file )
        return out

    # AV - use the plugin's PLUGIN_OneProcessExporter template_path and __template_path (for aloha_template_h/cc)
    @classmethod
    def read_template_file(cls, filename, classpath=False):
        """Open a template file and return the contents."""
        ###return OneProcessExporterCPP.read_template_file(filename, classpath)
        return PLUGIN_OneProcessExporter.read_template_file(filename, classpath)

    # AV - overload export_cpp.UFOModelConverterCPP method (improve formatting)
    def write_parameters(self, params):
        res = super().write_parameters(params)
        res = res.replace('std::complex<','cxsmpl<') # custom simplex complex class (with constexpr arithmetics)
        res = res.replace('\n','\n    ')
        res = res.replace(',',', ')
        if res == '' : res = '    // (none)'
        else : res = '    ' + res # add leading '  ' after the '// Model' line
        return res

    # AV - overload export_cpp.UFOModelConverterCPP method (improve formatting)
    def write_set_parameters(self, params):
        res = self.super_write_set_parameters_donotfixMajorana(params)
        res = res.replace('(','( ')
        res = res.replace(')',' )')
        res = res.replace('+',' + ')
        res = res.replace('-',' - ')
        res = res.replace('e + ','e+') # fix exponents
        res = res.replace('e - ','e-') # fix exponents
        res = res.replace('=  + ','= +') # fix leading + in assignmments
        res = res.replace('=  - ','= -') # fix leading - in assignmments
        res = res.replace('*',' * ')
        res = res.replace('/',' / ')
        res = res.replace(',',', ')
        res = res.replace(',  ',', ')
        res = res.replace('std::complex<','cxsmpl<') # custom simplex complex class (with constexpr arithmetics)
        if res == '' : res = '// (none)'
        res = res.replace('\n','\n  ')
        res = res.replace('(  - ','( -') # post-fix for susy
        res = res.replace(',  - ',', -') # post-fix for susy
        res = res.replace('Re+mdl','Re + mdl') # post-fix for smeft
        res = res.replace('Re+0','Re + 0') # post-fix for smeft
        res = res.replace('He-2','He - 2') # post-fix for smeft
        res = res.replace(', - ',', -') # post-fix for smeft
        ###misc.sprint( "'"+res+"'" )
        return res

    # AV - new method (merging write_parameters and write_set_parameters)
    def write_hardcoded_parameters(self, params):
        ###misc.sprint(params) # for debugging
        pardef = super().write_parameters(params)
        parset = self.super_write_set_parameters_donotfixMajorana(params)
        ###print( '"' + pardef + '"' )
        ###print( '"' + parset + '"' )
        if ( pardef == '' ):
            assert parset == '', "pardef is empty but parset is not: '%s'"%parset # AV sanity check (both are empty)
            res = '// (none)\n'
            return res
        pardef = pardef.replace('std::complex<','cxsmpl<') # custom simplex complex class (with constexpr arithmetics)
        parset = parset.replace('std::complex<','cxsmpl<') # custom simplex complex class (with constexpr arithmetics)
        parset = parset.replace('sqrt(','constexpr_sqrt(') # constexpr sqrt (based on iterative Newton-Raphson approximation)
        parset = parset.replace('pow(','constexpr_pow(') # constexpr sqrt (based on iterative Newton-Raphson approximation)
        parset = parset.replace('(','( ')
        parset = parset.replace(')',' )')
        parset = parset.replace('+',' + ')
        parset = parset.replace('-',' - ')
        parset = parset.replace('e + ','e+') # fix exponents
        parset = parset.replace('e - ','e-') # fix exponents
        parset = parset.replace('=  + ','= +') # fix leading + in assignmments
        parset = parset.replace('=  - ','= -') # fix leading - in assignmments
        parset = parset.replace('*',' * ')
        parset = parset.replace('/',' / ')
        parset = parset.replace(',',', ')
        pardef_lines = {}
        for line in pardef.split('\n'):
            ###print(line) # for debugging
            type, pars = line.rstrip(';').split(' ') # strip trailing ';'
            for par in pars.split(','):
                ###print(len(pardef_lines), par) # for debugging
                pardef_lines[par] = ( 'constexpr ' + type + ' ' + par )
        ###misc.sprint( 'pardef_lines size =', len(pardef_lines), ', keys size =', len(pardef_lines.keys()) )
        ###print( pardef_lines ) # for debugging
        ###for line in pardef_lines: misc.sprint(line) # for debugging
        parset_pars = []
        parset_lines = {}
        skipnextline = False
        for iline, line in enumerate(parset.split('\n')):
            ###print(iline, line) # for debugging
            if line.startswith('indices'):
                ###print('WARNING! Skip line with leading "indices" :', line)
                continue # skip line with leading "indices", before slha.get_block_entry (#622)
            par, parval = line.split(' = ')
            ###misc.sprint(len(parset_pars), len(parset_lines), par, parval) # for debugging
            if parval.startswith('slha.get_block_entry'): parval = parval.split(',')[2].lstrip(' ').rstrip(');') + ';'
            parset_pars.append( par )
            parset_lines[par] = parval # includes a trailing ';'
        ###misc.sprint( 'parset_pars size =', len(parset_pars) )
        ###misc.sprint( 'parset_lines size =', len(parset_lines), ', keys size =', len(parset_lines.keys()) )
        ###print( parset_lines ) # for debugging
        ###for line in parset_lines: misc.sprint(line) # for debugging
        assert len(pardef_lines) == len(parset_lines), 'len(pardef_lines) != len(parset_lines)' # AV sanity check (same number of parameters)
        res = '    '.join( pardef_lines[par] + ' = ' + parset_lines[par] + '\n' for par in parset_pars ) # no leading '    ' on first row
        res = res.replace(' ;',';')
        res = res.replace('= - ','= -') # post-fix for susy
        res = res.replace('(  - ','( -') # post-fix for susy
        res = res.replace(',  - ',', -') # post-fix for SM no_b_mass
        res = res.replace('Re+mdl','Re + mdl') # post-fix for smeft
        res = res.replace('Re+0','Re + 0') # post-fix for smeft
        res = res.replace('He-2','He - 2') # post-fix for smeft
        ###print(res); assert(False)
        ###misc.sprint( "'"+res+"'" )
        return res

    # AV - replace export_cpp.UFOModelConverterCPP method (split writing of parameters and fixes for Majorana particles #622)
    def super_write_set_parameters_donotfixMajorana(self, params):
        """Write out the lines of independent parameters"""
        res_strings = []
        # For each parameter, write name = expr;
        for param in params:
            res_strings.append("%s" % param.expr)
        return "\n".join(res_strings)

    # AV - replace export_cpp.UFOModelConverterCPP method (eventually split writing of parameters and fixes for Majorana particles #622)
    def super_write_set_parameters_onlyfixMajorana(self, hardcoded): # FIXME! split hardcoded (constexpr) and not-hardcoded code
        """Write out the lines of independent parameters"""
        print( 'super_write_set_parameters_onlyfixMajorana (hardcoded=%s)'%hardcoded )
        res_strings = []
        # Correct width sign for Majorana particles (where the width and mass need to have the same sign)        
        prefix = "  " if hardcoded else "" # hardcoded code goes into Parameters.h and needs two extra leading spaces due to a namespace...
        for particle in self.model.get('particles'):
            if particle.is_fermion() and particle.get('self_antipart') and \
                   particle.get('width').lower() != 'zero':
                res_strings.append( prefix+"  if( %s < 0 )" % particle.get('mass'))
                res_strings.append( prefix+"    %(width)s = -abs( %(width)s );" % {"width": particle.get('width')})
        if not hardcoded: return '\n' + '\n'.join(res_strings) if res_strings else ''
        else: return '\n'.join(res_strings)

    # AV - replace export_cpp.UFOModelConverterCPP method (add hardcoded parameters and couplings)
    def super_generate_parameters_class_files(self):
        """Create the content of the Parameters_model.h and .cc files"""
        replace_dict = self.default_replace_dict
        replace_dict['info_lines'] = PLUGIN_export_cpp.get_mg5_info_lines()
        replace_dict['model_name'] = self.model_name
        params_indep = [ line.replace('aS, ','')
                         for line in self.write_parameters(self.params_indep).split('\n') ]
        replace_dict['independent_parameters'] = '// Model parameters independent of aS\n    //double aS; // now retrieved event-by-event (as G) from Fortran (running alphas #373)\n' + '\n'.join( params_indep )
        replace_dict['independent_couplings'] = '// Model couplings independent of aS\n' + self.write_parameters(self.coups_indep)
        params_dep = [ '    //' + line[4:] + ' // now computed event-by-event (running alphas #373)' for line in self.write_parameters(self.params_dep).split('\n') ]
        replace_dict['dependent_parameters'] = '// Model parameters dependent on aS\n' + '\n'.join( params_dep )
        coups_dep = [ '    //' + line[4:] + ' // now computed event-by-event (running alphas #373)' for line in self.write_parameters(list(self.coups_dep.values())).split('\n') ]
        replace_dict['dependent_couplings'] = '// Model couplings dependent on aS\n' + '\n'.join( coups_dep )
        set_params_indep = [ line.replace('aS','//aS') + ' // now retrieved event-by-event (as G) from Fortran (running alphas #373)'
                             if line.startswith( '  aS =' ) else
                             line for line in self.write_set_parameters(self.params_indep).split('\n') ]
        replace_dict['set_independent_parameters'] = '\n'.join( set_params_indep )
        replace_dict['set_independent_parameters'] += self.super_write_set_parameters_onlyfixMajorana( hardcoded=False ) # add fixes for Majorana particles only in the aS-indep parameters #622
        replace_dict['set_independent_couplings'] = self.write_set_parameters(self.coups_indep)
        replace_dict['set_dependent_parameters'] = self.write_set_parameters(self.params_dep)
        replace_dict['set_dependent_couplings'] = self.write_set_parameters(list(self.coups_dep.values()))
        print_params_indep = [ line.replace('std::cout','//std::cout') + ' // now retrieved event-by-event (as G) from Fortran (running alphas #373)'
                               if '"aS =' in line else
                               line for line in self.write_print_parameters(self.params_indep).split('\n') ]
        replace_dict['print_independent_parameters'] = '\n'.join( print_params_indep )
        replace_dict['print_independent_couplings'] = self.write_print_parameters(self.coups_indep)
        replace_dict['print_dependent_parameters'] = self.write_print_parameters(self.params_dep)
        replace_dict['print_dependent_couplings'] = self.write_print_parameters(list(self.coups_dep.values()))
        if 'include_prefix' not in replace_dict:
            replace_dict['include_prefix'] = ''
        assert super().write_parameters([]) == '', 'super().write_parameters([]) is not empty' # AV sanity check (#622)
        assert self.super_write_set_parameters_donotfixMajorana([]) == '', 'super_write_set_parameters_donotfixMajorana([]) is not empty' # AV sanity check (#622)
        ###misc.sprint(self.params_indep) # for debugging
        hrd_params_indep = [ line.replace('constexpr','//constexpr') + ' // now retrieved event-by-event (as G) from Fortran (running alphas #373)' if 'aS =' in line else line for line in self.write_hardcoded_parameters(self.params_indep).split('\n') ]
        replace_dict['hardcoded_independent_parameters'] = '\n'.join( hrd_params_indep ) + self.super_write_set_parameters_onlyfixMajorana( hardcoded=True ) # add fixes for Majorana particles only in the aS-indep parameters #622
        ###misc.sprint(self.coups_indep) # for debugging
        replace_dict['hardcoded_independent_couplings'] = self.write_hardcoded_parameters(self.coups_indep)
        ###misc.sprint(self.params_dep) # for debugging
        hrd_params_dep = [ line.replace('constexpr','//constexpr') + ' // now computed event-by-event (running alphas #373)' if line != '' else line for line in self.write_hardcoded_parameters(self.params_dep).split('\n') ]
        replace_dict['hardcoded_dependent_parameters'] = '\n'.join( hrd_params_dep )
        ###misc.sprint(self.coups_dep) # for debugging
        hrd_coups_dep = [ line.replace('constexpr','//constexpr') + ' // now computed event-by-event (running alphas #373)' if line != '' else line for line in self.write_hardcoded_parameters(list(self.coups_dep.values())).split('\n') ]
        replace_dict['hardcoded_dependent_couplings'] = '\n'.join( hrd_coups_dep )
        replace_dict['nicoup'] = len( self.coups_indep )
        if len( self.coups_indep ) > 0 :
            iicoup = [ '    //constexpr size_t ixcoup_%s = %d + Parameters_%s_dependentCouplings::ndcoup; // out of ndcoup+nicoup' % (par.name, id, self.model_name) for (id, par) in enumerate(self.coups_indep) ]
            replace_dict['iicoup'] = '\n'.join( iicoup )
        else:
            replace_dict['iicoup'] = '    // NB: there are no aS-independent couplings in this physics process'
        replace_dict['ndcoup'] = len( self.coups_dep )
        if len( self.coups_dep ) > 0 :
            idcoup = [ '    constexpr size_t idcoup_%s = %d;' % (name, id) for (id, name) in enumerate(self.coups_dep) ]
            replace_dict['idcoup'] = '\n'.join( idcoup )
            dcoupdecl = [ '      cxtype_sv %s;' % name for name in self.coups_dep ]
            replace_dict['dcoupdecl'] = '\n'.join( dcoupdecl )
            dcoupsetdpar = []
            foundG = False
            for line in self.write_hardcoded_parameters(self.params_dep).split('\n'):
                if line != '':
                    dcoupsetdpar.append( '    ' + line.replace('constexpr double', 'const fptype_sv' if foundG else '//const fptype_sv' ) )
                    if 'constexpr double G =' in line: foundG = True
            replace_dict['dcoupsetdpar'] = '    ' + '\n'.join( dcoupsetdpar )
            dcoupsetdcoup = [ '    ' + line.replace('constexpr cxsmpl<double> ','out.').replace('mdl_complexi', 'cI') for line in self.write_hardcoded_parameters(list(self.coups_dep.values())).split('\n') if line != '' ]
            replace_dict['dcoupsetdcoup'] = '    ' + '\n'.join( dcoupsetdcoup )
            dcoupaccessbuffer = [ '    fptype* %ss = C_ACCESS::idcoupAccessBuffer( couplings, idcoup_%s );'%( name, name ) for name in self.coups_dep ]
            replace_dict['dcoupaccessbuffer'] = '\n'.join( dcoupaccessbuffer ) + '\n'
            dcoupkernelaccess = [ '    cxtype_sv_ref %ss_sv = C_ACCESS::kernelAccess( %ss );'%( name, name ) for name in self.coups_dep ]
            replace_dict['dcoupkernelaccess'] = '\n'.join( dcoupkernelaccess ) + '\n'
            dcoupcompute = [ '    %ss_sv = couplings_sv.%s;'%( name, name ) for name in self.coups_dep ]
            replace_dict['dcoupcompute'] = '\n'.join( dcoupcompute )
            # Special handling in EFT for fptype=float using SIMD
            dcoupoutfptypev2 = [ '      fptype_v %sr_v;\n      fptype_v %si_v;'%(name,name) for name in self.coups_dep ]
            replace_dict['dcoupoutfptypev2'] = '\n' + '\n'.join( dcoupoutfptypev2 )
            replace_dict['dcoupsetdpar2'] = replace_dict['dcoupsetdpar'].replace('fptype_sv','fptype')
            dcoupsetdcoup2 = [ '    ' + line.replace('constexpr cxsmpl<double> ','const cxtype ').replace('mdl_complexi', 'cI') for line in self.write_hardcoded_parameters(list(self.coups_dep.values())).split('\n') if line != '' ]
            dcoupsetdcoup2 += [ '        %sr_v[i] = cxreal( %s );\n        %si_v[i] = cximag( %s );'%(name,name,name,name) for name in self.coups_dep ]
            replace_dict['dcoupsetdcoup2'] = '  ' + '\n'.join( dcoupsetdcoup2 )
            dcoupoutdcoup2 = [ '      out.%s = cxtype_v( %sr_v, %si_v );'%(name,name,name) for name in self.coups_dep ]
            replace_dict['dcoupoutdcoup2'] = '\n' + '\n'.join( dcoupoutdcoup2 )
        else:
            replace_dict['idcoup'] = '    // NB: there are no aS-dependent couplings in this physics process'
            replace_dict['dcoupdecl'] = '      // (none)'
            replace_dict['dcoupsetdpar'] = '        // (none)'
            replace_dict['dcoupsetdcoup'] = '        // (none)'
            replace_dict['dcoupaccessbuffer'] = ''
            replace_dict['dcoupkernelaccess'] = ''
            replace_dict['dcoupcompute'] = '    // NB: there are no aS-dependent couplings in this physics process'
            # Special handling in EFT for fptype=float using SIMD
            replace_dict['dcoupfptypev2'] = ''
            replace_dict['dcoupsetdpar2'] = '      // (none)'
            replace_dict['dcoupsetdcoup2'] = '      // (none)'
            replace_dict['dcoupoutdcoup2'] = ''
        # Require HRDCOD=1 in EFT and special handling in EFT for fptype=float using SIMD
        if self.model_name == 'sm' :
            replace_dict['efterror'] = ''
            replace_dict['eftspecial1'] = '      // Begin SM implementation - no special handling of vectors of floats as in EFT (#439)'
            replace_dict['eftspecial2'] = '      // End SM implementation - no special handling of vectors of floats as in EFT (#439)'
        else:
            replace_dict['efterror'] = '\n#error This non-SM physics process only supports MGONGPU_HARDCODE_PARAM builds (#439): please run "make HRDCOD=1"'
            replace_dict['eftspecial1'] = '      // Begin non-SM (e.g. EFT) implementation - special handling of vectors of floats (#439)'
            replace_dict['eftspecial1'] += '\n#if not( defined MGONGPU_CPPSIMD && defined MGONGPU_FPTYPE_FLOAT )'
            replace_dict['eftspecial2'] = """#else
      // ** NB #439: special handling is necessary ONLY FOR VECTORS OF FLOATS (variable Gs are vector floats, fixed parameters are scalar doubles)
      // Use an explicit loop to avoid <<error: conversion of scalar ‘double’ to vector ‘fptype_sv’ {aka ‘__vector(8) float’} involves truncation>>
      // Problems may come e.g. in EFTs from multiplying a vector float (related to aS-dependent G) by a scalar double (aS-independent parameters)%(dcoupoutfptypev2)s
      for( int i = 0; i < neppV; i++ )
      {
        const fptype& G = G_sv[i];
        // Model parameters dependent on aS
%(dcoupsetdpar2)s
        // Model couplings dependent on aS
  %(dcoupsetdcoup2)s
      }%(dcoupoutdcoup2)s
#endif""" % replace_dict
            replace_dict['eftspecial2'] += '\n      // End non-SM (e.g. EFT) implementation - special handling of vectors of floats (#439)'
        file_h = self.read_template_file(self.param_template_h) % replace_dict
        file_cc = self.read_template_file(self.param_template_cc) % replace_dict
        return file_h, file_cc

    # AV - overload export_cpp.UFOModelConverterCPP method (improve formatting)
    def generate_parameters_class_files(self):
        ###file_h, file_cc = super().generate_parameters_class_files()
        file_h, file_cc = self.super_generate_parameters_class_files()
        file_h = file_h[:-1] # remove extra trailing '\n'
        file_cc = file_cc[:-1] # remove extra trailing '\n'
        # [NB: there is a minor bug in export_cpp.UFOModelConverterCPP.generate_parameters_class_files
        # ['independent_couplings' contains dependent parameters, 'dependent parameters' contains independent_couplings]
        # [This only affects the order in which they are printed out - which is now reversed in the templates]
        # [This has been reported as bug https://bugs.launchpad.net/mg5amcnlo/+bug/1959192]
        return file_h, file_cc

    # AV - replace export_cpp.UFOModelConverterCPP method (add explicit std namespace)
    def write_print_parameters(self, params):
        """Write out the lines of independent parameters"""
        # For each parameter, write name = expr;
        res_strings = []
        for param in params:
            res_strings.append('std::cout << std::setw( 20 ) << \"%s = \" << std::setiosflags( std::ios::scientific ) << std::setw( 10 ) << %s << std::endl;' % (param.name, param.name)) # AV
        if len(res_strings) == 0 : res_strings.append('// (none)')
        ##return '\n'.join(res_strings)
        return '\n  '.join(res_strings) # AV (why was this not necessary before?)

    # AV - replace export_cpp.UFOModelConverterCPP method (add debug printouts)
    # (This is where the loop over FFV functions takes place - I had a hard time to understand it)
    # (Note also that write_combined_cc seems to never be called for our eemumu and ggttgg examples)
    # The calling sequence is the following (understood via MG5_debug after forcing an error by renaming 'write')
    # - madgraph_interface.py 8369 in finalize => self._curr_exporter.convert_model(self._curr_model
    # - output.py 127 in convert_model => super().convert_model(model, wanted_lorentz, wanted_coupling)
    # - export_cpp.py 2503 in convert_model => model_builder.write_files()
    # - export_cpp.py 128 in write_files => self.write_aloha_routines()
    # - export_cpp.py 392 in write_aloha_routines => h_rout, cc_rout = abstracthelas.write(output_dir=None,
    # - create_aloha.py 97 in write => text = writer.write(mode=mode, **opt)
    #   [this is PLUGIN_ALOHAWriter.write which defaults to ALOHAWriterForCPP.write]
    #   [therein, cc_text comes from WriteALOHA.write, while h_text comes from get_h_text]
    def write_aloha_routines(self):
        """Generate the hel_amps_model.h and hel_amps_model.cc files, which
        have the complete set of generalized Helas routines for the model"""
        import aloha.create_aloha as create_aloha
        if not os.path.isdir(os.path.join(self.dir_path, self.include_dir)):
            os.makedirs(os.path.join(self.dir_path, self.include_dir))
        if not os.path.isdir(os.path.join(self.dir_path, self.cc_file_dir)):
            os.makedirs(os.path.join(self.dir_path, self.cc_file_dir))
        model_h_file = os.path.join(self.dir_path, self.include_dir,
                                    'HelAmps_%s.h' % self.model_name)
        model_cc_file = os.path.join(self.dir_path, self.cc_file_dir,
                                     'HelAmps_%s.%s' % (self.model_name, self.cc_ext))
        replace_dict = {}
        replace_dict['output_name'] = self.output_name
        replace_dict['info_lines'] = PLUGIN_export_cpp.get_mg5_info_lines()
        replace_dict['namespace'] = self.namespace
        replace_dict['model_name'] = self.model_name
        # Read in the template .h and .cc files, stripped of compiler commands and namespaces
        template_h_files = self.read_aloha_template_files(ext = 'h')
        template_cc_files = self.read_aloha_template_files(ext = 'cc')
        aloha_model = create_aloha.AbstractALOHAModel(self.model.get('name'), explicit_combine=True)
        aloha_model.add_Lorentz_object(self.model.get('lorentz'))
        if self.wanted_lorentz:
            aloha_model.compute_subset(self.wanted_lorentz)
        else:
            aloha_model.compute_all(save=False, custom_propa=True)
        for abstracthelas in dict(aloha_model).values():
            print(type(abstracthelas), abstracthelas.name) # AV this is the loop on FFV functions
            h_rout, cc_rout = abstracthelas.write(output_dir=None, language=self.aloha_writer, mode='no_include')
            template_h_files.append(h_rout)
            template_cc_files.append(cc_rout)
        replace_dict['function_declarations'] = '\n'.join(template_h_files)
        replace_dict['function_definitions'] = '\n'.join(template_cc_files)
        file_h = self.read_template_file(self.aloha_template_h) % replace_dict
        file_cc = self.read_template_file(self.aloha_template_cc) % replace_dict
        file_cc = '\n'.join( file_cc.split('\n')[9:] ) # skip first 9 lines in cpp_hel_amps_cc.inc (copyright including ALOHA)
        # Write the HelAmps_sm.h and HelAmps_sm.cc files
        ###PLUGIN_writers.CPPWriter(model_h_file).writelines(file_h)
        ###PLUGIN_writers.CPPWriter(model_cc_file).writelines(file_cc)
        ###logger.info('Created files %s and %s in directory' \
        ###            % (os.path.split(model_h_file)[-1],
        ###               os.path.split(model_cc_file)[-1]))
        ###logger.info('%s and %s' % \
        ###            (os.path.split(model_h_file)[0],
        ###             os.path.split(model_cc_file)[0]))
        # Write only the HelAmps_sm.h file
        file_h_lines = file_h.split('\n')
        file_h = '\n'.join( file_h_lines[:-3]) # skip the trailing '//---'
        file_h += file_cc # append the contents of HelAmps_sm.cc directly to HelAmps_sm.h!
        file_h = file_h[:-1] # skip the trailing empty line
        PLUGIN_writers.CPPWriter(model_h_file).writelines(file_h)
        logger.info('Created file %s in directory %s' \
                    % (os.path.split(model_h_file)[-1], os.path.split(model_h_file)[0] ) )

    def prepare_couplings(self, wanted_couplings = []):
        super().prepare_couplings(wanted_couplings)
        # the two lines below fix #748, i.e. they re-order the dictionary keys following the order in wanted_couplings
        ordered_dict = [(k, self.coups_dep[k]) for k in wanted_couplings]
        self.coups_dep = dict((x, y) for x, y in ordered_dict)

#------------------------------------------------------------------------------------

import madgraph.iolibs.files as files
import madgraph.various.misc as misc

# AV - define a custom OneProcessExporter
# (NB: enable this via PLUGIN_ProcessExporter.oneprocessclass in output.py)
# (NB: use this directly also in PLUGIN_UFOModelConverter.read_template_file)
# (NB: use this directly also in PLUGIN_GPUFOHelasCallWriter.super_get_matrix_element_calls)
class PLUGIN_OneProcessExporter(PLUGIN_export_cpp.OneProcessExporterGPU):
    # Class structure information
    #  - object
    #  - OneProcessExporterCPP(object) [in madgraph/iolibs/export_cpp.py]
    #  - OneProcessExporterGPU(OneProcessExporterCPP) [in madgraph/iolibs/export_cpp.py]
    #  - PLUGIN_OneProcessExporter(OneProcessExporterGPU)
    #      This class

    # AV - change defaults from export_cpp.OneProcessExporterGPU
    # [NB process_class = "CPPProcess" is set in OneProcessExporterCPP.__init__]
    # [NB process_class = "gCPPProcess" is set in OneProcessExporterGPU.__init__]
    ###cc_ext = 'cu' # create gCPPProcess.cu (and symlink it as CPPProcess.cc)
    cc_ext = 'cc' # create CPPProcess.cc (and symlink it as gCPPProcess.cu)

    # AV - keep defaults from export_cpp.OneProcessExporterGPU
    ###process_dir = '.'
    ###include_dir = '.'
    ###process_template_h = 'gpu/process_h.inc'
    ###process_template_cc = 'gpu/process_cc.inc'
    ###process_class_template = 'gpu/process_class.inc'
    ###process_definition_template = 'gpu/process_function_definitions.inc'
    ###process_wavefunction_template = 'cpp_process_wavefunctions.inc'
    ###process_sigmaKin_function_template = 'gpu/process_sigmaKin_function.inc'
    ###single_process_template = 'gpu/process_matrix.inc'
    ###support_multichannel = False
    ###multichannel_var = ',fptype& multi_chanel_num, fptype& multi_chanel_denom'

    # AV - use template files from PLUGINDIR instead of MG5DIR
    ###template_path = os.path.join(_file_path, 'iolibs', 'template_files')
    ###__template_path = os.path.join(_file_path, 'iolibs', 'template_files')
    template_path = os.path.join( PLUGINDIR, 'madgraph', 'iolibs', 'template_files' )
    __template_path = os.path.join( PLUGINDIR, 'madgraph', 'iolibs', 'template_files' )

    # AV - overload export_cpp.OneProcessExporterGPU constructor (rename gCPPProcess to CPPProcess, set include_multi_channel)
    def __init__(self, *args, **kwargs):
        ###misc.sprint('Entering PLUGIN_OneProcessExporter.__init__')
        for kwarg in kwargs: misc.sprint( 'kwargs[%s] = %s' %( kwarg, kwargs[kwarg] ) )
        super().__init__(*args, **kwargs)
        self.process_class = 'CPPProcess'
        ###if self.in_madevent_mode: proc_id = kwargs['prefix']+1 # madevent+cudacpp (NB: HERE SELF.IN_MADEVENT_MODE DOES NOT WORK!)
        if 'prefix' in kwargs: proc_id = kwargs['prefix']+1 # madevent+cudacpp (ime+1 from ProcessExporterFortranMEGroup.generate_subprocess_directory)
        else: proc_id = 0 # standalone_cudacpp
        ###misc.sprint(proc_id)
        self.proc_id = proc_id

    # AV - overload export_cpp.OneProcessExporterGPU method (indent comments in process_lines)
    def get_process_class_definitions(self, write=True):
        replace_dict = super().get_process_class_definitions(write=False)
        replace_dict['process_lines'] = replace_dict['process_lines'].replace('\n','\n  ')
        ###misc.sprint( replace_dict['nwavefuncs'] ) # NB: this (from export_cpp) is the WRONG value of nwf, e.g. 6 for gg_tt (#644)
        ###misc.sprint( self.matrix_elements[0].get_number_of_wavefunctions() ) # NB: this is a different WRONG value of nwf, e.g. 7 for gg_tt (#644)
        ###replace_dict['nwavefunc'] = self.matrix_elements[0].get_number_of_wavefunctions() # how do I get HERE the right value of nwf, e.g. 5 for gg_tt?
        nexternal, nincoming = self.matrix_elements[0].get_nexternal_ninitial()
        replace_dict['nincoming'] = nincoming
        replace_dict['noutcoming'] = nexternal - nincoming
        replace_dict['nbhel'] = self.matrix_elements[0].get_helicity_combinations() # number of helicity combinations
        file = self.read_template_file(self.process_class_template) % replace_dict # HACK! ignore write=False case
        file = '\n'.join( file.split('\n')[8:] ) # skip first 8 lines in process_class.inc (copyright)
        return file

    # AV - replace export_cpp.OneProcessExporterGPU method (fix gCPPProcess.cu)
    def get_process_function_definitions(self, write=True):
        """The complete class definition for the process"""
        replace_dict = super(PLUGIN_export_cpp.OneProcessExporterGPU,self).get_process_function_definitions(write=False) # defines replace_dict['initProc_lines']
        replace_dict['hardcoded_initProc_lines'] = replace_dict['initProc_lines'].replace( 'm_pars->', 'Parameters_%s::' % self.model_name )
        couplings2order_indep = []
        ###replace_dict['ncouplings'] = len(self.couplings2order)
        ###replace_dict['ncouplingstimes2'] = 2 * replace_dict['ncouplings']
        replace_dict['nparams'] = len(self.params2order)
        ###replace_dict['nmodels'] = replace_dict['nparams'] + replace_dict['ncouplings'] # AV unused???
        replace_dict['coupling_list'] = ' '
        replace_dict['hel_amps_cc'] = '#include \"HelAmps_%s.cc\"' % self.model_name # AV
        coupling = [''] * len(self.couplings2order)
        params = [''] * len(self.params2order)
        for coup, pos in self.couplings2order.items():
            coupling[pos] = coup
        for para, pos in self.params2order.items():
            params[pos] = para
        coupling_indep = [] # AV keep only the alphas-independent couplings #434
        for coup in coupling:
            keep = True
            # Use the same implementation as in UFOModelConverterCPP.prepare_couplings (assume self.model is the same)
            for key, coup_list in self.model['couplings'].items():
                if "aS" in key and coup in coup_list: keep = False
            if keep: coupling_indep.append( coup ) # AV only indep!
        replace_dict['ncouplings'] = len(coupling_indep) # AV only indep!
        if len(coupling_indep) > 0:
            replace_dict['cipcassign'] = 'const cxtype tIPC[%s] = { cxmake( m_pars->%s ) };'\
                                         %(len(coupling_indep), ' ), cxmake( m_pars->'.join(coupling_indep)) # AV only indep!
            replace_dict['cipcdevice'] = '__device__ __constant__ fptype cIPC[%i];'%(2*len(coupling_indep))
            replace_dict['cipcstatic'] = 'static fptype cIPC[%i];'%(2*len(coupling_indep))
            replace_dict['cipc2tipcSym'] = 'checkCuda( cudaMemcpyToSymbol( cIPC, tIPC, %i * sizeof( cxtype ) ) );'%len(coupling_indep)
            replace_dict['cipc2tipc'] = 'memcpy( cIPC, tIPC, %i * sizeof( cxtype ) );'%len(coupling_indep)
            replace_dict['cipcdump'] = '\n    //for ( i=0; i<%i; i++ ) std::cout << std::setprecision(17) << "tIPC[i] = " << tIPC[i] << std::endl;'%len(coupling_indep)
            coup_str_hrd = '__device__ const fptype cIPC[%s] = { ' % (len(coupling_indep)*2)
            for coup in coupling_indep : coup_str_hrd += '(fptype)Parameters_%s::%s.real(), (fptype)Parameters_%s::%s.imag(), ' % ( self.model_name, coup, self.model_name, coup ) # AV only indep!
            coup_str_hrd = coup_str_hrd[:-2] + ' };'
            replace_dict['cipchrdcod'] = coup_str_hrd
        else:
            replace_dict['cipcassign'] = '//const cxtype tIPC[0] = { ... }; // nicoup=0'
            replace_dict['cipcdevice'] = '__device__ __constant__ fptype* cIPC = nullptr; // unused as nicoup=0'
            replace_dict['cipcstatic'] = 'static fptype* cIPC = nullptr; // unused as nicoup=0'
            replace_dict['cipc2tipcSym'] = '//checkCuda( cudaMemcpyToSymbol( cIPC, tIPC, %i * sizeof( cxtype ) ) ); // nicoup=0'%len(coupling_indep)
            replace_dict['cipc2tipc'] = '//memcpy( cIPC, tIPC, %i * sizeof( cxtype ) ); // nicoup=0'%len(coupling_indep)
            replace_dict['cipcdump'] = ''
            replace_dict['cipchrdcod'] = '__device__ const fptype* cIPC = nullptr; // unused as nicoup=0'
        if len(params) > 0:
            replace_dict['cipdassign'] = 'const fptype tIPD[%s] = { (fptype)m_pars->%s };'\
                                         %(len(params), ', (fptype)m_pars->'.join(params))
            replace_dict['cipddevice'] = '__device__ __constant__ fptype cIPD[%i];'%(len(params))
            replace_dict['cipdstatic'] = 'static fptype cIPD[%i];'%(len(params))
            replace_dict['cipd2tipdSym'] = 'checkCuda( cudaMemcpyToSymbol( cIPD, tIPD, %i * sizeof( fptype ) ) );'%len(params)
            replace_dict['cipd2tipd'] = 'memcpy( cIPD, tIPD, %i * sizeof( fptype ) );'%len(params)
            replace_dict['cipddump'] = '\n    //for ( i=0; i<%i; i++ ) std::cout << std::setprecision(17) << "tIPD[i] = " << tIPD[i] << std::endl;'%len(params)
            param_str_hrd = '__device__ const fptype cIPD[%s] = { ' % len(params)
            for para in params : param_str_hrd += '(fptype)Parameters_%s::%s, ' % ( self.model_name, para )
            param_str_hrd = param_str_hrd[:-2] + ' };'
            replace_dict['cipdhrdcod'] = param_str_hrd
        else:
            replace_dict['cipdassign'] = '//const fptype tIPD[0] = { ... }; // nparam=0'
            replace_dict['cipddevice'] = '//__device__ __constant__ fptype* cIPD = nullptr; // unused as nparam=0'
            replace_dict['cipdstatic'] = '//static fptype* cIPD = nullptr; // unused as nparam=0'
            replace_dict['cipd2tipdSym'] = '//checkCuda( cudaMemcpyToSymbol( cIPD, tIPD, %i * sizeof( fptype ) ) ); // nparam=0'%len(params)
            replace_dict['cipd2tipd'] = '//memcpy( cIPD, tIPD, %i * sizeof( fptype ) ); // nparam=0'%len(params)
            replace_dict['cipddump'] = ''
            replace_dict['cipdhrdcod'] = '//__device__ const fptype* cIPD = nullptr; // unused as nparam=0'
        replace_dict['all_helicities'] = self.get_helicity_matrix(self.matrix_elements[0])
        replace_dict['all_helicities'] = replace_dict['all_helicities'] .replace('helicities', 'tHel')
        color_amplitudes = [me.get_color_amplitudes() for me in self.matrix_elements] # as in OneProcessExporterCPP.get_process_function_definitions
        replace_dict['ncolor'] = len(color_amplitudes[0])
        file = self.read_template_file(self.process_definition_template) % replace_dict # HACK! ignore write=False case
        if len(params) == 0: # remove cIPD from OpenMP pragma (issue #349)
            file_lines = file.split('\n')
            file_lines = [l.replace('cIPC, cIPD','cIPC') for l in file_lines] # remove cIPD from OpenMP pragma
            file = '\n'.join( file_lines )
        file = '\n'.join( file.split('\n')[8:] ) # skip first 8 lines in process_function_definitions.inc (copyright)
        return file

    # AV - modify export_cpp.OneProcessExporterGPU method (add debug printouts for multichannel #342)
    def get_sigmaKin_lines(self, color_amplitudes, write=True):
        ###misc.sprint('Entering PLUGIN_OneProcessExporter.get_sigmaKin_lines')
        ###misc.sprint(self.include_multi_channel)
        ###misc.sprint(self.support_multichannel)
        replace_dict = super().get_sigmaKin_lines(color_amplitudes, write=False)
        replace_dict['proc_id'] = self.proc_id if self.proc_id>0 else 1
        replace_dict['proc_id_source'] = 'madevent + cudacpp exporter' if self.proc_id>0 else 'standalone_cudacpp' # FIXME? use self.in_madevent_mode instead?

        # Extract denominator (avoid to extend size for mirroring)
        den_factors = [str(me.get_denominator_factor()) for me in \
                            self.matrix_elements]
        replace_dict['den_factors'] = ",".join(den_factors)

        if write:
            file = self.read_template_file(self.process_sigmaKin_function_template) % replace_dict
            file = '\n'.join( file.split('\n')[8:] ) # skip first 8 lines in process_sigmaKin_function.inc (copyright)
            return file, replace_dict
        else:
            return replace_dict

    # AV - modify export_cpp.OneProcessExporterGPU method (fix gCPPProcess.cu)
    def get_all_sigmaKin_lines(self, color_amplitudes, class_name):
        """Get sigmaKin_process for all subprocesses for gCPPProcess.cu"""
        ret_lines = []
        if self.single_helicities:
            ###assert self.include_multi_channel # remove this assert: must handle both cases and produce two different code bases (#473)
            ###misc.sprint(type(self.helas_call_writer))
            ###misc.sprint(self.support_multichannel, self.include_multi_channel)
            multi_channel = None
            if self.include_multi_channel:
                if not self.support_multichannel:
                    raise Exception("link with madevent not supported")
                multi_channel = self.get_multi_channel_dictionary(self.matrix_elements[0].get('diagrams'), self.include_multi_channel)
                ###misc.sprint(multi_channel)
            ###misc.sprint( 'before get_matrix_element_calls', self.matrix_elements[0].get_number_of_wavefunctions() ) # WRONG value of nwf, eg 7 for gg_tt
            helas_calls = self.helas_call_writer.get_matrix_element_calls(\
                                                    self.matrix_elements[0],
                                                    color_amplitudes[0],
                                                    multi_channel_map = multi_channel
                                                    )
            ###misc.sprint( 'after get_matrix_element_calls', self.matrix_elements[0].get_number_of_wavefunctions() ) # CORRECT value of nwf, eg 5 for gg_tt
            assert len(self.matrix_elements) == 1 # how to handle if this is not true?
            self.couplings2order = self.helas_call_writer.couplings2order
            self.params2order = self.helas_call_writer.params2order
            ret_lines.append("""
  // Evaluate |M|^2 for each subprocess
  // NB: calculate_wavefunctions ADDS |M|^2 for a given ihel to the running sum of |M|^2 over helicities for the given event(s)
  // (similarly, it also ADDS the numerator and denominator for a given ihel to their running sums over helicities)
  // In CUDA, this device function computes the ME for a single event
  // In C++, this function computes the ME for a single event "page" or SIMD vector (or for two in "mixed" precision mode, nParity=2)
  __device__ INLINE void /* clang-format off */
  calculate_wavefunctions( int ihel,
                           const fptype* allmomenta,      // input: momenta[nevt*npar*4]
                           const fptype* allcouplings,    // input: couplings[nevt*ndcoup*2]
                           fptype* allMEs,                // output: allMEs[nevt], |M|^2 running_sum_over_helicities
#ifdef MGONGPU_SUPPORTS_MULTICHANNEL
                           const unsigned int channelId,  // input: multichannel channel id (1 to #diagrams); 0 to disable channel enhancement
                           fptype* allNumerators,         // output: multichannel numerators[nevt], running_sum_over_helicities
                           fptype* allDenominators,       // output: multichannel denominators[nevt], running_sum_over_helicities
#endif
                           fptype_sv* jamp2_sv            // output: jamp2[nParity][ncolor][neppV] for color choice (nullptr if disabled)
#ifndef __CUDACC__
                           , const int ievt00             // input: first event number in current C++ event page (for CUDA, ievt depends on threadid)
#endif
                           )
  //ALWAYS_INLINE // attributes are not permitted in a function definition
  {
#ifdef __CUDACC__
    using namespace mg5amcGpu;
    using M_ACCESS = DeviceAccessMomenta;         // non-trivial access: buffer includes all events
    using E_ACCESS = DeviceAccessMatrixElements;  // non-trivial access: buffer includes all events
    using W_ACCESS = DeviceAccessWavefunctions;   // TRIVIAL ACCESS (no kernel splitting yet): buffer for one event
    using A_ACCESS = DeviceAccessAmplitudes;      // TRIVIAL ACCESS (no kernel splitting yet): buffer for one event
    using CD_ACCESS = DeviceAccessCouplings;      // non-trivial access (dependent couplings): buffer includes all events
    using CI_ACCESS = DeviceAccessCouplingsFixed; // TRIVIAL access (independent couplings): buffer for one event
#ifdef MGONGPU_SUPPORTS_MULTICHANNEL
    using NUM_ACCESS = DeviceAccessNumerators;    // non-trivial access: buffer includes all events
    using DEN_ACCESS = DeviceAccessDenominators;  // non-trivial access: buffer includes all events
#endif
#else
    using namespace mg5amcCpu;
    using M_ACCESS = HostAccessMomenta;         // non-trivial access: buffer includes all events
    using E_ACCESS = HostAccessMatrixElements;  // non-trivial access: buffer includes all events
    using W_ACCESS = HostAccessWavefunctions;   // TRIVIAL ACCESS (no kernel splitting yet): buffer for one event
    using A_ACCESS = HostAccessAmplitudes;      // TRIVIAL ACCESS (no kernel splitting yet): buffer for one event
    using CD_ACCESS = HostAccessCouplings;      // non-trivial access (dependent couplings): buffer includes all events
    using CI_ACCESS = HostAccessCouplingsFixed; // TRIVIAL access (independent couplings): buffer for one event
#ifdef MGONGPU_SUPPORTS_MULTICHANNEL
    using NUM_ACCESS = HostAccessNumerators;    // non-trivial access: buffer includes all events
    using DEN_ACCESS = HostAccessDenominators;  // non-trivial access: buffer includes all events
#endif
#endif /* clang-format on */
    mgDebug( 0, __FUNCTION__ );
    //printf( \"calculate_wavefunctions: ihel=%2d\\n\", ihel );
#ifndef __CUDACC__
    //printf( \"calculate_wavefunctions: ievt00=%d\\n\", ievt00 );
#endif""")
            nwavefuncs = self.matrix_elements[0].get_number_of_wavefunctions()
            ret_lines.append("""
    // The variable nwf (which is specific to each P1 subdirectory, #644) is only used here
    // It is hardcoded here because various attempts to hardcode it in CPPProcess.h at generation time gave the wrong result...
    static const int nwf = %i; // #wavefunctions = #external (npar) + #internal: e.g. 5 for e+ e- -> mu+ mu- (1 internal is gamma or Z)"""%nwavefuncs )
            ret_lines.append("""
    // Local TEMPORARY variables for a subset of Feynman diagrams in the given CUDA event (ievt) or C++ event page (ipagV)
    // [NB these variables are reused several times (and re-initialised each time) within the same event or event page]
    // ** NB: in other words, amplitudes and wavefunctions still have TRIVIAL ACCESS: there is currently no need
    // ** NB: to have large memory structurs for wavefunctions/amplitudes in all events (no kernel splitting yet)!
    //MemoryBufferWavefunctions w_buffer[nwf]{ neppV };
    cxtype_sv w_sv[nwf][nw6]; // particle wavefunctions within Feynman diagrams (nw6 is often 6, the dimension of spin 1/2 or spin 1 particles)
    cxtype_sv amp_sv[1];      // invariant amplitude for one given Feynman diagram

    // Proof of concept for using fptype* in the interface
    fptype* w_fp[nwf];
    for( int iwf = 0; iwf < nwf; iwf++ ) w_fp[iwf] = reinterpret_cast<fptype*>( w_sv[iwf] );
    fptype* amp_fp;
    amp_fp = reinterpret_cast<fptype*>( amp_sv );

    // Local variables for the given CUDA event (ievt) or C++ event page (ipagV)
    // [jamp: sum (for one event or event page) of the invariant amplitudes for all Feynman diagrams in a given color combination]
    cxtype_sv jamp_sv[ncolor] = {}; // all zeros (NB: vector cxtype_v IS initialized to 0, but scalar cxtype is NOT, if "= {}" is missing!)

    // === Calculate wavefunctions and amplitudes for all diagrams in all processes         ===
    // === (for one event in CUDA, for one - or two in mixed mode - SIMD event pages in C++ ===
#if defined MGONGPU_CPPSIMD and defined MGONGPU_FPTYPE_DOUBLE and defined MGONGPU_FPTYPE2_FLOAT
    // Mixed fptypes #537: float for color algebra and double elsewhere
    // Delay color algebra and ME updates (only on even pages)
    cxtype_sv jamp_sv_previous[ncolor] = {};
    fptype* MEs_previous = 0;
#endif
    for( int iParity = 0; iParity < nParity; ++iParity )
    { // START LOOP ON IPARITY
#ifndef __CUDACC__
      const int ievt0 = ievt00 + iParity * neppV;
#endif""")
            ret_lines += helas_calls
        else:
            ret_lines.extend([self.get_sigmaKin_single_process(i, me) \
                                  for i, me in enumerate(self.matrix_elements)])
        #ret_lines.extend([self.get_matrix_single_process(i, me,
        #                                                 color_amplitudes[i],
        #                                                 class_name) \
        #                        for i, me in enumerate(self.matrix_elements)])
        file_extend = []
        for i, me in enumerate(self.matrix_elements):
            file = self.get_matrix_single_process( i, me, color_amplitudes[i], class_name )
            file = '\n'.join( file.split('\n')[8:] ) # skip first 8 lines in process_matrix.inc (copyright)
            file_extend.append( file )
        ret_lines.extend( file_extend )
        return '\n'.join(ret_lines)

    # AV - modify export_cpp.OneProcessExporterGPU method (replace '# Process' by '// Process')
    def get_process_info_lines(self, matrix_element):
        """Return info lines describing the processes for this matrix element"""
        ###return'\n'.join([ '# ' + process.nice_string().replace('\n', '\n# * ') \
        ###                 for process in matrix_element.get('processes')])
        return'\n'.join([ '// ' + process.nice_string().replace('\n', '\n// * ') \
                         for process in matrix_element.get('processes')])

    # AV - replace the export_cpp.OneProcessExporterGPU method (invert .cc/.cu, add debug printouts)
    def generate_process_files(self):
        """Generate mgOnGpuConfig.h, CPPProcess.cc, CPPProcess.h, check_sa.cc, gXXX.cu links"""
        ###misc.sprint('Entering PLUGIN_OneProcessExporter.generate_process_files')
        ###if self.include_multi_channel:
        ###    misc.sprint('self.include_multi_channel is already defined: this is madevent+second_exporter mode') # FIXME? use self.in_madevent_mode instead?
        if not self.include_multi_channel:
            ###misc.sprint('self.include_multi_channel is not yet defined: this is standalone_cudacpp mode') # see issue #473
            # AV: needed for (moved to?) standalone_cudacpp mode (but do we need those lines at all???)
            # OM: this condition is likely wrong and need to be removed
            if self.matrix_elements[0].get('has_mirror_process'):
                self.matrix_elements[0].set('has_mirror_process', False)
                self.nprocesses/=2
        super(PLUGIN_export_cpp.OneProcessExporterGPU, self).generate_process_files()
        self.edit_CMakeLists()
        self.edit_check_sa()
        self.edit_mgonGPU()
        self.edit_processidfile() # AV new file (NB this is Sigma-specific, should not be a symlink to Subprocesses)
        if self.include_multi_channel:
            self.edit_coloramps() # AV new file (NB this is Sigma-specific, should not be a symlink to Subprocesses)
        self.edit_testxxx() # AV new file (NB this is generic in Subprocesses and then linked in Sigma-specific)
        self.edit_memorybuffers() # AV new file (NB this is generic in Subprocesses and then linked in Sigma-specific)
        self.edit_memoryaccesscouplings() # AV new file (NB this is generic in Subprocesses and then linked in Sigma-specific)
        # Add symbolic links in the P1 directory
        files.ln(pjoin(self.path, 'check_sa.cc'), self.path, 'gcheck_sa.cu')
        files.ln(pjoin(self.path, 'CPPProcess.cc'), self.path, 'gCPPProcess.cu')
        files.ln(pjoin(self.path, 'CrossSectionKernels.cc'), self.path, 'gCrossSectionKernels.cu')
        files.ln(pjoin(self.path, 'MatrixElementKernels.cc'), self.path, 'gMatrixElementKernels.cu')
        files.ln(pjoin(self.path, 'RamboSamplingKernels.cc'), self.path, 'gRamboSamplingKernels.cu')
        files.ln(pjoin(self.path, 'CommonRandomNumberKernel.cc'), self.path, 'gCommonRandomNumberKernel.cu')
        files.ln(pjoin(self.path, 'CurandRandomNumberKernel.cc'), self.path, 'gCurandRandomNumberKernel.cu')
        files.ln(pjoin(self.path, 'BridgeKernels.cc'), self.path, 'gBridgeKernels.cu')
        # NB: symlink of cudacpp.mk to makefile is overwritten by madevent makefile if this exists (#480)
        # NB: this relies on the assumption that cudacpp code is generated before madevent code
        files.ln(pjoin(self.path, 'cudacpp.mk'), self.path, 'makefile')
        # Add symbolic links in the test directory
        files.ln(pjoin(self.path + '/../../test', 'cudacpp_test.mk'), self.path + '/../../test', 'makefile')
        # Add reference file in the test directory (if it exists for this process)
        import pathlib
        pathlib.Path(self.path + '/../../test/ref/.keepme').touch()
        ###template_ref = 'dump_CPUTest.'+self.process_name+'.txt'
        template_ref = self.template_path + '/../../../test/ref/' + 'dump_CPUTest.' + self.process_name + '.txt'
        if os.path.exists( template_ref ):
            ###misc.sprint( 'Copying test reference file: ', template_ref )
            PLUGIN_export_cpp.cp( template_ref, self.path + '/../../test/ref' )
        ###else:
            ###misc.sprint( 'Test reference file does not exist and will not be copied: ', template_ref )

    # SR - generate CMakeLists.txt file inside the P* directory
    def edit_CMakeLists(self):
        """Generate CMakeLists.txt"""
        ###misc.sprint('Entering PLUGIN_OneProcessExporter.edit_CMakeLists')
        template = open(pjoin(self.template_path,'CMake/SubProcesses/CMakeLists_P.txt'),'r').read()
        ff = open(pjoin(self.path, 'CMakeLists.txt'),'w')
        ff.write(template)
        ff.close()

    # AV - replace the export_cpp.OneProcessExporterGPU method (invert .cc/.cu, add debug printouts)
    def edit_check_sa(self):
        """Generate check_sa.cc and fcheck_sa.f"""
        ###misc.sprint('Entering PLUGIN_OneProcessExporter.edit_check_sa')
        ff = open(pjoin(self.path, 'check_sa.cc'),'w')
        template = open(pjoin(self.template_path,'gpu','check_sa.cc'),'r').read()
        ff.write(template) # nothing to replace in check_sa.cc
        ff.close()
        replace_dict = {}
        replace_dict['nexternal'], _ = self.matrix_elements[0].get_nexternal_ninitial()
        ###replace_dict['model'] = self.model_name
        ###replace_dict['numproc'] = len(self.matrix_elements)
        ff = open(pjoin(self.path, 'fcheck_sa.f'),'w')
        template = open(pjoin(self.template_path,'gpu','fcheck_sa.f'),'r').read()
        ff.write(template % replace_dict)
        ff.close()

    # AV - replace the export_cpp.OneProcessExporterGPU method (add debug printouts and multichannel handling #473) 
    def edit_mgonGPU(self):
        """Generate mgOnGpuConfig.h"""
        ###misc.sprint('Entering PLUGIN_OneProcessExporter.edit_mgonGPU')
        template = open(pjoin(self.template_path,'gpu','mgOnGpuConfig.h'),'r').read()
        replace_dict = {}
        nexternal, nincoming = self.matrix_elements[0].get_nexternal_ninitial()
        replace_dict['nincoming'] = nincoming
        replace_dict['noutcoming'] = nexternal - nincoming
        replace_dict['nbhel'] = self.matrix_elements[0].get_helicity_combinations() # number of helicity combinations
        ###replace_dict['nwavefunc'] = self.matrix_elements[0].get_number_of_wavefunctions() # this is the correct P1-specific nwf, now in CPPProcess.h (#644)
        replace_dict['wavefuncsize'] = 6
        if self.include_multi_channel:
            replace_dict['mgongpu_supports_multichannel'] = '#define MGONGPU_SUPPORTS_MULTICHANNEL 1'
        else:
            replace_dict['mgongpu_supports_multichannel'] = '#undef MGONGPU_SUPPORTS_MULTICHANNEL'
        ff = open(pjoin(self.path, '..','..','src','mgOnGpuConfig.h'),'w')
        ff.write(template % replace_dict)
        ff.close()

    # AV - new method
    def edit_processidfile(self):
        """Generate epoch_process_id.h"""
        ###misc.sprint('Entering PLUGIN_OneProcessExporter.edit_processidfile')
        template = open(pjoin(self.template_path,'gpu','epoch_process_id.h'),'r').read()
        replace_dict = {}
        replace_dict['processid'] = self.get_process_name()
        replace_dict['processid_uppercase'] = self.get_process_name().upper()
        ff = open(pjoin(self.path, 'epoch_process_id.h'),'w')
        ff.write(template % replace_dict)
        ff.close()

    # AV - new method
    def edit_coloramps(self):
        """Generate coloramps.h"""
        ###misc.sprint('Entering PLUGIN_OneProcessExporter.edit_coloramps')
        template = open(pjoin(self.template_path,'gpu','coloramps.h'),'r').read()
        ff = open(pjoin(self.path, 'coloramps.h'),'w')
        # The following five lines from OneProcessExporterCPP.get_sigmaKin_lines (using OneProcessExporterCPP.get_icolamp_lines)
        replace_dict={}
        if self.include_multi_channel: # NB unnecessary as edit_coloramps is not called otherwise...
            multi_channel = self.get_multi_channel_dictionary(self.matrix_elements[0].get('diagrams'), self.include_multi_channel)
            replace_dict['is_LC'] = self.get_icolamp_lines(multi_channel, self.matrix_elements[0], 1)
            replace_dict['nb_channel'] = len(multi_channel)
            replace_dict['nb_color'] = max(1,len(self.matrix_elements[0].get('color_basis')))
            # AV extra formatting (e.g. gg_tt was "{{true,true};,{true,false};,{false,true};};")
            replace_dict['is_LC'] = replace_dict['is_LC'].replace(',',', ').replace('{{','    { ').replace('};, {',' },\n    { ').replace('};};',' }')
        ff.write(template % replace_dict)
        ff.close()

    # AV - new method
    def edit_testxxx(self):
        """Generate testxxx.cc"""
        ###misc.sprint('Entering PLUGIN_OneProcessExporter.edit_testxxx')
        template = open(pjoin(self.template_path,'gpu','testxxx.cc'),'r').read()
        replace_dict = {}
        replace_dict['model_name'] = self.model_name
        ff = open(pjoin(self.path, '..', 'testxxx.cc'),'w')
        ff.write(template % replace_dict)
        ff.close()

    # AV - new method
    def edit_memorybuffers(self):
        """Generate MemoryBuffers.h"""
        ###misc.sprint('Entering PLUGIN_OneProcessExporter.edit_memorybuffers')
        template = open(pjoin(self.template_path,'gpu','MemoryBuffers.h'),'r').read()
        replace_dict = {}
        replace_dict['model_name'] = self.model_name
        ff = open(pjoin(self.path, '..', 'MemoryBuffers.h'),'w')
        ff.write(template % replace_dict)
        ff.close()

    # AV - new method
    def edit_memoryaccesscouplings(self):
        """Generate MemoryAccessCouplings.h"""
        ###misc.sprint('Entering PLUGIN_OneProcessExporter.edit_memoryaccesscouplings')
        template = open(pjoin(self.template_path,'gpu','MemoryAccessCouplings.h'),'r').read()
        replace_dict = {}
        replace_dict['model_name'] = self.model_name
        ff = open(pjoin(self.path, '..', 'MemoryAccessCouplings.h'),'w')
        ff.write(template % replace_dict)
        ff.close()

    # AV - overload the export_cpp.OneProcessExporterGPU method (add debug printout and truncate last \n)
    # [*NB export_cpp.UFOModelConverterGPU.write_process_h_file is not called!*]
    def write_process_h_file(self, writer):
        """Generate final gCPPProcess.h"""
        ###misc.sprint('Entering PLUGIN_OneProcessExporter.write_process_h_file')
        out = super().write_process_h_file(writer)
        writer.seek(-1, os.SEEK_CUR)
        writer.truncate()
        return out

    # AV - replace the export_cpp.OneProcessExporterGPU method (replace HelAmps.cu by HelAmps.cc)
    def super_write_process_cc_file(self, writer):
        """Write the class member definition (.cc) file for the process described by matrix_element"""
        replace_dict = super(PLUGIN_export_cpp.OneProcessExporterGPU, self).write_process_cc_file(False)
        ###replace_dict['hel_amps_def'] = '\n#include \"../../src/HelAmps_%s.cu\"' % self.model_name
        replace_dict['hel_amps_h'] = '#include \"HelAmps_%s.h\"' % self.model_name # AV
        if writer:
            file = self.read_template_file(self.process_template_cc) % replace_dict
            # Write the file
            writer.writelines(file)
        else:
            return replace_dict

    # AV - overload the export_cpp.OneProcessExporterGPU method (add debug printout and truncate last \n)
    def write_process_cc_file(self, writer):
        """Generate CPPProcess.cc"""
        ###misc.sprint('Entering PLUGIN_OneProcessExporter.write_process_cc_file')
        ###out = super().write_process_cc_file(writer)
        out = self.super_write_process_cc_file(writer)
        writer.seek(-1, os.SEEK_CUR)
        writer.truncate()
        return out

    # AV - replace the export_cpp.OneProcessExporterGPU method (improve formatting? actually keep all defaults!)
    # [NB this is used in uu~>tt~ but not in gg>tt~ or e+e->mu+mu-, see issue #337]
    @staticmethod
    def coeff(ff_number, frac, is_imaginary, Nc_power, Nc_value=3):
        """Returns a nicely formatted string for the coefficients in JAMP lines"""
        total_coeff = ff_number * frac * Fraction(Nc_value) ** Nc_power
        if total_coeff == 1:
            if is_imaginary:
                return '+cxtype(0,1)*' # AV keep default (this is not used in eemumu - should use cI eventually)
            else:
                return '+' # AV keep default (this is not used in eemumu)
        elif total_coeff == -1:
            if is_imaginary:
                return '-cxtype(0,1)*' # AV keep default (this is not used in eemumu - should use cI eventually)
            else:
                return '-' # AV keep default (eg jamp_sv[0] += -amp_sv[0])
        ###assert(False) # [this had been inserted to check if coeff is used at all, it is used in uu~>tt~, see #337]
        res_str = '%+i.' % total_coeff.numerator
        if total_coeff.denominator != 1:
            # Check if total_coeff is an integer
            res_str = res_str + '/%i.' % total_coeff.denominator
        if is_imaginary:
            res_str = res_str + '*cxtype(0,1)'
        return res_str + '*' # AV keep default (this is not used in eemumu)

    # AV - replace the export_cpp.OneProcessExporterCPP method (fix fptype and improve formatting)
    def get_color_matrix_lines(self, matrix_element):
        """Return the color matrix definition lines for this matrix element. Split rows in chunks of size n."""
        import madgraph.core.color_algebra as color
        if not matrix_element.get('color_matrix'):
            return '\n'.join(['      static constexpr fptype2 denom[1] = {1.};', 'static const fptype2 cf[1][1] = {1.};'])
        else:
            color_denominators = matrix_element.get('color_matrix').\
                                                 get_line_denominators()
            denom_string = '      static constexpr fptype2 denom[ncolor] = { %s }; // 1-D array[%i]' \
                           % ( ', '.join(['%i' % denom for denom in color_denominators]), len(color_denominators) )
            matrix_strings = []
            my_cs = color.ColorString()
            for index, denominator in enumerate(color_denominators):
                # Then write the numerators for the matrix elements
                num_list = matrix_element.get('color_matrix').get_line_numerators(index, denominator)
                matrix_strings.append('{ %s }' % ', '.join(['%d' % i for i in num_list]))
            matrix_string = '      static constexpr fptype2 cf[ncolor][ncolor] = '
            if len( matrix_strings ) > 1 : matrix_string += '{\n        ' + ',\n        '.join(matrix_strings) + ' };'
            else: matrix_string += '{ ' + matrix_strings[0] + ' };'
            matrix_string += ' // 2-D array[%i][%i]' % ( len(color_denominators), len(color_denominators) )
            denom_comment = '\n      // The color denominators (initialize all array elements, with ncolor=%i)\n      // [NB do keep \'static\' for these constexpr arrays, see issue #283]\n' % len(color_denominators)
            matrix_comment = '\n      // The color matrix (initialize all array elements, with ncolor=%i)\n      // [NB do keep \'static\' for these constexpr arrays, see issue #283]\n' % len(color_denominators)
            denom_string = denom_comment + denom_string
            matrix_string = matrix_comment + matrix_string
            return '\n'.join([denom_string, matrix_string])

    # AV - replace the export_cpp.OneProcessExporterGPU method (improve formatting)
    def get_initProc_lines(self, matrix_element, color_amplitudes):
        """Get initProc_lines for function definition for gCPPProcess::initProc"""
        initProc_lines = []
        initProc_lines.append('// Set external particle masses for this matrix element')
        for part in matrix_element.get_external_wavefunctions():
            ###initProc_lines.append('mME.push_back(pars->%s);' % part.get('mass'))
            initProc_lines.append('    m_masses.push_back( m_pars->%s );' % part.get('mass')) # AV
        ###for i, colamp in enumerate(color_amplitudes):
        ###    initProc_lines.append('jamp2_sv[%d] = new double[%d];' % (i, len(colamp))) # AV - this was commented out already
        return '\n'.join(initProc_lines)

    # AV - replace the export_cpp.OneProcessExporterCPP method (fix helicity order and improve formatting)
    def get_helicity_matrix(self, matrix_element):
        """Return the Helicity matrix definition lines for this matrix element"""
        helicity_line = '    static constexpr short helicities[ncomb][npar] = {\n      '; # AV (this is tHel)
        helicity_line_list = []
        for helicities in matrix_element.get_helicity_matrix(allow_reverse=True): # AV was False: different order in Fortran and cudacpp! #569
            helicity_line_list.append( '{ ' + ', '.join(['%d'] * len(helicities)) % tuple(helicities) + ' }' ) # AV
        return helicity_line + ',\n      '.join(helicity_line_list) + ' };' # AV

    # AV - overload the export_cpp.OneProcessExporterGPU method (just to add some comments...)
    def get_reset_jamp_lines(self, color_amplitudes):
        """Get lines to reset jamps"""
        ret_lines = super().get_reset_jamp_lines(color_amplitudes)
        if ret_lines != '' : ret_lines = '    // Reset jamp (reset color flows)\n' + ret_lines # AV THIS SHOULD NEVER HAPPEN!
        return ret_lines

#------------------------------------------------------------------------------------

import madgraph.core.helas_objects as helas_objects
import madgraph.iolibs.helas_call_writers as helas_call_writers

# AV - define a custom HelasCallWriter
# (NB: enable this via PLUGIN_ProcessExporter.helas_exporter in output.py - this fixes #341)
class PLUGIN_GPUFOHelasCallWriter(helas_call_writers.GPUFOHelasCallWriter):
    """ A Custom HelasCallWriter """
    # Class structure information
    #  - object
    #  - dict(object) [built-in]
    #  - PhysicsObject(dict) [in madgraph/core/base_objects.py]
    #  - HelasCallWriter(base_objects.PhysicsObject) [in madgraph/iolibs/helas_call_writers.py]
    #  - UFOHelasCallWriter(HelasCallWriter) [in madgraph/iolibs/helas_call_writers.py]
    #  - CPPUFOHelasCallWriter(UFOHelasCallWriter) [in madgraph/iolibs/helas_call_writers.py]
    #  - GPUFOHelasCallWriter(CPPUFOHelasCallWriter) [in madgraph/iolibs/helas_call_writers.py]
    #  - PLUGIN_GPUFOHelasCallWriter(GPUFOHelasCallWriter)
    #      This class

    # AV - replace helas_call_writers.GPUFOHelasCallWriter method (improve formatting of gCPPProcess.cu)
    # [GPUFOHelasCallWriter.format_coupling is called by GPUFOHelasCallWriter.get_external_line/generate_helas_call]
    # [GPUFOHelasCallWriter.get_external_line is called by GPUFOHelasCallWriter.get_external]
    # [GPUFOHelasCallWriter.get_external (adding #ifdef CUDA) is called by GPUFOHelasCallWriter.generate_helas_call]
    # [GPUFOHelasCallWriter.generate_helas_call is called by UFOHelasCallWriter.get_wavefunction_call/get_amplitude_call]
    ###findcoupling = re.compile('pars->([-]*[\d\w_]+)\s*,')
    def format_coupling(self, call):
        """Format the coupling so any minus signs are put in front"""
        import re
        ###print(call) # FOR DEBUGGING
        model = self.get('model')
        if not hasattr(self, 'couplings2order'):
            self.couplings2order = {}
            self.params2order = {}
        for coup in re.findall(self.findcoupling, call):
            if coup == 'ZERO':
                ###call = call.replace('pars->ZERO', '0.')
                call = call.replace('m_pars->ZERO', '0.') # AV
                continue
            sign = ''
            if coup.startswith('-'):
                sign = '-'
                coup = coup[1:]
            try:
                param = model.get_parameter(coup)
            except KeyError:
                param = False
            if param:
                alias = self.params2order
                name = 'cIPD'
            else:
                alias = self.couplings2order
                name = 'cIPC'
            if coup not in alias:
                alias[coup] = len(alias)
            if name == 'cIPD':
                call = call.replace('m_pars->%s%s' % (sign, coup),
                                    '%s%s[%s]' % (sign, name, alias[coup]))
            else:
                ###call = call.replace('m_pars->%s%s' % (sign, coup),
                ###                    '%scxmake( cIPC[%s], cIPC[%s] )' %
                ###                    (sign, 2*alias[coup],2*alias[coup]+1))
<<<<<<< HEAD
                ###misc.sprint(name, alias[coup])
=======
>>>>>>> 216ed183
                # AV from cIPCs to COUP array (running alphas #373)
                # OM fix handling of 'unary minus' #628
                call = call.replace('m_pars->%s%s' % (sign, coup),
                                    'COUPs[%s], %s' % (alias[coup], '1.0' if not sign else '-1.0')) 
        return call

    # AV - new method for formatting wavefunction/amplitude calls
    # [It would be too complex to modify them in helas_objects.HelasWavefunction/Amplitude.get_call_key]
    @staticmethod
    def format_call(call):
        return call.replace('(','( ').replace(')',' )').replace(',',', ')

    # AV - replace helas_call_writers.GPUFOHelasCallWriter method (improve formatting)
    def super_get_matrix_element_calls(self, matrix_element, color_amplitudes, multi_channel_map=False):
        """Return a list of strings, corresponding to the Helas calls for the matrix element"""
        import madgraph.core.helas_objects as helas_objects
        import madgraph.loop.loop_helas_objects as loop_helas_objects
        assert isinstance(matrix_element, helas_objects.HelasMatrixElement), \
               '%s not valid argument for get_matrix_element_calls' % \
               type(matrix_element)
        # Do not reuse the wavefunctions for loop matrix elements
        if isinstance(matrix_element, loop_helas_objects.LoopHelasMatrixElement):
            return self.get_loop_matrix_element_calls(matrix_element)
        # Restructure data for easier handling
        color = {}
        for njamp, coeff_list in enumerate(color_amplitudes):
            for coeff, namp in coeff_list:
                if namp not in color:
                    color[namp] = {}
                color[namp][njamp] = coeff
        me = matrix_element.get('diagrams')
        matrix_element.reuse_outdated_wavefunctions(me)
        ###misc.sprint(multi_channel_map)
        res = []
        ###res.append('for(int i=0;i<%s;i++){jamp[i] = cxtype(0.,0.);}' % len(color_amplitudes))
        res.append("""constexpr size_t nxcoup = ndcoup + nicoup; // both dependent and independent couplings
      const fptype* allCOUPs[nxcoup];
#ifdef __CUDACC__
#pragma nv_diagnostic push
#pragma nv_diag_suppress 186 // e.g. <<warning #186-D: pointless comparison of unsigned integer with zero>>
#endif
      for( size_t idcoup = 0; idcoup < ndcoup; idcoup++ )
        allCOUPs[idcoup] = CD_ACCESS::idcoupAccessBufferConst( allcouplings, idcoup ); // dependent couplings, vary event-by-event
      for( size_t iicoup = 0; iicoup < nicoup; iicoup++ )
        allCOUPs[ndcoup + iicoup] = CI_ACCESS::iicoupAccessBufferConst( cIPC, iicoup ); // independent couplings, fixed for all events
#ifdef __CUDACC__
#pragma nv_diagnostic pop
      // CUDA kernels take input/output buffers with momenta/MEs for all events
      const fptype* momenta = allmomenta;
      const fptype* COUPs[nxcoup];
      for( size_t ixcoup = 0; ixcoup < nxcoup; ixcoup++ ) COUPs[ixcoup] = allCOUPs[ixcoup];
      fptype* MEs = allMEs;
#ifdef MGONGPU_SUPPORTS_MULTICHANNEL
      fptype* numerators = allNumerators;
      fptype* denominators = allDenominators;
#endif
#else
      // C++ kernels take input/output buffers with momenta/MEs for one specific event (the first in the current event page)
      const fptype* momenta = M_ACCESS::ieventAccessRecordConst( allmomenta, ievt0 );
      const fptype* COUPs[nxcoup];
      for( size_t idcoup = 0; idcoup < ndcoup; idcoup++ )
        COUPs[idcoup] = CD_ACCESS::ieventAccessRecordConst( allCOUPs[idcoup], ievt0 ); // dependent couplings, vary event-by-event
      for( size_t iicoup = 0; iicoup < nicoup; iicoup++ )
        COUPs[ndcoup + iicoup] = allCOUPs[ndcoup + iicoup]; // independent couplings, fixed for all events
      fptype* MEs = E_ACCESS::ieventAccessRecord( allMEs, ievt0 );
#ifdef MGONGPU_SUPPORTS_MULTICHANNEL
      fptype* numerators = NUM_ACCESS::ieventAccessRecord( allNumerators, ievt0 );
      fptype* denominators = DEN_ACCESS::ieventAccessRecord( allDenominators, ievt0 );
#endif
#endif

      // Reset color flows (reset jamp_sv) at the beginning of a new event or event page
      for( int i = 0; i < ncolor; i++ ) { jamp_sv[i] = cxzero_sv(); }

#ifdef MGONGPU_SUPPORTS_MULTICHANNEL
      // Numerators and denominators for the current event (CUDA) or SIMD event page (C++)
      fptype_sv& numerators_sv = NUM_ACCESS::kernelAccess( numerators );
      fptype_sv& denominators_sv = DEN_ACCESS::kernelAccess( denominators );
#endif""")
        diagrams = matrix_element.get('diagrams')
        diag_to_config = {}
        if multi_channel_map:
            for config in sorted(multi_channel_map.keys()):
                amp = [a.get('number') for a in \
                                  sum([diagrams[idiag].get('amplitudes') for \
                                       idiag in multi_channel_map[config]], [])]
                diag_to_config[amp[0]] = config
        ###misc.sprint(diag_to_config)
        id_amp = 0
        for diagram in matrix_element.get('diagrams'):
            ###print('DIAGRAM %3d: #wavefunctions=%3d, #diagrams=%3d' %
            ###      (diagram.get('number'), len(diagram.get('wavefunctions')), len(diagram.get('amplitudes')) )) # AV - FOR DEBUGGING
            res.append('\n      // *** DIAGRAM %d OF %d ***' % (diagram.get('number'), len(matrix_element.get('diagrams'))) ) # AV
            res.append('\n      // Wavefunction(s) for diagram number %d' % diagram.get('number')) # AV
            res.extend([ self.get_wavefunction_call(wf) for wf in diagram.get('wavefunctions') ]) # AV new: avoid format_call
            if len(diagram.get('wavefunctions')) == 0 : res.append('// (none)') # AV
            if res[-1][-1] == '\n' : res[-1] = res[-1][:-1]
            res.append('\n      // Amplitude(s) for diagram number %d' % diagram.get('number'))
            for amplitude in diagram.get('amplitudes'):
                id_amp +=1
                namp = amplitude.get('number')
                amplitude.set('number', 1)
                res.append(self.get_amplitude_call(amplitude)) # AV new: avoid format_call
                if multi_channel_map: # different code bases #473 (assume this is the same as self.include_multi_channel...)
                    if id_amp in diag_to_config:
                        ###res.append("if( channelId == %i ) numerators_sv += cxabs2( amp_sv[0] );" % diag_to_config[id_amp]) # BUG #472
                        ###res.append("if( channelId == %i ) numerators_sv += cxabs2( amp_sv[0] );" % id_amp) # wrong fix for BUG #472
                        res.append("#ifdef MGONGPU_SUPPORTS_MULTICHANNEL")
                        res.append("if( channelId == %i ) numerators_sv += cxabs2( amp_sv[0] );" % diagram.get('number'))
                        res.append("if( channelId != 0 ) denominators_sv += cxabs2( amp_sv[0] );")
                        res.append("#endif")
                else:
                    res.append("#ifdef MGONGPU_SUPPORTS_MULTICHANNEL")
                    res.append("// Here the code base generated with multichannel support updates numerators_sv and denominators_sv (#473)")
                    res.append("#endif")
                for njamp, coeff in color[namp].items():
                    scoeff = PLUGIN_OneProcessExporter.coeff(*coeff) # AV
                    if scoeff[0] == '+' : scoeff = scoeff[1:]
                    scoeff = scoeff.replace('(','( ')
                    scoeff = scoeff.replace(')',' )')
                    scoeff = scoeff.replace(',',', ')
                    scoeff = scoeff.replace('*',' * ')
                    scoeff = scoeff.replace('/',' / ')
                    if scoeff.startswith('-'): res.append('jamp_sv[%s] -= %samp_sv[0];' % (njamp, scoeff[1:])) # AV
                    else: res.append('jamp_sv[%s] += %samp_sv[0];' % (njamp, scoeff)) # AV
            if len(diagram.get('amplitudes')) == 0 : res.append('// (none)') # AV
        ###res.append('\n    // *** END OF DIAGRAMS ***' ) # AV - no longer needed ('COLOR MATRIX BELOW')
        return res

    # AV - overload helas_call_writers.GPUFOHelasCallWriter method (improve formatting)
    def get_matrix_element_calls(self, matrix_element, color_amplitudes, multi_channel_map=False):
        """Return a list of strings, corresponding to the Helas calls for the matrix element"""
        res = self.super_get_matrix_element_calls(matrix_element, color_amplitudes, multi_channel_map)
        for i, item in enumerate(res):
            ###print(item) # FOR DEBUGGING
            if item.startswith('# Amplitude'): item='//'+item[1:] # AV replace '# Amplitude' by '// Amplitude'
            if not item.startswith('\n') and not item.startswith('#'): res[i]='      '+item
        return res

    # AV - replace helas_call_writers.GPUFOHelasCallWriter method (improve formatting)
    # [GPUFOHelasCallWriter.format_coupling is called by GPUFOHelasCallWriter.get_external_line/generate_helas_call]
    # [GPUFOHelasCallWriter.get_external_line is called by GPUFOHelasCallWriter.get_external]
    # [=> GPUFOHelasCallWriter.get_external is called by GPUFOHelasCallWriter.generate_helas_call]
    # [GPUFOHelasCallWriter.generate_helas_call is called by UFOHelasCallWriter.get_wavefunction_call/get_amplitude_call]
    first_get_external = True
    def get_external(self, wf, argument):
        line = self.get_external_line(wf, argument)
        split_line = line.split(',')
        split_line = [ str.lstrip(' ').rstrip(' ') for str in split_line] # AV
        # (AV join using ',': no need to add a space as this is done by format_call later on)
        line = ', '.join(split_line)
        line = line.replace( 'xxx(', 'xxx<M_ACCESS, W_ACCESS>(' )
        line = line.replace( 'w_sv', 'w_fp' )
        # AV2: line2 logic is to have MGONGPU_TEST_DIVERGENCE on the first xxx call
        if self.first_get_external and ( ( 'mzxxx' in line ) or ( 'pzxxx' in line ) or ( 'xzxxx' in line ) ) :
            self.first_get_external = False
            line2 = line.replace('mzxxx','xxxxx').replace('pzxxx','xxxxx').replace('xzxxx','xxxxx')
            line2 = line2[:line2.find('// NB')]
            split_line2 = line2.split(',')
            split_line2 = [ str.lstrip(' ').rstrip(' ') for str in split_line2] # AV
            split_line2.insert(2, '0') # add parameter fmass=0
            line2 = ', '.join(split_line2)
            text = '#if not( defined __CUDACC__ and defined MGONGPU_TEST_DIVERGENCE )\n      %s\n#else\n      if( ( blockDim.x * blockIdx.x + threadIdx.x ) %% 2 == 0 )\n        %s\n      else\n        %s\n#endif\n' # AV
            return text % (line, line, line2)
        text = '%s\n' # AV
        return text % line

    # AV - replace helas_call_writers.GPUFOHelasCallWriter method (vectorize w_sv)
    # This is the method that creates the ixxx/oxxx function calls in calculate_wavefunctions
    # [GPUFOHelasCallWriter.get_external_line is called by GPUFOHelasCallWriter.get_external]
    # [GPUFOHelasCallWriter.get_external (adding #ifdef CUDA) is called by GPUFOHelasCallWriter.generate_helas_call]
    # [GPUFOHelasCallWriter.generate_helas_call is called by UFOHelasCallWriter.get_wavefunction_call/get_amplitude_call]
    def get_external_line(self, wf, argument):
        call = ''
        call = call + helas_call_writers.HelasCallWriter.mother_dict[\
            argument.get_spin_state_number()].lower()
        # Fill out with X up to 6 positions
        call = call + 'x' * (6 - len(call))
        # Specify namespace for Helas calls
        call = call + '( momenta,'
        if argument.get('spin') != 1:
            # For non-scalars, need mass and helicity
            call = call + 'm_pars->%s, cHel[ihel][%d],'
        else:
            # AV This seems to be for scalars (spin==1???), pass neither mass nor helicity (#351)
            ###call = call + 'm_pars->%s,'
            call = call
        call = call + '%+d, w_sv[%d], %d );'
        if argument.get('spin') == 1:
            # AV This seems to be for scalars (spin==1???), pass neither mass nor helicity (#351)
            return call % \
                            (
                                ###wf.get('mass'),
                                # For boson, need initial/final here
                                (-1) ** (wf.get('state') == 'initial'),
                                wf.get('me_id')-1,
                                wf.get('number_external')-1)
        elif argument.is_boson():
            ###misc.sprint(call)
            ###misc.sprint( (wf.get('mass'),
            ###                     wf.get('number_external')-1,
            ###                     # For boson, need initial/final here
            ###                     (-1) ** (wf.get('state') == 'initial'),
            ###                     wf.get('me_id')-1,
            ###                     wf.get('number_external')-1))
            return  self.format_coupling(call % \
                            (wf.get('mass'),
                                wf.get('number_external')-1,
                                # For boson, need initial/final here
                                (-1) ** (wf.get('state') == 'initial'),
                                wf.get('me_id')-1,
                                wf.get('number_external')-1))
        else:
            return self.format_coupling(call % \
                            (wf.get('mass'),
                                wf.get('number_external')-1,
                                # For fermions, need particle/antiparticle
                                - (-1) ** wf.get_with_flow('is_part'),
                                wf.get('me_id')-1,
                                wf.get('number_external')-1))

    # AV - replace helas_call_writers.GPUFOHelasCallWriter method (vectorize w_sv and amp_sv)
    def generate_helas_call(self, argument):
        """Routine for automatic generation of C++ Helas calls
        according to just the spin structure of the interaction.

        First the call string is generated, using a dictionary to go
        from the spin state of the calling wavefunction and its
        mothers, or the mothers of the amplitude, to difenrentiate wich call is
        done.

        Then the call function is generated, as a lambda which fills
        the call string with the information of the calling
        wavefunction or amplitude. The call has different structure,
        depending on the spin of the wavefunction and the number of
        mothers (multiplicity of the vertex). The mother
        wavefunctions, when entering the call, must be sorted in the
        correct way - this is done by the sorted_mothers routine.

        Finally the call function is stored in the relevant
        dictionary, in order to be able to reuse the function the next
        time a wavefunction with the same Lorentz structure is needed.
        """
        if not isinstance(argument, helas_objects.HelasWavefunction) and \
           not isinstance(argument, helas_objects.HelasAmplitude):
            raise self.PhysicsObjectError('get_helas_call must be called with wavefunction or amplitude')
        call = ''
        call_function = None
        if isinstance(argument, helas_objects.HelasAmplitude) and \
           argument.get('interaction_id') == 0:
            call = '#'
            call_function = lambda amp: call
            self.add_amplitude(argument.get_call_key(), call_function)
            return
        if isinstance(argument, helas_objects.HelasWavefunction) and \
               not argument.get('mothers'):
            # String is just ixxxxx, oxxxxx, vxxxxx or sxxxxx
            call_function = lambda wf: self.get_external(wf, argument)
        else:
            if isinstance(argument, helas_objects.HelasWavefunction):
                outgoing = argument.find_outgoing_number()
            else:
                outgoing = 0
            # Check if we need to append a charge conjugation flag
            l = [str(l) for l in argument.get('lorentz')]
            flag = []
            if argument.needs_hermitian_conjugate():
                flag = ['C%d' % i for i in argument.get_conjugate_index()]
            # Creating line formatting:
            # (AV NB: in the default code these two branches were identical, use a single branch)
            ###if isinstance(argument, helas_objects.HelasWavefunction): # AV e.g. FFV1P0_3 (output is wavefunction)
            ###    call = '%(routine_name)s(%(wf)s%(coup)s%(mass)s%(out)s);'
            ###else: # AV e.g. FFV1_0 (output is amplitude)
            ###    call = '%(routine_name)s(%(wf)s%(coup)s%(mass)s%(out)s);'
            call = '%(routine_name)s( %(wf)s%(coup)s%(mass)s%(out)s );'
            # compute wf
            arg = {'routine_name': aloha_writers.combine_name('%s' % l[0], l[1:], outgoing, flag, True),
                   'wf': ('w_fp[%%(%d)d], ' * len(argument.get('mothers'))) % tuple(range(len(argument.get('mothers')))),
                   'coup': ('m_pars->%%(coup%d)s, ' * len(argument.get('coupling'))) % tuple(range(len(argument.get('coupling'))))
                   }
            # AV FOR PR #434: determine if this call needs aS-dependent or aS-independent parameters
            usesdepcoupl = None
            for coup in argument.get('coupling'):
                if coup.startswith('-'): 
                    coup = coup[1:]
                # Use the same implementation as in UFOModelConverterCPP.prepare_couplings (assume self.model is the same)
                for key, coup_list in self.get('model')['couplings'].items():
                    if coup in coup_list:
                        if "aS" in key:
                            if usesdepcoupl is None: usesdepcoupl = True
                            elif not usesdepcoupl: raise Exception('PANIC! this call seems to use both aS-dependent and aS-independent couplings?')
                        else:
                            if usesdepcoupl is None: usesdepcoupl = False
                            elif usesdepcoupl: raise Exception('PANIC! this call seems to use both aS-dependent and aS-independent couplings?')
            # AV FOR PR #434: CI_ACCESS for independent couplings and CD_ACCESS for dependent couplings
            if usesdepcoupl is None: raise Exception('PANIC! could not determine if this call uses aS-dependent or aS-independent couplings?')
            elif usesdepcoupl: caccess = 'CD_ACCESS'
            else: caccess = 'CI_ACCESS'
            ###if arg['routine_name'].endswith( '_0' ) : arg['routine_name'] += '<W_ACCESS, A_ACCESS, C_ACCESS>'
            ###else : arg['routine_name'] += '<W_ACCESS, C_ACCESS>'
            if arg['routine_name'].endswith( '_0' ) : arg['routine_name'] += '<W_ACCESS, A_ACCESS, %s>'%caccess
            else : arg['routine_name'] += '<W_ACCESS, %s>'%caccess
            if isinstance(argument, helas_objects.HelasWavefunction):
                #arg['out'] = 'w_sv[%(out)d]'
                arg['out'] = 'w_fp[%(out)d]'
                if aloha.complex_mass:
                    arg['mass'] = 'm_pars->%(CM)s, '
                else:
                    arg['mass'] = 'm_pars->%(M)s, m_pars->%(W)s, '
            else:
                #arg['out'] = '&amp_sv[%(out)d]'
                arg['out'] = '&amp_fp[%(out)d]'
                arg['out2'] = 'amp_sv[%(out)d]'
                arg['mass'] = ''
            call = call % arg
            # Now we have a line correctly formatted
            call_function = lambda wf: self.format_coupling(
                                         call % wf.get_helas_call_dict(index=0))
        # Add the constructed function to wavefunction or amplitude dictionary
        if isinstance(argument, helas_objects.HelasWavefunction):
            self.add_wavefunction(argument.get_call_key(), call_function)
        else:
            self.add_amplitude(argument.get_call_key(), call_function)

#------------------------------------------------------------------------------------<|MERGE_RESOLUTION|>--- conflicted
+++ resolved
@@ -1647,10 +1647,7 @@
                 ###call = call.replace('m_pars->%s%s' % (sign, coup),
                 ###                    '%scxmake( cIPC[%s], cIPC[%s] )' %
                 ###                    (sign, 2*alias[coup],2*alias[coup]+1))
-<<<<<<< HEAD
                 ###misc.sprint(name, alias[coup])
-=======
->>>>>>> 216ed183
                 # AV from cIPCs to COUP array (running alphas #373)
                 # OM fix handling of 'unary minus' #628
                 call = call.replace('m_pars->%s%s' % (sign, coup),
