# Copyright (C) 2020-2023 CERN and UCLouvain.
# Licensed under the GNU Lesser General Public License (version 3 or later).
<<<<<<< HEAD
# Created by: O. Mattelaer (Sep 2021) for the MG5aMC CUDACPP plugin.
# Further modified by: O. Mattelaer, S. Roiser, A. Valassi, J. Teig, Z. Wettersten (2021-2023) for the MG5aMC CUDACPP plugin.
=======
# Created by: A. Valassi (Sep 2021) for the MG5aMC CUDACPP plugin.
# Further modified by: S. Hageboeck, O. Mattelaer, S. Roiser, A. Valassi, Z. Wettersten (2021-2023) for the MG5aMC CUDACPP plugin.
>>>>>>> 80ff7164

import os
import subprocess

# AV - load an independent 2nd copy of the export_cpp module (as PLUGIN_export_cpp) and use that within the plugin (workaround for #341)
# See https://stackoverflow.com/a/11285504
###import madgraph.iolibs.export_cpp as export_cpp # 1st copy
######import madgraph.iolibs.export_cpp as PLUGIN_export_cpp # this is not enough to define an independent 2nd copy: id(export_cpp)==id(PLUGIN_export_cpp)
import sys
import importlib.util
SPEC_EXPORTCPP = importlib.util.find_spec('madgraph.iolibs.export_cpp')
PLUGIN_export_cpp = importlib.util.module_from_spec(SPEC_EXPORTCPP)
SPEC_EXPORTCPP.loader.exec_module(PLUGIN_export_cpp)
sys.modules['PLUGIN.CUDACPP_OUTPUT.PLUGIN_export_cpp'] = PLUGIN_export_cpp # allow 'import PLUGIN.CUDACPP_OUTPUT.PLUGIN_export_cpp' in model_handling.py
del SPEC_EXPORTCPP
###print('id(export_cpp)=%s'%id(export_cpp))
###print('id(PLUGIN_export_cpp)=%s'%id(PLUGIN_export_cpp))

# AV - use template files from PLUGINDIR instead of MG5DIR
###from madgraph import MG5DIR
PLUGINDIR = os.path.dirname( __file__ )

# AV - model_handling includes the custom FileWriter, ALOHAWriter, UFOModelConverter, OneProcessExporter and HelasCallWriter, plus additional patches
import PLUGIN.CUDACPP_OUTPUT.model_handling as model_handling

# AV - create a plugin-specific logger
import logging
logger = logging.getLogger('madgraph.PLUGIN.CUDACPP_OUTPUT.output')

#------------------------------------------------------------------------------------

from os.path import join as pjoin
import madgraph.iolibs.files as files
import madgraph.various.misc as misc

# AV - define the plugin's process exporter
# (NB: this is the plugin's main class, enabled in the new_output dictionary in __init__.py)
class PLUGIN_ProcessExporter(PLUGIN_export_cpp.ProcessExporterGPU):
    # Class structure information
    #  - object
    #  - VirtualExporter(object) [in madgraph/iolibs/export_v4.py]
    #  - ProcessExporterCPP(VirtualExporter) [in madgraph/iolibs/export_cpp.py]
    #  - ProcessExporterGPU(ProcessExporterCPP) [in madgraph/iolibs/export_cpp.py]
    #      Note: only change class attribute
    #  - PLUGIN_ProcessExporter(ProcessExporterGPU)
    #      This class

    # Below are the class variable that are defined in export_v4.VirtualExporter
    # AV - keep defaults from export_v4.VirtualExporter
    # Check status of the directory. Remove it if already exists
    ###check = True
    # Output type: [Template/dir/None] copy the Template (via copy_template), just create dir or do nothing
    ###output = 'Template'

    # If sa_symmetry is true, generate fewer matrix elements
    # AV - keep OM's default for this plugin (using grouped_mode=False, "can decide to merge uu~ and u~u anyway")
    sa_symmetry = True

    # Below are the class variable that are defined in export_cpp.ProcessExporterGPU
    # AV - keep defaults from export_cpp.ProcessExporterGPU
    # Decide which type of merging is used [madevent/madweight]
    ###grouped_mode = False
    # Other options
    ###default_opt = {'clean': False, 'complex_mass':False, 'export_format':'madevent', 'mp': False, 'v5_model': True }

    # AV - keep defaults from export_cpp.ProcessExporterGPU
    # AV - used in MadGraphCmd.do_output to assign export_cpp.ExportCPPFactory to MadGraphCmd._curr_exporter (if cpp or gpu)
    # AV - used in MadGraphCmd.export to assign helas_call_writers.(CPPUFO|GPUFO)HelasCallWriter to MadGraphCmd._curr_helas_model (if cpp or gpu)
    # Language type: 'v4' for f77, 'cpp' for C++ output
    exporter = 'gpu'

    # AV - use a custom OneProcessExporter
    ###oneprocessclass = PLUGIN_export_cpp.OneProcessExporterGPU # responsible for P directory
    oneprocessclass = model_handling.PLUGIN_OneProcessExporter

    # Information to find the template file that we want to include from madgraph
    # you can include additional file from the plugin directory as well
    # AV - use template files from PLUGINDIR instead of MG5DIR and add gpu/mgOnGpuVectors.h
    # [NB: mgOnGpuConfig.h, check_sa.cc and fcheck_sa.f are handled through dedicated methods]
    ###s = MG5DIR + '/madgraph/iolibs/template_files/'
    s = PLUGINDIR + '/madgraph/iolibs/template_files/'
    from_template = {'.': [s+'.clang-format', s+'CMake/CMakeLists.txt',
                           s+'COPYRIGHT', s+'COPYING', s+'COPYING.LESSER' ],
                     'CMake': [s+'CMake/Compilers.txt', s+'CMake/Platforms.txt', s+'CMake/Macros.txt'],
                     'src': [s+'gpu/rambo.h', s+'read_slha.h', s+'read_slha.cc',
                             s+'gpu/mgOnGpuFptypes.h', s+'gpu/mgOnGpuCxtypes.h', s+'gpu/mgOnGpuVectors.h',
                             s+'CMake/src/CMakeLists.txt', s+'gpu/GpuRuntime.h', s+'gpu/GpuAbstraction.h'],
                     'SubProcesses': [s+'gpu/nvtx.h', s+'gpu/timer.h', s+'gpu/timermap.h',
                                      s+'gpu/ompnumthreads.h', s+'gpu/GpuRuntime.h', s+'gpu/GpuAbstraction.h',
                                      s+'gpu/MemoryAccessHelpers.h', s+'gpu/MemoryAccessVectors.h',
                                      s+'gpu/MemoryAccessMatrixElements.h', s+'gpu/MemoryAccessMomenta.h',
                                      s+'gpu/MemoryAccessRandomNumbers.h', s+'gpu/MemoryAccessWeights.h',
                                      s+'gpu/MemoryAccessAmplitudes.h', s+'gpu/MemoryAccessWavefunctions.h',
                                      s+'gpu/MemoryAccessGs.h', s+'gpu/MemoryAccessCouplingsFixed.h',
                                      s+'gpu/MemoryAccessNumerators.h', s+'gpu/MemoryAccessDenominators.h',
                                      s+'gpu/EventStatistics.h', s+'gpu/CommonRandomNumbers.h',
                                      s+'gpu/CrossSectionKernels.cc', s+'gpu/CrossSectionKernels.h',
                                      s+'gpu/MatrixElementKernels.cc', s+'gpu/MatrixElementKernels.h',
                                      s+'gpu/RamboSamplingKernels.cc', s+'gpu/RamboSamplingKernels.h',
                                      s+'gpu/RandomNumberKernels.h',
                                      s+'gpu/CommonRandomNumberKernel.cc', s+'gpu/CurandRandomNumberKernel.cc',
                                      s+'gpu/Bridge.h', s+'gpu/BridgeKernels.cc', s+'gpu/BridgeKernels.h',
                                      s+'gpu/fbridge.cc', s+'gpu/fbridge.inc', s+'gpu/fsampler.cc', s+'gpu/fsampler.inc',
                                      s+'gpu/MadgraphTest.h', s+'gpu/runTest.cc',
                                      s+'gpu/testmisc.cc', s+'gpu/testxxx_cc_ref.txt',
                                      s+'gpu/perf.py', s+'gpu/profile.sh',
                                      s+'CMake/SubProcesses/CMakeLists.txt'],
                     'test': [s+'gpu/cudacpp_test.mk']}
    to_link_in_P = ['nvtx.h', 'timer.h', 'timermap.h',
                    'ompnumthreads.h', 'GpuRuntime.h', 'GpuAbstraction.h',
                    'MemoryAccessHelpers.h', 'MemoryAccessVectors.h',
                    'MemoryAccessMatrixElements.h', 'MemoryAccessMomenta.h',
                    'MemoryAccessRandomNumbers.h', 'MemoryAccessWeights.h',
                    'MemoryAccessAmplitudes.h', 'MemoryAccessWavefunctions.h',
                    'MemoryAccessGs.h', 'MemoryAccessCouplingsFixed.h',
                    'MemoryAccessNumerators.h', 'MemoryAccessDenominators.h',
                    'EventStatistics.h', 'CommonRandomNumbers.h',
                    'CrossSectionKernels.cc', 'CrossSectionKernels.h',
                    'MatrixElementKernels.cc', 'MatrixElementKernels.h',
                    'RamboSamplingKernels.cc', 'RamboSamplingKernels.h',
                    'RandomNumberKernels.h', 'CommonRandomNumberKernel.cc', 'CurandRandomNumberKernel.cc',
                    'Bridge.h', 'BridgeKernels.cc', 'BridgeKernels.h',
                    'fbridge.cc', 'fbridge.inc', 'fsampler.cc', 'fsampler.inc',
                    'MadgraphTest.h', 'runTest.cc',
                    'testmisc.cc', 'testxxx_cc_ref.txt',
                    'cudacpp.mk', # this is generated from a template in Subprocesses but we still link it in P1
                    'testxxx.cc', # this is generated from a template in Subprocesses but we still link it in P1
                    'MemoryBuffers.h', # this is generated from a template in Subprocesses but we still link it in P1
                    'MemoryAccessCouplings.h', # this is generated from a template in Subprocesses but we still link it in P1
                    'perf.py', 'profile.sh']

    # AV - use template files from PLUGINDIR instead of MG5DIR and change their names
    ###template_src_make = pjoin(MG5DIR, 'madgraph' ,'iolibs', 'template_files','gpu','Makefile_src')
    ###template_Sub_make = pjoin(MG5DIR, 'madgraph', 'iolibs', 'template_files','gpu','Makefile')
    template_src_make = pjoin(PLUGINDIR, 'madgraph' ,'iolibs', 'template_files','gpu','cudacpp_src.mk')
    template_Sub_make = pjoin(PLUGINDIR, 'madgraph', 'iolibs', 'template_files','gpu','cudacpp.mk')
    template_tst_make = pjoin(PLUGINDIR, 'madgraph', 'iolibs', 'template_files','gpu','cudacpp_test.mk')

    # AV - use a custom UFOModelConverter (model/aloha exporter)
    ###create_model_class =  PLUGIN_export_cpp.UFOModelConverterGPU
    create_model_class = model_handling.PLUGIN_UFOModelConverter

    # AV - use a custom GPUFOHelasCallWriter
    # (NB: use "helas_exporter" - see class MadGraphCmd in madgraph_interface.py - not "aloha_exporter" that is never used!)
    ###helas_exporter = None
    helas_exporter = model_handling.PLUGIN_GPUFOHelasCallWriter # this is one of the main fixes for issue #341!

    # Default class for the run_card to use
    from . import launch_plugin
    run_card_class = launch_plugin.CPPRunCard


    # AV (default from OM's tutorial) - add a debug printout
    def __init__(self, *args, **kwargs):
        self.in_madevent_mode = False # see MR #747
        misc.sprint('Entering PLUGIN_ProcessExporter.__init__ (initialise the exporter)')
        return super().__init__(*args, **kwargs)

    # AV - overload the default version: create CMake directory, do not create lib directory
    def copy_template(self, model):
        misc.sprint('Entering PLUGIN_ProcessExporter.copy_template (initialise the directory)')
        try: os.mkdir(self.dir_path)
        except os.error as error: logger.warning(error.strerror + ' ' + self.dir_path)
        with misc.chdir(self.dir_path):
            logger.info('Creating subdirectories in directory %s' % self.dir_path)
            for d in ['src', 'Cards', 'SubProcesses', 'CMake', 'test', 'test/ref']: # AV - added CMake, test, test/ref; removed lib
                try: os.mkdir(d)
                except os.error as error: logger.warning(error.strerror + ' ' + os.path.join(self.dir_path,d))
            # Write param_card
            open(os.path.join('Cards','param_card.dat'), 'w').write(model.write_param_card())
            # Copy files in various subdirectories
            for key in self.from_template:
                for f in self.from_template[key]:
                    PLUGIN_export_cpp.cp(f, key) # NB this assumes directory key exists...
            # Copy src makefile
            if self.template_src_make:
                makefile_src = self.read_template_file(self.template_src_make) % {'model': self.get_model_name(model.get('name'))}
                open(os.path.join('src', 'cudacpp_src.mk'), 'w').write(makefile_src)
            # Copy SubProcesses makefile
            if self.template_Sub_make:
                makefile = self.read_template_file(self.template_Sub_make) % {'model': self.get_model_name(model.get('name'))}
                open(os.path.join('SubProcesses', 'cudacpp.mk'), 'w').write(makefile)
            # Copy test makefile
            if self.template_tst_make:
                makefile_test = self.read_template_file(self.template_tst_make) % {'model': self.get_model_name(model.get('name'))}
                open(os.path.join('test', 'cudacpp_test.mk'), 'w').write(makefile_test)

    # AV - add debug printouts (in addition to the default one from OM's tutorial)
    def generate_subprocess_directory(self, subproc_group, fortran_model, me=None):
        misc.sprint('Entering PLUGIN_ProcessExporter.generate_subprocess_directory (create the directory)')
        misc.sprint('  type(subproc_group)=%s'%type(subproc_group)) # e.g. madgraph.core.helas_objects.HelasMatrixElement
        misc.sprint('  type(fortran_model)=%s'%type(fortran_model)) # e.g. madgraph.iolibs.helas_call_writers.GPUFOHelasCallWriter
        misc.sprint('  type(me)=%s me=%s'%(type(me) if me is not None else None, me)) # e.g. int
        return super().generate_subprocess_directory(subproc_group, fortran_model, me)

    # AV (default from OM's tutorial) - add a debug printout
    def convert_model(self, model, wanted_lorentz=[], wanted_coupling=[]):
        misc.sprint('Entering PLUGIN_ProcessExporter.convert_model (create the model)')
        return super().convert_model(model, wanted_lorentz, wanted_coupling)

    # AV (default from OM's tutorial) - add a debug printout
    def finalize(self, matrix_element, cmdhistory, MG5options, outputflag):
        """Typically creating jpeg/HTML output/ compilation/...
           cmdhistory is the list of command used so far.
           MG5options are all the options of the main interface
           outputflags is a list of options provided when doing the output command"""
        ###misc.sprint('Entering PLUGIN_ProcessExporter.finalize', self.in_madevent_mode, type(self))
        if self.in_madevent_mode:
            self.add_input_for_banner()
            if 'CUDACPP_CODEGEN_PATCHLEVEL' in os.environ: patchlevel = os.environ['CUDACPP_CODEGEN_PATCHLEVEL']
            else: patchlevel = ''
            # OLDEST implementation (AV)
            #path = os.path.realpath(os.curdir + os.sep + 'PLUGIN' + os.sep + 'CUDACPP_OUTPUT')
            #misc.sprint(path)
            #if os.system(path + os.sep + 'patchMad.sh ' + self.dir_path + ' PROD ' + patchlevel) != 0:
            #    logger.debug("####### \n stdout is \n %s", stdout)
            #    logger.info("####### \n stderr is \n %s", stderr)
            #    raise Exception('ERROR! the O/S call to patchMad.sh failed')
            # OLD implementation (SH PR #762)
            #if os.system(PLUGINDIR + os.sep + 'patchMad.sh ' + self.dir_path + ' PROD ' + patchlevel) != 0:
            #    logger.debug("####### \n stdout is \n %s", stdout)
            #    logger.info("####### \n stderr is \n %s", stderr)
            #    raise Exception('ERROR! the O/S call to patchMad.sh failed')
            # NEW implementation (OM PR #764)
            # **NB** AV: change the Popen call to always dump stdout and stderr, because I want to always see the output
            # **NB** AV: this also allows error checking by looking for error strings on the generation log if patchMad.sh silently fails
            # **NB** AV: (e.g. this did happen in the past, when patchMad.sh was calling 'madevent treatcards run', and the latter silently failed)
            plugin_path = os.path.dirname(os.path.realpath( __file__ ))
            ###p = subprocess.Popen([pjoin(plugin_path, 'patchMad.sh'), self.dir_path , 'PROD', str(patchlevel)],
            ###                     stdout=subprocess.PIPE, stderr=subprocess.PIPE)
            p = subprocess.Popen([pjoin(plugin_path, 'patchMad.sh'), self.dir_path , 'PROD', str(patchlevel)]) # AV always dump patchMad.sh stdout/stderr
            stdout, stderr = p.communicate()
            misc.sprint(p.returncode)
            if p.returncode != 0: # AV: WARNING! do not fully trust this check! patchMad.sh was observed to silently fail in the past...
                logger.debug("####### \n stdout is \n %s", stdout)
                logger.info("####### \n stderr is \n %s", stderr)
                logger.info("return code is %s\n", p.returncode)
                raise Exception('ERROR! the O/S call to patchMad.sh failed')
            # Additional patching (OM)
            self.add_madevent_plugin_fct() # Added by OM
        # do not call standard finalize since is this is already done...
        #return super().finalize(matrix_element, cmdhistory, MG5options, outputflag)

    # AV (default from OM's tutorial) - overload settings and add a debug printout
    def modify_grouping(self, matrix_element):
        """allow to modify the grouping (if grouping is in place)
            return two value:
            - True/False if the matrix_element was modified
            - the new(or old) matrix element"""
        # Irrelevant here since group_mode=False so this function is never called
        misc.sprint('Entering PLUGIN_ProcessExporter.modify_grouping')
        return False, matrix_element

    # OM additional fixes for madevent+cudacpp mode
    def add_input_for_banner(self):
        # Note: this is only called in madevent mode (self.in_madevent_mode = True)
        new_parameters = ["{'name':'cudacpp_backend', 'value':'CPP', 'include':False, 'hidden':False}"]
        finput = open(pjoin(self.dir_path, 'bin', 'internal', 'plugin_run_card'), 'w')
        for entry in new_parameters:
            finput.write(entry)

    # OM adding a new way to "patch" python file such that the launch command of MG5aMC is working
    # this consist in a file plugin_interface.py
    # which contains a series of functions and one dictionary variable TO_OVERWRITE
    # that will be used to have temporary overwrite of all the key variable passed as string by their value.
    # all variable that are file related should be called as madgraph.dir.file.variable
    def add_madevent_plugin_fct(self):
        """this consist in a file plugin_interface.py
        which contains a series of functions and one dictionary variable TO_OVERWRITE
        that will be used to have temporary overwrite of all the key variable passed as string by their value.
        all variable that are file related should be called as madgraph.dir.file.variable
        """
        plugin_path = os.path.dirname(os.path.realpath( __file__ ))
        files.cp(pjoin(plugin_path, 'launch_plugin.py'), pjoin(self.dir_path, 'bin', 'internal'))
        files.ln(pjoin(self.dir_path, 'lib'),  pjoin(self.dir_path, 'SubProcesses'))

#------------------------------------------------------------------------------------

class SIMD_ProcessExporter(PLUGIN_ProcessExporter):
    def change_output_args(args, cmd):
        """ """
        cmd._export_format = "madevent"
        args.append('--hel_recycling=False')
        args.append('--me_exporter=standalone_simd')
        if 'vector_size' not in ''.join(args):
            args.append('--vector_size=16')
        return args

#------------------------------------------------------------------------------------

class GPU_ProcessExporter(PLUGIN_ProcessExporter):
    def change_output_args(args, cmd):
        """ """
        cmd._export_format = "madevent"
        args.append('--hel_recycling=False')
        args.append('--me_exporter=standalone_cuda')
        if 'vector_size' not in ''.join(args):
            args.append('--vector_size=16384')
        return args

    def finalize(self, matrix_element, cmdhistory, MG5options, outputflag):
        misc.sprint("enter dedicated function")
        out = super().finalize(matrix_element, cmdhistory, MG5options, outputflag)
        # OM change RunCard class to have default for GPU
        text = open(pjoin(self.dir_path, 'bin', 'internal', 'launch_plugin.py'), 'r').read()
        text = text.replace('RunCard = CPPRunCard', 'RunCard = GPURunCard')
        open(pjoin(self.dir_path, 'bin', 'internal', 'launch_plugin.py'), 'w').write(text)
        return out

#------------------------------------------------------------------------------------<|MERGE_RESOLUTION|>--- conflicted
+++ resolved
@@ -1,12 +1,7 @@
 # Copyright (C) 2020-2023 CERN and UCLouvain.
 # Licensed under the GNU Lesser General Public License (version 3 or later).
-<<<<<<< HEAD
-# Created by: O. Mattelaer (Sep 2021) for the MG5aMC CUDACPP plugin.
-# Further modified by: O. Mattelaer, S. Roiser, A. Valassi, J. Teig, Z. Wettersten (2021-2023) for the MG5aMC CUDACPP plugin.
-=======
 # Created by: A. Valassi (Sep 2021) for the MG5aMC CUDACPP plugin.
-# Further modified by: S. Hageboeck, O. Mattelaer, S. Roiser, A. Valassi, Z. Wettersten (2021-2023) for the MG5aMC CUDACPP plugin.
->>>>>>> 80ff7164
+# Further modified by: S. Hageboeck, O. Mattelaer, S. Roiser, J. Teig, A. Valassi, Z. Wettersten (2021-2023) for the MG5aMC CUDACPP plugin.
 
 import os
 import subprocess
