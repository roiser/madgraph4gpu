--- conflicted
+++ resolved
@@ -100,17 +100,11 @@
     # [NB: mgOnGpuConfig.h, check_sa.cc and fcheck_sa.f are handled through dedicated methods]
     ###s = MG5DIR + '/madgraph/iolibs/template_files/'
     s = PLUGINDIR + '/madgraph/iolibs/template_files/'
-<<<<<<< HEAD
-    from_template = {'src': [s+'gpu/rambo.h', s+'read_slha.h', s+'read_slha.cc',
-                             s+'gpu/mgOnGpuFptypes.h', s+'gpu/mgOnGpuCxtypes.h', s+'gpu/mgOnGpuVectors.h'],
-                    'SubProcesses': [s+'gpu/nvtx.h', s+'gpu/timer.h', s+'gpu/timermap.h', s+'gpu/CudaRuntime.h',
-=======
     from_template = {'.': [s+'CMakeLists.txt'],
                      'CMake': [s+'CMake/Compilers.txt', s+'CMake/Platforms.txt', s+'CMake/Macros.txt'],
                      'src': [s+'gpu/rambo.h', s+'read_slha.h', s+'read_slha.cc',
                              s+'gpu/mgOnGpuFptypes.h', s+'gpu/mgOnGpuCxtypes.h', s+'gpu/mgOnGpuVectors.h', s+'src/CMakeLists.txt'],
                     'SubProcesses': [s+'gpu/nvtx.h', s+'gpu/timer.h', s+'gpu/timermap.h', s+'gpu/checkCuda.h',
->>>>>>> c107043d
                                      s+'gpu/MemoryBuffers.h', s+'gpu/MemoryAccessHelpers.h', s+'gpu/MemoryAccessVectors.h',
                                      s+'gpu/MemoryAccessMatrixElements.h', s+'gpu/MemoryAccessMomenta.h',
                                      s+'gpu/MemoryAccessRandomNumbers.h', s+'gpu/MemoryAccessWeights.h',
@@ -120,22 +114,14 @@
                                      s+'gpu/MatrixElementKernels.cc', s+'gpu/MatrixElementKernels.h',
                                      s+'gpu/RamboSamplingKernels.cc', s+'gpu/RamboSamplingKernels.h',
                                      s+'gpu/RandomNumberKernels.cc', s+'gpu/RandomNumberKernels.h',
-<<<<<<< HEAD
                                      s+'gpu/Bridge.h', s+'gpu/BridgeKernels.cc', s+'gpu/BridgeKernels.h',
                                      s+'gpu/fbridge.inc', # NB do NOT link this in P!
                                      s+'gpu/fbridge.cc', s+'gpu/fsampler.cc', s+'gpu/fsampler.inc',
                                      s+'gpu/Makefile',
                                      s+'gpu/MadgraphTest.h', s+'gpu/runTest.cc',
                                      s+'gpu/testmisc.cc', s+'gpu/testxxx_cc_ref.txt',
-                                     s+'gpu/perf.py', s+'gpu/profile.sh']}
+                                     s+'gpu/perf.py', s+'gpu/profile.sh', s+'SubProcesses/CMakeLists.txt']}
     to_link_in_P = ['nvtx.h', 'timer.h', 'timermap.h', 'CudaRuntime.h',
-=======
-                                     s+'gpu/Bridge.h', s+'gpu/BridgeKernels.cc', s+'gpu/BridgeKernels.h', s+'gpu/Makefile',
-                                     s+'gpu/MadgraphTest.h', s+'gpu/runTest.cc',
-                                     s+'gpu/testmisc.cc', s+'gpu/testxxx_cc_ref.txt',
-                                     s+'gpu/perf.py', s+'gpu/profile.sh', s+'SubProcesses/CMakeLists.txt']}
-    to_link_in_P = ['nvtx.h', 'timer.h', 'timermap.h', 'checkCuda.h',
->>>>>>> c107043d
                     'MemoryBuffers.h', 'MemoryAccessHelpers.h', 'MemoryAccessVectors.h',
                     'MemoryAccessMatrixElements.h', 'MemoryAccessMomenta.h',
                     'MemoryAccessRandomNumbers.h', 'MemoryAccessWeights.h',
