# Copyright (C) 2020-2023 CERN and UCLouvain.
# Licensed under the GNU Lesser General Public License (version 3 or later).
# Created by: O. Mattelaer (Sep 2021) for the MG5aMC CUDACPP plugin.
# Further modified by: O. Mattelaer, S. Roiser, A. Valassi, Z. Wettersten (2021-2023) for the MG5aMC CUDACPP plugin.

import os
import subprocess

# AV - load an independent 2nd copy of the export_cpp module (as PLUGIN_export_cpp) and use that within the plugin (workaround for #341)
# See https://stackoverflow.com/a/11285504
###import madgraph.iolibs.export_cpp as export_cpp # 1st copy
######import madgraph.iolibs.export_cpp as PLUGIN_export_cpp # this is not enough to define an independent 2nd copy: id(export_cpp)==id(PLUGIN_export_cpp)
import sys
import importlib.util
SPEC_EXPORTCPP = importlib.util.find_spec('madgraph.iolibs.export_cpp')
PLUGIN_export_cpp = importlib.util.module_from_spec(SPEC_EXPORTCPP)
SPEC_EXPORTCPP.loader.exec_module(PLUGIN_export_cpp)
sys.modules['PLUGIN.CUDACPP_OUTPUT.PLUGIN_export_cpp'] = PLUGIN_export_cpp # allow 'import PLUGIN.CUDACPP_OUTPUT.PLUGIN_export_cpp' in model_handling.py
del SPEC_EXPORTCPP
###print('id(export_cpp)=%s'%id(export_cpp))
###print('id(PLUGIN_export_cpp)=%s'%id(PLUGIN_export_cpp))

# AV - use template files from PLUGINDIR instead of MG5DIR
###from madgraph import MG5DIR
PLUGINDIR = os.path.dirname( __file__ )

# AV - model_handling includes the custom FileWriter, ALOHAWriter, UFOModelConverter, OneProcessExporter and HelasCallWriter, plus additional patches
import PLUGIN.CUDACPP_OUTPUT.model_handling as model_handling

# AV - create a plugin-specific logger
import logging
logger = logging.getLogger('madgraph.PLUGIN.CUDACPP_OUTPUT.output')

#------------------------------------------------------------------------------------

from os.path import join as pjoin
import madgraph.iolibs.files as files
import madgraph.various.misc as misc

# AV - define the plugin's process exporter
# (NB: this is the plugin's main class, enabled in the new_output dictionary in __init__.py)
class PLUGIN_ProcessExporter(PLUGIN_export_cpp.ProcessExporterGPU):
    # Class structure information
    #  - object
    #  - VirtualExporter(object) [in madgraph/iolibs/export_v4.py]
    #  - ProcessExporterCPP(VirtualExporter) [in madgraph/iolibs/export_cpp.py]
    #  - ProcessExporterGPU(ProcessExporterCPP) [in madgraph/iolibs/export_cpp.py]
    #      Note: only change class attribute
    #  - PLUGIN_ProcessExporter(ProcessExporterGPU)
    #      This class

    # Below are the class variable that are defined in export_v4.VirtualExporter
    # AV - keep defaults from export_v4.VirtualExporter
    # Check status of the directory. Remove it if already exists
    ###check = True
    # Output type: [Template/dir/None] copy the Template (via copy_template), just create dir or do nothing
    ###output = 'Template'

    # If sa_symmetry is true, generate fewer matrix elements
    # AV - keep OM's default for this plugin (using grouped_mode=False, "can decide to merge uu~ and u~u anyway")
    sa_symmetry = True

    # Below are the class variable that are defined in export_cpp.ProcessExporterGPU
    # AV - keep defaults from export_cpp.ProcessExporterGPU
    # Decide which type of merging is used [madevent/madweight]
    ###grouped_mode = False
    # Other options
    ###default_opt = {'clean': False, 'complex_mass':False, 'export_format':'madevent', 'mp': False, 'v5_model': True }

    # AV - keep defaults from export_cpp.ProcessExporterGPU
    # AV - used in MadGraphCmd.do_output to assign export_cpp.ExportCPPFactory to MadGraphCmd._curr_exporter (if cpp or gpu)
    # AV - used in MadGraphCmd.export to assign helas_call_writers.(CPPUFO|GPUFO)HelasCallWriter to MadGraphCmd._curr_helas_model (if cpp or gpu)
    # Language type: 'v4' for f77, 'cpp' for C++ output
    exporter = 'gpu'

    # AV - use a custom OneProcessExporter
    ###oneprocessclass = PLUGIN_export_cpp.OneProcessExporterGPU # responsible for P directory
    oneprocessclass = model_handling.PLUGIN_OneProcessExporter

    # Information to find the template file that we want to include from madgraph
    # you can include additional file from the plugin directory as well
    # AV - use template files from PLUGINDIR instead of MG5DIR and add gpu/mgOnGpuVectors.h
    # [NB: mgOnGpuConfig.h, check_sa.cc and fcheck_sa.f are handled through dedicated methods]
    ###s = MG5DIR + '/madgraph/iolibs/template_files/'
    s = PLUGINDIR + '/madgraph/iolibs/template_files/'
    from_template = {'.': [s+'.clang-format', s+'CMake/CMakeLists.txt',
                           s+'COPYRIGHT', s+'COPYING', s+'COPYING.LESSER' ],
                     'CMake': [s+'CMake/Compilers.txt', s+'CMake/Platforms.txt', s+'CMake/Macros.txt'],
                     'src': [s+'gpu/rambo.h', s+'read_slha.h', s+'read_slha.cc',
                             s+'gpu/mgOnGpuFptypes.h', s+'gpu/mgOnGpuCxtypes.h', s+'gpu/mgOnGpuVectors.h',
                             s+'CMake/src/CMakeLists.txt'],
                     'SubProcesses': [s+'gpu/nvtx.h', s+'gpu/timer.h', s+'gpu/timermap.h',
                                      s+'gpu/ompnumthreads.h', s+'gpu/CudaRuntime.h',
                                      s+'gpu/MemoryAccessHelpers.h', s+'gpu/MemoryAccessVectors.h',
                                      s+'gpu/MemoryAccessMatrixElements.h', s+'gpu/MemoryAccessMomenta.h',
                                      s+'gpu/MemoryAccessRandomNumbers.h', s+'gpu/MemoryAccessWeights.h',
                                      s+'gpu/MemoryAccessAmplitudes.h', s+'gpu/MemoryAccessWavefunctions.h',
                                      s+'gpu/MemoryAccessGs.h', s+'gpu/MemoryAccessCouplingsFixed.h',
                                      s+'gpu/MemoryAccessNumerators.h', s+'gpu/MemoryAccessDenominators.h',
                                      s+'gpu/EventStatistics.h', s+'gpu/CommonRandomNumbers.h',
                                      s+'gpu/CrossSectionKernels.cc', s+'gpu/CrossSectionKernels.h',
                                      s+'gpu/MatrixElementKernels.cc', s+'gpu/MatrixElementKernels.h',
                                      s+'gpu/RamboSamplingKernels.cc', s+'gpu/RamboSamplingKernels.h',
                                      s+'gpu/RandomNumberKernels.h',
                                      s+'gpu/CommonRandomNumberKernel.cc', s+'gpu/CurandRandomNumberKernel.cc',
                                      s+'gpu/Bridge.h', s+'gpu/BridgeKernels.cc', s+'gpu/BridgeKernels.h',
                                      s+'gpu/fbridge.cc', s+'gpu/fbridge.inc', s+'gpu/fsampler.cc', s+'gpu/fsampler.inc',
                                      s+'gpu/MadgraphTest.h', s+'gpu/runTest.cc',
                                      s+'gpu/testmisc.cc', s+'gpu/testxxx_cc_ref.txt',
                                      s+'gpu/perf.py', s+'gpu/profile.sh',
                                      s+'CMake/SubProcesses/CMakeLists.txt'],
                     'test': [s+'gpu/cudacpp_test.mk']}
    to_link_in_P = ['nvtx.h', 'timer.h', 'timermap.h',
                    'ompnumthreads.h', 'CudaRuntime.h',
                    'MemoryAccessHelpers.h', 'MemoryAccessVectors.h',
                    'MemoryAccessMatrixElements.h', 'MemoryAccessMomenta.h',
                    'MemoryAccessRandomNumbers.h', 'MemoryAccessWeights.h',
                    'MemoryAccessAmplitudes.h', 'MemoryAccessWavefunctions.h',
                    'MemoryAccessGs.h', 'MemoryAccessCouplingsFixed.h',
                    'MemoryAccessNumerators.h', 'MemoryAccessDenominators.h',
                    'EventStatistics.h', 'CommonRandomNumbers.h',
                    'CrossSectionKernels.cc', 'CrossSectionKernels.h',
                    'MatrixElementKernels.cc', 'MatrixElementKernels.h',
                    'RamboSamplingKernels.cc', 'RamboSamplingKernels.h',
                    'RandomNumberKernels.h', 'CommonRandomNumberKernel.cc', 'CurandRandomNumberKernel.cc',
                    'Bridge.h', 'BridgeKernels.cc', 'BridgeKernels.h',
                    'fbridge.cc', 'fbridge.inc', 'fsampler.cc', 'fsampler.inc',
                    'MadgraphTest.h', 'runTest.cc',
                    'testmisc.cc', 'testxxx_cc_ref.txt',
                    'cudacpp.mk', # this is generated from a template in Subprocesses but we still link it in P1
                    'testxxx.cc', # this is generated from a template in Subprocesses but we still link it in P1
                    'MemoryBuffers.h', # this is generated from a template in Subprocesses but we still link it in P1
                    'MemoryAccessCouplings.h', # this is generated from a template in Subprocesses but we still link it in P1
                    'perf.py', 'profile.sh']

    # AV - use template files from PLUGINDIR instead of MG5DIR and change their names
    ###template_src_make = pjoin(MG5DIR, 'madgraph' ,'iolibs', 'template_files','gpu','Makefile_src')
    ###template_Sub_make = pjoin(MG5DIR, 'madgraph', 'iolibs', 'template_files','gpu','Makefile')
    template_src_make = pjoin(PLUGINDIR, 'madgraph' ,'iolibs', 'template_files','gpu','cudacpp_src.mk')
    template_Sub_make = pjoin(PLUGINDIR, 'madgraph', 'iolibs', 'template_files','gpu','cudacpp.mk')
    template_tst_make = pjoin(PLUGINDIR, 'madgraph', 'iolibs', 'template_files','gpu','cudacpp_test.mk')

    # AV - use a custom UFOModelConverter (model/aloha exporter)
    ###create_model_class =  PLUGIN_export_cpp.UFOModelConverterGPU
    create_model_class = model_handling.PLUGIN_UFOModelConverter

    # AV - use a custom GPUFOHelasCallWriter
    # (NB: use "helas_exporter" - see class MadGraphCmd in madgraph_interface.py - not "aloha_exporter" that is never used!)
    ###helas_exporter = None
    helas_exporter = model_handling.PLUGIN_GPUFOHelasCallWriter # this is one of the main fixes for issue #341!

    # AV (default from OM's tutorial) - add a debug printout
    def __init__(self, *args, **kwargs):
        self.in_madevent_mode = False # see MR #747
        misc.sprint('Entering PLUGIN_ProcessExporter.__init__ (initialise the exporter)')
        return super().__init__(*args, **kwargs)

    # AV - overload the default version: create CMake directory, do not create lib directory
    def copy_template(self, model):
        misc.sprint('Entering PLUGIN_ProcessExporter.copy_template (initialise the directory)')
        try: os.mkdir(self.dir_path)
        except os.error as error: logger.warning(error.strerror + ' ' + self.dir_path)
        with misc.chdir(self.dir_path):
            logger.info('Creating subdirectories in directory %s' % self.dir_path)
            for d in ['src', 'Cards', 'SubProcesses', 'CMake', 'test', 'test/ref']: # AV - added CMake, test, test/ref; removed lib
                try: os.mkdir(d)
                except os.error as error: logger.warning(error.strerror + ' ' + os.path.join(self.dir_path,d))
            # Write param_card
            open(os.path.join('Cards','param_card.dat'), 'w').write(model.write_param_card())
            # Copy files in various subdirectories
            for key in self.from_template:
                for f in self.from_template[key]:
                    PLUGIN_export_cpp.cp(f, key) # NB this assumes directory key exists...
            # Copy src makefile
            if self.template_src_make:
                makefile_src = self.read_template_file(self.template_src_make) % {'model': self.get_model_name(model.get('name'))}
                open(os.path.join('src', 'cudacpp_src.mk'), 'w').write(makefile_src)
            # Copy SubProcesses makefile
            if self.template_Sub_make:
                makefile = self.read_template_file(self.template_Sub_make) % {'model': self.get_model_name(model.get('name'))}
                open(os.path.join('SubProcesses', 'cudacpp.mk'), 'w').write(makefile)
            # Copy test makefile
            if self.template_tst_make:
                makefile_test = self.read_template_file(self.template_tst_make) % {'model': self.get_model_name(model.get('name'))}
                open(os.path.join('test', 'cudacpp_test.mk'), 'w').write(makefile_test)

    # AV - add debug printouts (in addition to the default one from OM's tutorial)
    def generate_subprocess_directory(self, subproc_group, fortran_model, me=None):
        misc.sprint('Entering PLUGIN_ProcessExporter.generate_subprocess_directory (create the directory)')
        misc.sprint('  type(subproc_group)=%s'%type(subproc_group)) # e.g. madgraph.core.helas_objects.HelasMatrixElement
        misc.sprint('  type(fortran_model)=%s'%type(fortran_model)) # e.g. madgraph.iolibs.helas_call_writers.GPUFOHelasCallWriter
        misc.sprint('  type(me)=%s me=%s'%(type(me) if me is not None else None, me)) # e.g. int
        return super().generate_subprocess_directory(subproc_group, fortran_model, me)

    # AV (default from OM's tutorial) - add a debug printout
    def convert_model(self, model, wanted_lorentz=[], wanted_coupling=[]):
        misc.sprint('Entering PLUGIN_ProcessExporter.convert_model (create the model)')
        return super().convert_model(model, wanted_lorentz, wanted_coupling)

    # AV (default from OM's tutorial) - add a debug printout
    def finalize(self, matrix_element, cmdhistory, MG5options, outputflag):
        """Typically creating jpeg/HTML output/ compilation/...
	    cmdhistory is the list of command used so far.
	    MG5options are all the options of the main interface
	    outputflags is a list of options provided when doing the output command"""
        misc.sprint('Entering PLUGIN_ProcessExporter.finalize', self.in_madevent_mode)
        if self.in_madevent_mode:
            self.add_input_for_banner()
            if 'CUDACPP_CODEGEN_PATCHLEVEL' in os.environ: patchlevel = os.environ['CUDACPP_CODEGEN_PATCHLEVEL']
            else: patchlevel = ''
<<<<<<< HEAD
            # OLD implementation (AV)
            path = os.path.realpath(os.curdir + os.sep + 'PLUGIN' + os.sep + 'CUDACPP_OUTPUT')
            misc.sprint(path)
            if os.system(path + os.sep + 'patchMad.sh ' + self.dir_path + ' PROD ' + patchlevel) != 0:
                logger.debug("####### \n stdout is \n %s", stdout)
                logger.info("####### \n stderr is \n %s", stderr)
                raise Exception('ERROR! the O/S call to patchMad.sh failed')            
            # NEW implementation (OM)
            #plugin_path = os.path.dirname(os.path.realpath( __file__ ))
            #p = subprocess.Popen([pjoin(plugin_path, 'patchMad.sh'), self.dir_path , 'PROD', str(patchlevel)])
            #stdout, stderr = p.communicate()
            #if not p.returncode:
            #    logger.debug("####### \n stdout is \n %s", stdout)
            #    logger.info("####### \n stderr is \n %s", stderr)
            #    raise Exception('ERROR! the O/S call to patchMad.sh failed')            
            self.add_madevent_plugin_fct() # Added by OM
=======
            if os.system(PLUGINDIR + os.sep + 'patchMad.sh ' + self.dir_path + ' PROD ' + patchlevel) != 0:
                raise Exception('ERROR! the O/S call to patchMad.sh failed')
>>>>>>> c586208a
        return super().finalize(matrix_element, cmdhistory, MG5options, outputflag)

    # AV (default from OM's tutorial) - overload settings and add a debug printout
    def modify_grouping(self, matrix_element):
        """allow to modify the grouping (if grouping is in place)
            return two value:
            - True/False if the matrix_element was modified
            - the new(or old) matrix element"""
        # Irrelevant here since group_mode=False so this function is never called
        misc.sprint('Entering PLUGIN_ProcessExporter.modify_grouping')
        return False, matrix_element

    # OM additional fixes for madevent+cudacpp mode
    def add_input_for_banner(self):
        # Note: this is only called in madevent mode (self.in_madevent_mode = True)
        new_parameters = ["{'name':'cudacpp_backend', 'value':'CPP', 'include':False, 'hidden':False}"]
        finput = open(pjoin(self.dir_path, 'bin', 'internal', 'plugin_run_card'), 'w')
        for entry in new_parameters:
            finput.write(entry)

    # OM adding a new way to "patch" python file such that the launch command of MG5aMC is working
    # this consist in a file plugin_interface.py
    # which contains a series of functions and one dictionary variable TO_OVERWRITE
    # that will be used to have temporary overwrite of all the key variable passed as string by their value.
    # all variable that are file related should be called as madgraph.dir.file.variable
    def add_madevent_plugin_fct(self):
        """this consist in a file plugin_interface.py
        which contains a series of functions and one dictionary variable TO_OVERWRITE
        that will be used to have temporary overwrite of all the key variable passed as string by their value.
        all variable that are file related should be called as madgraph.dir.file.variable
        """        
        plugin_path = os.path.dirname(os.path.realpath( __file__ ))
        ###files.cp(pjoin(plugin_path, 'plugin_interface.py'), pjoin(self.dir_path, 'bin', 'internal')) # AV FIXME (added by OM, but file is missing?)
        files.cp(pjoin(plugin_path, 'launch_plugin.py'), pjoin(self.dir_path, 'bin', 'internal'))
        files.ln( pjoin(self.dir_path, 'lib'),  pjoin(self.dir_path, 'SubProcesses'))

#------------------------------------------------------------------------------------<|MERGE_RESOLUTION|>--- conflicted
+++ resolved
@@ -1,7 +1,7 @@
 # Copyright (C) 2020-2023 CERN and UCLouvain.
 # Licensed under the GNU Lesser General Public License (version 3 or later).
 # Created by: O. Mattelaer (Sep 2021) for the MG5aMC CUDACPP plugin.
-# Further modified by: O. Mattelaer, S. Roiser, A. Valassi, Z. Wettersten (2021-2023) for the MG5aMC CUDACPP plugin.
+# Further modified by: S. Hageboeck, O. Mattelaer, S. Roiser, A. Valassi, Z. Wettersten (2021-2023) for the MG5aMC CUDACPP plugin.
 
 import os
 import subprocess
@@ -208,15 +208,14 @@
             self.add_input_for_banner()
             if 'CUDACPP_CODEGEN_PATCHLEVEL' in os.environ: patchlevel = os.environ['CUDACPP_CODEGEN_PATCHLEVEL']
             else: patchlevel = ''
-<<<<<<< HEAD
-            # OLD implementation (AV)
-            path = os.path.realpath(os.curdir + os.sep + 'PLUGIN' + os.sep + 'CUDACPP_OUTPUT')
-            misc.sprint(path)
-            if os.system(path + os.sep + 'patchMad.sh ' + self.dir_path + ' PROD ' + patchlevel) != 0:
-                logger.debug("####### \n stdout is \n %s", stdout)
-                logger.info("####### \n stderr is \n %s", stderr)
-                raise Exception('ERROR! the O/S call to patchMad.sh failed')            
-            # NEW implementation (OM)
+            # OLDEST implementation (AV)
+            #path = os.path.realpath(os.curdir + os.sep + 'PLUGIN' + os.sep + 'CUDACPP_OUTPUT')
+            #misc.sprint(path)
+            #if os.system(path + os.sep + 'patchMad.sh ' + self.dir_path + ' PROD ' + patchlevel) != 0:
+            #    logger.debug("####### \n stdout is \n %s", stdout)
+            #    logger.info("####### \n stderr is \n %s", stderr)
+            #    raise Exception('ERROR! the O/S call to patchMad.sh failed')            
+            # OLD implementation (OM)
             #plugin_path = os.path.dirname(os.path.realpath( __file__ ))
             #p = subprocess.Popen([pjoin(plugin_path, 'patchMad.sh'), self.dir_path , 'PROD', str(patchlevel)])
             #stdout, stderr = p.communicate()
@@ -224,11 +223,13 @@
             #    logger.debug("####### \n stdout is \n %s", stdout)
             #    logger.info("####### \n stderr is \n %s", stderr)
             #    raise Exception('ERROR! the O/S call to patchMad.sh failed')            
+            # NEW implementation (SH)
+            if os.system(PLUGINDIR + os.sep + 'patchMad.sh ' + self.dir_path + ' PROD ' + patchlevel) != 0:
+                logger.debug("####### \n stdout is \n %s", stdout)
+                logger.info("####### \n stderr is \n %s", stderr)
+                raise Exception('ERROR! the O/S call to patchMad.sh failed')
+            # Additional patching (OM)
             self.add_madevent_plugin_fct() # Added by OM
-=======
-            if os.system(PLUGINDIR + os.sep + 'patchMad.sh ' + self.dir_path + ' PROD ' + patchlevel) != 0:
-                raise Exception('ERROR! the O/S call to patchMad.sh failed')
->>>>>>> c586208a
         return super().finalize(matrix_element, cmdhistory, MG5options, outputflag)
 
     # AV (default from OM's tutorial) - overload settings and add a debug printout
