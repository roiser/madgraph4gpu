# Copyright (C) 2020-2023 CERN and UCLouvain.
# Licensed under the GNU Lesser General Public License (version 3 or later).
# Created by: A. Valassi (Sep 2021) for the MG5aMC CUDACPP plugin.
# Further modified by: S. Hageboeck, O. Mattelaer, S. Roiser, A. Valassi, Z. Wettersten (2021-2023) for the MG5aMC CUDACPP plugin.

import os
import subprocess

# AV - load an independent 2nd copy of the export_cpp module (as PLUGIN_export_cpp) and use that within the plugin (workaround for #341)
# See https://stackoverflow.com/a/11285504
###import madgraph.iolibs.export_cpp as export_cpp # 1st copy
######import madgraph.iolibs.export_cpp as PLUGIN_export_cpp # this is not enough to define an independent 2nd copy: id(export_cpp)==id(PLUGIN_export_cpp)
import sys
import importlib.util
SPEC_EXPORTCPP = importlib.util.find_spec('madgraph.iolibs.export_cpp')
PLUGIN_export_cpp = importlib.util.module_from_spec(SPEC_EXPORTCPP)
SPEC_EXPORTCPP.loader.exec_module(PLUGIN_export_cpp)
sys.modules['PLUGIN.CUDACPP_OUTPUT.PLUGIN_export_cpp'] = PLUGIN_export_cpp # allow 'import PLUGIN.CUDACPP_OUTPUT.PLUGIN_export_cpp' in model_handling.py
del SPEC_EXPORTCPP
###print('id(export_cpp)=%s'%id(export_cpp))
###print('id(PLUGIN_export_cpp)=%s'%id(PLUGIN_export_cpp))

# AV - use template files from PLUGINDIR instead of MG5DIR
###from madgraph import MG5DIR
PLUGINDIR = os.path.dirname( __file__ )

# AV - model_handling includes the custom FileWriter, ALOHAWriter, UFOModelConverter, OneProcessExporter and HelasCallWriter, plus additional patches
import PLUGIN.CUDACPP_OUTPUT.model_handling as model_handling

# AV - create a plugin-specific logger
import logging
logger = logging.getLogger('madgraph.PLUGIN.CUDACPP_OUTPUT.output')

#------------------------------------------------------------------------------------

from os.path import join as pjoin
import madgraph.iolibs.files as files
import madgraph.various.misc as misc

# AV - define the plugin's process exporter
# (NB: this is the plugin's main class, enabled in the new_output dictionary in __init__.py)
class PLUGIN_ProcessExporter(PLUGIN_export_cpp.ProcessExporterGPU):
    # Class structure information
    #  - object
    #  - VirtualExporter(object) [in madgraph/iolibs/export_v4.py]
    #  - ProcessExporterCPP(VirtualExporter) [in madgraph/iolibs/export_cpp.py]
    #  - ProcessExporterGPU(ProcessExporterCPP) [in madgraph/iolibs/export_cpp.py]
    #      Note: only change class attribute
    #  - PLUGIN_ProcessExporter(ProcessExporterGPU)
    #      This class

    # Below are the class variable that are defined in export_v4.VirtualExporter
    # AV - keep defaults from export_v4.VirtualExporter
    # Check status of the directory. Remove it if already exists
    ###check = True
    # Output type: [Template/dir/None] copy the Template (via copy_template), just create dir or do nothing
    ###output = 'Template'

    # If sa_symmetry is true, generate fewer matrix elements
    # AV - keep OM's default for this plugin (using grouped_mode=False, "can decide to merge uu~ and u~u anyway")
    sa_symmetry = True

    # Below are the class variable that are defined in export_cpp.ProcessExporterGPU
    # AV - keep defaults from export_cpp.ProcessExporterGPU
    # Decide which type of merging is used [madevent/madweight]
    ###grouped_mode = False
    # Other options
    ###default_opt = {'clean': False, 'complex_mass':False, 'export_format':'madevent', 'mp': False, 'v5_model': True }

    # AV - keep defaults from export_cpp.ProcessExporterGPU
    # AV - used in MadGraphCmd.do_output to assign export_cpp.ExportCPPFactory to MadGraphCmd._curr_exporter (if cpp or gpu)
    # AV - used in MadGraphCmd.export to assign helas_call_writers.(CPPUFO|GPUFO)HelasCallWriter to MadGraphCmd._curr_helas_model (if cpp or gpu)
    # Language type: 'v4' for f77, 'cpp' for C++ output
    exporter = 'gpu'

    # AV - use a custom OneProcessExporter
    ###oneprocessclass = PLUGIN_export_cpp.OneProcessExporterGPU # responsible for P directory
    oneprocessclass = model_handling.PLUGIN_OneProcessExporter

    # Information to find the template file that we want to include from madgraph
    # you can include additional file from the plugin directory as well
    # AV - use template files from PLUGINDIR instead of MG5DIR and add gpu/mgOnGpuVectors.h
    # [NB: mgOnGpuConfig.h, check_sa.cc and fcheck_sa.f are handled through dedicated methods]
    ###s = MG5DIR + '/madgraph/iolibs/template_files/'
    s = PLUGINDIR + '/madgraph/iolibs/template_files/'
    from_template = {'.': [s+'.clang-format', s+'CMake/CMakeLists.txt',
                           s+'COPYRIGHT', s+'COPYING', s+'COPYING.LESSER' ],
                     'CMake': [s+'CMake/Compilers.txt', s+'CMake/Platforms.txt', s+'CMake/Macros.txt'],
                     'src': [s+'gpu/rambo.h', s+'read_slha.h', s+'read_slha.cc',
                             s+'gpu/mgOnGpuFptypes.h', s+'gpu/mgOnGpuCxtypes.h', s+'gpu/mgOnGpuVectors.h',
                             s+'CMake/src/CMakeLists.txt'],
                     'SubProcesses': [s+'gpu/nvtx.h', s+'gpu/timer.h', s+'gpu/timermap.h',
                                      s+'gpu/ompnumthreads.h', s+'gpu/CudaRuntime.h',
                                      s+'gpu/MemoryAccessHelpers.h', s+'gpu/MemoryAccessVectors.h',
                                      s+'gpu/MemoryAccessMatrixElements.h', s+'gpu/MemoryAccessMomenta.h',
                                      s+'gpu/MemoryAccessRandomNumbers.h', s+'gpu/MemoryAccessWeights.h',
                                      s+'gpu/MemoryAccessAmplitudes.h', s+'gpu/MemoryAccessWavefunctions.h',
                                      s+'gpu/MemoryAccessGs.h', s+'gpu/MemoryAccessCouplingsFixed.h',
                                      s+'gpu/MemoryAccessNumerators.h', s+'gpu/MemoryAccessDenominators.h',
                                      s+'gpu/EventStatistics.h', s+'gpu/CommonRandomNumbers.h',
                                      s+'gpu/CrossSectionKernels.cc', s+'gpu/CrossSectionKernels.h',
                                      s+'gpu/MatrixElementKernels.cc', s+'gpu/MatrixElementKernels.h',
                                      s+'gpu/RamboSamplingKernels.cc', s+'gpu/RamboSamplingKernels.h',
                                      s+'gpu/RandomNumberKernels.h',
                                      s+'gpu/CommonRandomNumberKernel.cc', s+'gpu/CurandRandomNumberKernel.cc',
                                      s+'gpu/Bridge.h', s+'gpu/BridgeKernels.cc', s+'gpu/BridgeKernels.h',
                                      s+'gpu/fbridge.cc', s+'gpu/fbridge.inc', s+'gpu/fsampler.cc', s+'gpu/fsampler.inc',
                                      s+'gpu/MadgraphTest.h', s+'gpu/runTest.cc',
                                      s+'gpu/testmisc.cc', s+'gpu/testxxx_cc_ref.txt',
                                      s+'gpu/perf.py', s+'gpu/profile.sh',
                                      s+'CMake/SubProcesses/CMakeLists.txt'],
                     'test': [s+'gpu/cudacpp_test.mk']}
    to_link_in_P = ['nvtx.h', 'timer.h', 'timermap.h',
                    'ompnumthreads.h', 'CudaRuntime.h',
                    'MemoryAccessHelpers.h', 'MemoryAccessVectors.h',
                    'MemoryAccessMatrixElements.h', 'MemoryAccessMomenta.h',
                    'MemoryAccessRandomNumbers.h', 'MemoryAccessWeights.h',
                    'MemoryAccessAmplitudes.h', 'MemoryAccessWavefunctions.h',
                    'MemoryAccessGs.h', 'MemoryAccessCouplingsFixed.h',
                    'MemoryAccessNumerators.h', 'MemoryAccessDenominators.h',
                    'EventStatistics.h', 'CommonRandomNumbers.h',
                    'CrossSectionKernels.cc', 'CrossSectionKernels.h',
                    'MatrixElementKernels.cc', 'MatrixElementKernels.h',
                    'RamboSamplingKernels.cc', 'RamboSamplingKernels.h',
                    'RandomNumberKernels.h', 'CommonRandomNumberKernel.cc', 'CurandRandomNumberKernel.cc',
                    'Bridge.h', 'BridgeKernels.cc', 'BridgeKernels.h',
                    'fbridge.cc', 'fbridge.inc', 'fsampler.cc', 'fsampler.inc',
                    'MadgraphTest.h', 'runTest.cc',
                    'testmisc.cc', 'testxxx_cc_ref.txt',
                    'cudacpp.mk', # this is generated from a template in Subprocesses but we still link it in P1
                    'testxxx.cc', # this is generated from a template in Subprocesses but we still link it in P1
                    'MemoryBuffers.h', # this is generated from a template in Subprocesses but we still link it in P1
                    'MemoryAccessCouplings.h', # this is generated from a template in Subprocesses but we still link it in P1
                    'perf.py', 'profile.sh']

    # AV - use template files from PLUGINDIR instead of MG5DIR and change their names
    ###template_src_make = pjoin(MG5DIR, 'madgraph' ,'iolibs', 'template_files','gpu','Makefile_src')
    ###template_Sub_make = pjoin(MG5DIR, 'madgraph', 'iolibs', 'template_files','gpu','Makefile')
    template_src_make = pjoin(PLUGINDIR, 'madgraph' ,'iolibs', 'template_files','gpu','cudacpp_src.mk')
    template_Sub_make = pjoin(PLUGINDIR, 'madgraph', 'iolibs', 'template_files','gpu','cudacpp.mk')
    template_tst_make = pjoin(PLUGINDIR, 'madgraph', 'iolibs', 'template_files','gpu','cudacpp_test.mk')

    # AV - use a custom UFOModelConverter (model/aloha exporter)
    ###create_model_class =  PLUGIN_export_cpp.UFOModelConverterGPU
    create_model_class = model_handling.PLUGIN_UFOModelConverter

    # AV - use a custom GPUFOHelasCallWriter
    # (NB: use "helas_exporter" - see class MadGraphCmd in madgraph_interface.py - not "aloha_exporter" that is never used!)
    ###helas_exporter = None
    helas_exporter = model_handling.PLUGIN_GPUFOHelasCallWriter # this is one of the main fixes for issue #341!

    # Default class for the run_card to use
    from . import launch_plugin
    run_card_class = launch_plugin.CPPRunCard


    # AV (default from OM's tutorial) - add a debug printout
    def __init__(self, *args, **kwargs):
        self.in_madevent_mode = False # see MR #747
        misc.sprint('Entering PLUGIN_ProcessExporter.__init__ (initialise the exporter)')
        return super().__init__(*args, **kwargs)

    # AV - overload the default version: create CMake directory, do not create lib directory
    def copy_template(self, model):
        misc.sprint('Entering PLUGIN_ProcessExporter.copy_template (initialise the directory)')
        try: os.mkdir(self.dir_path)
        except os.error as error: logger.warning(error.strerror + ' ' + self.dir_path)
        with misc.chdir(self.dir_path):
            logger.info('Creating subdirectories in directory %s' % self.dir_path)
            for d in ['src', 'Cards', 'SubProcesses', 'CMake', 'test', 'test/ref']: # AV - added CMake, test, test/ref; removed lib
                try: os.mkdir(d)
                except os.error as error: logger.warning(error.strerror + ' ' + os.path.join(self.dir_path,d))
            # Write param_card
            open(os.path.join('Cards','param_card.dat'), 'w').write(model.write_param_card())
            # Copy files in various subdirectories
            for key in self.from_template:
                for f in self.from_template[key]:
                    PLUGIN_export_cpp.cp(f, key) # NB this assumes directory key exists...
            # Copy src makefile
            if self.template_src_make:
                makefile_src = self.read_template_file(self.template_src_make) % {'model': self.get_model_name(model.get('name'))}
                open(os.path.join('src', 'cudacpp_src.mk'), 'w').write(makefile_src)
            # Copy SubProcesses makefile
            if self.template_Sub_make:
                makefile = self.read_template_file(self.template_Sub_make) % {'model': self.get_model_name(model.get('name'))}
                open(os.path.join('SubProcesses', 'cudacpp.mk'), 'w').write(makefile)
            # Copy test makefile
            if self.template_tst_make:
                makefile_test = self.read_template_file(self.template_tst_make) % {'model': self.get_model_name(model.get('name'))}
                open(os.path.join('test', 'cudacpp_test.mk'), 'w').write(makefile_test)

    # AV - add debug printouts (in addition to the default one from OM's tutorial)
    def generate_subprocess_directory(self, subproc_group, fortran_model, me=None):
        misc.sprint('Entering PLUGIN_ProcessExporter.generate_subprocess_directory (create the directory)')
        misc.sprint('  type(subproc_group)=%s'%type(subproc_group)) # e.g. madgraph.core.helas_objects.HelasMatrixElement
        misc.sprint('  type(fortran_model)=%s'%type(fortran_model)) # e.g. madgraph.iolibs.helas_call_writers.GPUFOHelasCallWriter
        misc.sprint('  type(me)=%s me=%s'%(type(me) if me is not None else None, me)) # e.g. int
        return super().generate_subprocess_directory(subproc_group, fortran_model, me)

    # AV (default from OM's tutorial) - add a debug printout
    def convert_model(self, model, wanted_lorentz=[], wanted_coupling=[]):
        misc.sprint('Entering PLUGIN_ProcessExporter.convert_model (create the model)')
        return super().convert_model(model, wanted_lorentz, wanted_coupling)

    # AV (default from OM's tutorial) - add a debug printout
    def finalize(self, matrix_element, cmdhistory, MG5options, outputflag):
        """Typically creating jpeg/HTML output/ compilation/...
<<<<<<< HEAD
	    cmdhistory is the list of command used so far.
	    MG5options are all the options of the main interface
	    outputflags is a list of options provided when doing the output command"""
=======
           cmdhistory is the list of command used so far.
           MG5options are all the options of the main interface
           outputflags is a list of options provided when doing the output command"""
        misc.sprint('Entering PLUGIN_ProcessExporter.finalize', self.in_madevent_mode, type(self))
>>>>>>> a0590069
        if self.in_madevent_mode:
            self.add_input_for_banner()
            if 'CUDACPP_CODEGEN_PATCHLEVEL' in os.environ: patchlevel = os.environ['CUDACPP_CODEGEN_PATCHLEVEL']
            else: patchlevel = ''
            # OLDEST implementation (AV)
            #path = os.path.realpath(os.curdir + os.sep + 'PLUGIN' + os.sep + 'CUDACPP_OUTPUT')
            #misc.sprint(path)
            #if os.system(path + os.sep + 'patchMad.sh ' + self.dir_path + ' PROD ' + patchlevel) != 0:
            #    logger.debug("####### \n stdout is \n %s", stdout)
            #    logger.info("####### \n stderr is \n %s", stderr)
            #    raise Exception('ERROR! the O/S call to patchMad.sh failed')
            # OLD implementation (SH PR #762)
            #if os.system(PLUGINDIR + os.sep + 'patchMad.sh ' + self.dir_path + ' PROD ' + patchlevel) != 0:
            #    logger.debug("####### \n stdout is \n %s", stdout)
            #    logger.info("####### \n stderr is \n %s", stderr)
            #    raise Exception('ERROR! the O/S call to patchMad.sh failed')
            # NEW implementation (OM PR #764)
            # **NB** AV: change the Popen call to always dump stdout and stderr, because I want to always see the output
            # **NB** AV: this also allows error checking by looking for error strings on the generation log if patchMad.sh silently fails
            # **NB** AV: (e.g. this did happen in the past, when patchMad.sh was calling 'madevent treatcards run', and the latter silently failed)
            plugin_path = os.path.dirname(os.path.realpath( __file__ ))
            ###p = subprocess.Popen([pjoin(plugin_path, 'patchMad.sh'), self.dir_path , 'PROD', str(patchlevel)],
            ###                     stdout=subprocess.PIPE, stderr=subprocess.PIPE)
            p = subprocess.Popen([pjoin(plugin_path, 'patchMad.sh'), self.dir_path , 'PROD', str(patchlevel)]) # AV always dump patchMad.sh stdout/stderr
            stdout, stderr = p.communicate()
            misc.sprint(p.returncode)
            if p.returncode != 0: # AV: WARNING! do not fully trust this check! patchMad.sh was observed to silently fail in the past...
                logger.debug("####### \n stdout is \n %s", stdout)
                logger.info("####### \n stderr is \n %s", stderr)
                logger.info("return code is %s\n", p.returncode)
                raise Exception('ERROR! the O/S call to patchMad.sh failed')
            # Additional patching (OM)
            self.add_madevent_plugin_fct() # Added by OM
        # do not call standard finalize since is this is already done...
        #return super().finalize(matrix_element, cmdhistory, MG5options, outputflag)

    # AV (default from OM's tutorial) - overload settings and add a debug printout
    def modify_grouping(self, matrix_element):
        """allow to modify the grouping (if grouping is in place)
            return two value:
            - True/False if the matrix_element was modified
            - the new(or old) matrix element"""
        # Irrelevant here since group_mode=False so this function is never called
        misc.sprint('Entering PLUGIN_ProcessExporter.modify_grouping')
        return False, matrix_element

    # OM additional fixes for madevent+cudacpp mode
    def add_input_for_banner(self):
        # Note: this is only called in madevent mode (self.in_madevent_mode = True)
        new_parameters = ["{'name':'cudacpp_backend', 'value':'CPP', 'include':False, 'hidden':False}"]
        finput = open(pjoin(self.dir_path, 'bin', 'internal', 'plugin_run_card'), 'w')
        for entry in new_parameters:
            finput.write(entry)

    # OM adding a new way to "patch" python file such that the launch command of MG5aMC is working
    # this consist in a file plugin_interface.py
    # which contains a series of functions and one dictionary variable TO_OVERWRITE
    # that will be used to have temporary overwrite of all the key variable passed as string by their value.
    # all variable that are file related should be called as madgraph.dir.file.variable
    def add_madevent_plugin_fct(self):
        """this consist in a file plugin_interface.py
        which contains a series of functions and one dictionary variable TO_OVERWRITE
        that will be used to have temporary overwrite of all the key variable passed as string by their value.
        all variable that are file related should be called as madgraph.dir.file.variable
        """
        plugin_path = os.path.dirname(os.path.realpath( __file__ ))
        files.cp(pjoin(plugin_path, 'launch_plugin.py'), pjoin(self.dir_path, 'bin', 'internal'))
        files.ln(pjoin(self.dir_path, 'lib'),  pjoin(self.dir_path, 'SubProcesses'))

#------------------------------------------------------------------------------------

class SIMD_ProcessExporter(PLUGIN_ProcessExporter):
    def change_output_args(args, cmd):
        """ """
        cmd._export_format = "madevent"
        args.append('--hel_recycling=False')
        args.append('--me_exporter=standalone_simd')
        if 'vector_size' not in ''.join(args):
            args.append('--vector_size=16')
        return args

#------------------------------------------------------------------------------------

class GPU_ProcessExporter(PLUGIN_ProcessExporter):
    def change_output_args(args, cmd):
        """ """
        cmd._export_format = "madevent"
        args.append('--hel_recycling=False')
        args.append('--me_exporter=standalone_cuda')
        if 'vector_size' not in ''.join(args):
            args.append('--vector_size=16384')
        return args

    def finalize(self, matrix_element, cmdhistory, MG5options, outputflag):
        misc.sprint("enter dedicated function")
        out = super().finalize(matrix_element, cmdhistory, MG5options, outputflag)
        # OM change RunCard class to have default for GPU
        text = open(pjoin(self.dir_path, 'bin', 'internal', 'launch_plugin.py'), 'r').read()
        text = text.replace('RunCard = CPPRunCard', 'RunCard = GPURunCard')
        open(pjoin(self.dir_path, 'bin', 'internal', 'launch_plugin.py'), 'w').write(text)
        return out

#------------------------------------------------------------------------------------<|MERGE_RESOLUTION|>--- conflicted
+++ resolved
@@ -205,16 +205,10 @@
     # AV (default from OM's tutorial) - add a debug printout
     def finalize(self, matrix_element, cmdhistory, MG5options, outputflag):
         """Typically creating jpeg/HTML output/ compilation/...
-<<<<<<< HEAD
-	    cmdhistory is the list of command used so far.
-	    MG5options are all the options of the main interface
-	    outputflags is a list of options provided when doing the output command"""
-=======
            cmdhistory is the list of command used so far.
            MG5options are all the options of the main interface
            outputflags is a list of options provided when doing the output command"""
-        misc.sprint('Entering PLUGIN_ProcessExporter.finalize', self.in_madevent_mode, type(self))
->>>>>>> a0590069
+        ###misc.sprint('Entering PLUGIN_ProcessExporter.finalize', self.in_madevent_mode, type(self))
         if self.in_madevent_mode:
             self.add_input_for_banner()
             if 'CUDACPP_CODEGEN_PATCHLEVEL' in os.environ: patchlevel = os.environ['CUDACPP_CODEGEN_PATCHLEVEL']
