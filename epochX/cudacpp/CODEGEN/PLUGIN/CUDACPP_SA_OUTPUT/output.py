--- conflicted
+++ resolved
@@ -100,10 +100,11 @@
     # [NB: mgOnGpuConfig.h, check_sa.cc and fcheck_sa.f are handled through dedicated methods]
     ###s = MG5DIR + '/madgraph/iolibs/template_files/'
     s = PLUGINDIR + '/madgraph/iolibs/template_files/'
-<<<<<<< HEAD
-    from_template = {'.': [s+'.clang-format'],
+    from_template = {'.': [s+'.clang-format', s+'CMakeLists.txt'],
+                     'CMake': [s+'CMake/Compilers.txt', s+'CMake/Platforms.txt', s+'CMake/Macros.txt'],
                      'src': [s+'gpu/rambo.h', s+'read_slha.h', s+'read_slha.cc',
-                             s+'gpu/mgOnGpuFptypes.h', s+'gpu/mgOnGpuCxtypes.h', s+'gpu/mgOnGpuVectors.h'],
+                             s+'gpu/mgOnGpuFptypes.h', s+'gpu/mgOnGpuCxtypes.h', s+'gpu/mgOnGpuVectors.h',
+                             s+'src/CMakeLists.txt'],
                      'SubProcesses': [s+'gpu/nvtx.h', s+'gpu/timer.h', s+'gpu/timermap.h', s+'gpu/CudaRuntime.h',
                                       s+'gpu/MemoryBuffers.h', s+'gpu/MemoryAccessHelpers.h', s+'gpu/MemoryAccessVectors.h',
                                       s+'gpu/MemoryAccessMatrixElements.h', s+'gpu/MemoryAccessMomenta.h',
@@ -120,29 +121,8 @@
                                       s+'gpu/Makefile',
                                       s+'gpu/MadgraphTest.h', s+'gpu/runTest.cc',
                                       s+'gpu/testmisc.cc', s+'gpu/testxxx_cc_ref.txt',
-                                      s+'gpu/perf.py', s+'gpu/profile.sh']}
+                                      s+'gpu/perf.py', s+'gpu/profile.sh', s+'SubProcesses/CMakeLists.txt']}
     to_link_in_P = ['nvtx.h', 'timer.h', 'timermap.h', 'CudaRuntime.h',
-=======
-    from_template = {'.': [s+'CMakeLists.txt'],
-                     'CMake': [s+'CMake/Compilers.txt', s+'CMake/Platforms.txt', s+'CMake/Macros.txt'],
-                     'src': [s+'gpu/rambo.h', s+'read_slha.h', s+'read_slha.cc',
-                             s+'gpu/mgOnGpuFptypes.h', s+'gpu/mgOnGpuCxtypes.h', s+'gpu/mgOnGpuVectors.h', s+'src/CMakeLists.txt'],
-                    'SubProcesses': [s+'gpu/nvtx.h', s+'gpu/timer.h', s+'gpu/timermap.h', s+'gpu/checkCuda.h',
-                                     s+'gpu/MemoryBuffers.h', s+'gpu/MemoryAccessHelpers.h', s+'gpu/MemoryAccessVectors.h',
-                                     s+'gpu/MemoryAccessMatrixElements.h', s+'gpu/MemoryAccessMomenta.h',
-                                     s+'gpu/MemoryAccessRandomNumbers.h', s+'gpu/MemoryAccessWeights.h',
-                                     s+'gpu/MemoryAccessAmplitudes.h', s+'gpu/MemoryAccessWavefunctions.h',
-                                     s+'gpu/EventStatistics.h',
-                                     s+'gpu/CrossSectionKernels.cc', s+'gpu/CrossSectionKernels.h',
-                                     s+'gpu/MatrixElementKernels.cc', s+'gpu/MatrixElementKernels.h',
-                                     s+'gpu/RamboSamplingKernels.cc', s+'gpu/RamboSamplingKernels.h',
-                                     s+'gpu/RandomNumberKernels.cc', s+'gpu/RandomNumberKernels.h',
-                                     s+'gpu/Bridge.h', s+'gpu/BridgeKernels.cc', s+'gpu/BridgeKernels.h', s+'gpu/Makefile',
-                                     s+'gpu/MadgraphTest.h', s+'gpu/runTest.cc',
-                                     s+'gpu/testmisc.cc', s+'gpu/testxxx_cc_ref.txt',
-                                     s+'gpu/perf.py', s+'gpu/profile.sh', s+'SubProcesses/CMakeLists.txt']}
-    to_link_in_P = ['nvtx.h', 'timer.h', 'timermap.h', 'checkCuda.h',
->>>>>>> f636e2c2
                     'MemoryBuffers.h', 'MemoryAccessHelpers.h', 'MemoryAccessVectors.h',
                     'MemoryAccessMatrixElements.h', 'MemoryAccessMomenta.h',
                     'MemoryAccessRandomNumbers.h', 'MemoryAccessWeights.h',
