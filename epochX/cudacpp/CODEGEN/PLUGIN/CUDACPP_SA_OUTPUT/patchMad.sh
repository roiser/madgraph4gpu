--- conflicted
+++ resolved
@@ -80,18 +80,11 @@
 # Patch the default Fortran code to provide the integration with the cudacpp plugin
 # (1) Process-independent patches
 touch ${dir}/Events/.keep # this file should already be present (mg5amcnlo copies it from Template/LO/Events/.keep) 
-<<<<<<< HEAD
 cp -pr ${scrdir}/MG5aMC_patches/${dir_patches}/fbridge_common.inc ${dir}/SubProcesses # new file
 if [ "${tmadmode}" != "0" ]; then
   sed -i 's/2  = sde_strategy/1  = sde_strategy/' ${dir}/Cards/run_card.dat # use strategy SDE=1 in multichannel mode (see #419)
   sed -i 's/SDE_STRAT = 2/SDE_STRAT = 1/' ${dir}/Source/run_card.inc # use strategy SDE=1 in multichannel mode (see #419)
 fi
-=======
-\cp -dpr ${scrdir}/MG5aMC_patches/${dir_patches}/fbridge_common.inc ${dir}/SubProcesses # new file
-\cp -dpr ${scrdir}/MG5aMC_patches/${dir_patches}/{counters.cc,ompnumthreads.cc} ${dir}/SubProcesses/
-sed -i 's/2  = sde_strategy/1  = sde_strategy/' ${dir}/Cards/run_card.dat # use strategy SDE=1 in multichannel mode (see #419)
-sed -i 's/SDE_STRAT = 2/SDE_STRAT = 1/' ${dir}/Source/run_card.inc # use strategy SDE=1 in multichannel mode (see #419)
->>>>>>> c586208a
 if [ "${patchlevel}" == "2" ]; then
   cd ${dir}
   if [ "${tmadmode}" != "0" ]; then
@@ -118,13 +111,12 @@
 for p1dir in ${dir}/SubProcesses/P*; do
   cd $p1dir
   ln -sf ../fbridge_common.inc . # new file
-<<<<<<< HEAD
   cp -pr ${scrdir}/MG5aMC_patches/${dir_patches}/counters.cc . # new file
   cp -pr ${scrdir}/MG5aMC_patches/${dir_patches}/ompnumthreads.cc . # new file
-=======
-  ln -sf ../counters.cc . # new file
-  ln -sf ../ompnumthreads.cc . # new file
->>>>>>> c586208a
+  ###cp -pr ${scrdir}/MG5aMC_patches/${dir_patches}/counters.cc ${dir}/SubProcesses/ # new file (SH)
+  ###cp -pr ${scrdir}/MG5aMC_patches/${dir_patches}/ompnumthreads.cc ${dir}/SubProcesses/ # new file (SH)
+  ###ln -sf ../counters.cc . # new file (SH)
+  ###ln -sf ../ompnumthreads.cc . # new file (SH)
   if [ "${patchlevel}" == "2" ]; then
     echo "DEBUG: cd ${PWD}; patch -p6 -i ${scrdir}/MG5aMC_patches/${dir_patches}/patch.P1"
     if ! patch -p6 -i ${scrdir}/MG5aMC_patches/${dir_patches}/patch.P1; then status=1; fi      
