[1;31mNote that this is a development version.
This version is intended for development/beta testing and NOT for production.
This version has not been fully tested (if at all) and might have limited user support (if at all)[0m
Running MG5 in debug mode
************************************************************
*                                                          *
*                     W E L C O M E to                     *
*              M A D G R A P H 5 _ a M C @ N L O           *
*                                                          *
*                                                          *
*                 *                       *                *
*                   *        * *        *                  *
*                     * * * * 5 * * * *                    *
*                   *        * *        *                  *
*                 *                       *                *
*                                                          *
*         VERSION 3.5.2_lo_vect         2023-11-08         *
[1;31m*                                                          *[1;0m
[1;31m*          WARNING: UNKNOWN DEVELOPMENT VERSION.           *[1;0m
[1;31m*            WARNING: DO NOT USE FOR PRODUCTION            *[1;0m
[1;31m*                                                          *[1;0m
*                                                          *
*    The MadGraph5_aMC@NLO Development Team - Find us at   *
*              http://madgraph.phys.ucl.ac.be/             *
*                            and                           *
*            http://amcatnlo.web.cern.ch/amcatnlo/         *
*                                                          *
*               Type 'help' for in-line help.              *
*           Type 'tutorial' to learn how MG5 works         *
*    Type 'tutorial aMCatNLO' to learn how aMC@NLO works   *
*    Type 'tutorial MadLoop' to learn how MadLoop works    *
*                                                          *
************************************************************
load MG5 configuration from input/mg5_configuration.txt 
fastjet-config does not seem to correspond to a valid fastjet-config executable (v3+). We will use fjcore instead.
 Please set the 'fastjet'variable to the full (absolute) /PATH/TO/fastjet-config (including fastjet-config).
 MG5_aMC> set fastjet /PATH/TO/fastjet-config

eMELA-config does not seem to correspond to a valid eMELA-config executable.
 Please set the 'fastjet'variable to the full (absolute) /PATH/TO/eMELA-config (including eMELA-config).
 MG5_aMC> set eMELA /PATH/TO/eMELA-config

lhapdf-config does not seem to correspond to a valid lhapdf-config executable. 
Please set the 'lhapdf' variable to the (absolute) /PATH/TO/lhapdf-config (including lhapdf-config).
Note that you can still compile and run aMC@NLO with the built-in PDFs
 MG5_aMC> set lhapdf /PATH/TO/lhapdf-config

None does not seem to correspond to a valid lhapdf-config executable. 
Please set the 'lhapdf' variable to the (absolute) /PATH/TO/lhapdf-config (including lhapdf-config).
Note that you can still compile and run aMC@NLO with the built-in PDFs
 MG5_aMC> set lhapdf /PATH/TO/lhapdf-config

Using default text editor "vi". Set another one in ./input/mg5_configuration.txt
Using default eps viewer "evince". Set another one in ./input/mg5_configuration.txt
No valid web browser found. Please set in ./input/mg5_configuration.txt
import /data/avalassi/GPU2023/madgraph4gpuX/MG5aMC/TMPOUT/CODEGEN_cudacpp_ee_mumu.mg
The import format was not given, so we guess it as command
set stdout_level DEBUG
set output information to level: 10
set zerowidth_tchannel F
generate e+ e- > mu+ mu-
No model currently active, so we import the Standard Model
INFO: load particles 
INFO: load vertices 
<<<<<<< HEAD
[1;32mDEBUG: model prefixing  takes 0.005784749984741211 [0m
=======
[1;32mDEBUG: model prefixing  takes 0.00569605827331543 [0m
>>>>>>> 80ff7164
INFO: Restrict model sm with file models/sm/restrict_default.dat . 
[1;32mDEBUG: Simplifying conditional expressions [0m
[1;32mDEBUG: remove interactions: u s w+ at order: QED=1 [0m
[1;32mDEBUG: remove interactions: u b w+ at order: QED=1 [0m
[1;32mDEBUG: remove interactions: c d w+ at order: QED=1 [0m
[1;32mDEBUG: remove interactions: c b w+ at order: QED=1 [0m
[1;32mDEBUG: remove interactions: t d w+ at order: QED=1 [0m
[1;32mDEBUG: remove interactions: t s w+ at order: QED=1 [0m
[1;32mDEBUG: remove interactions: s u w+ at order: QED=1 [0m
[1;32mDEBUG: remove interactions: b u w+ at order: QED=1 [0m
[1;32mDEBUG: remove interactions: d c w+ at order: QED=1 [0m
[1;32mDEBUG: remove interactions: b c w+ at order: QED=1 [0m
[1;32mDEBUG: remove interactions: d t w+ at order: QED=1 [0m
[1;32mDEBUG: remove interactions: s t w+ at order: QED=1 [0m
[1;32mDEBUG: remove interactions: c c h at order: QED=1 [0m
[1;32mDEBUG: remove interactions: e- e- h at order: QED=1 [0m
[1;32mDEBUG: remove interactions: mu- mu- h at order: QED=1 [0m
[1;32mDEBUG:  Fuse the Following coupling (they have the same value): ('GC_100', 1), ('GC_104', 1), ('GC_108', 1), ('GC_40', 1), ('GC_41', 1), ('GC_45', 1), ('GC_49', 1)  [0m
[1;32mDEBUG:  Fuse the Following coupling (they have the same value): ('GC_21', 1), ('GC_27', -1)  [0m
[1;32mDEBUG:  Fuse the Following coupling (they have the same value): ('GC_15', 1), ('GC_30', -1)  [0m
[1;32mDEBUG:  Fuse the Following coupling (they have the same value): ('GC_38', 1), ('GC_39', -1)  [0m
[1;32mDEBUG:  Fuse the Following coupling (they have the same value): ('GC_3', 1), ('GC_4', -1)  [0m
[1;32mDEBUG:  Fuse the Following coupling (they have the same value): ('GC_50', 1), ('GC_51', -1)  [0m
[1;32mDEBUG:  Fuse the Following coupling (they have the same value): ('GC_54', 1), ('GC_56', -1)  [0m
[1;32mDEBUG:  Fuse the Following coupling (they have the same value): ('GC_66', 1), ('GC_67', -1)  [0m
[1;32mDEBUG:  Fuse the Following coupling (they have the same value): ('GC_70', 1), ('GC_73', -1)  [0m
[1;32mDEBUG:  Fuse the Following coupling (they have the same value): ('GC_74', 1), ('GC_75', -1)  [0m
[1;32mDEBUG:  Fuse the Following coupling (they have the same value): ('GC_77', 1), ('GC_78', -1)  [0m
[1;32mDEBUG:  Fuse the Following coupling (they have the same value): ('GC_76', 1), ('GC_79', -1)  [0m
[1;32mDEBUG:  Fuse the Following coupling (they have the same value): ('GC_7', 1), ('GC_9', -1)  [0m
[1;32mDEBUG:  Fuse the Following coupling (they have the same value): ('GC_96', 1), ('GC_97', -1)  [0m
[1;32mDEBUG: remove parameters: mdl_lamWS [0m
[1;32mDEBUG: remove parameters: mdl_AWS [0m
[1;32mDEBUG: remove parameters: mdl_rhoWS [0m
[1;32mDEBUG: remove parameters: mdl_etaWS [0m
[1;32mDEBUG: remove parameters: mdl_ymc [0m
[1;32mDEBUG: remove parameters: mdl_yme [0m
[1;32mDEBUG: remove parameters: mdl_ymm [0m
[1;32mDEBUG: remove parameters: mdl_MC [0m
[1;32mDEBUG: remove parameters: mdl_Me [0m
[1;32mDEBUG: remove parameters: mdl_MM [0m
[1;32mDEBUG: remove parameters: mdl_WTau [0m
[1;32mDEBUG: remove parameters: mdl_lamWS__exp__2 [0m
[1;32mDEBUG: remove parameters: mdl_CKM1x2 [0m
[1;32mDEBUG: remove parameters: mdl_lamWS__exp__3 [0m
[1;32mDEBUG: remove parameters: mdl_CKM1x3 [0m
[1;32mDEBUG: remove parameters: mdl_CKM2x1 [0m
[1;32mDEBUG: remove parameters: mdl_CKM2x3 [0m
[1;32mDEBUG: remove parameters: mdl_CKM3x1 [0m
[1;32mDEBUG: remove parameters: mdl_CKM3x2 [0m
[1;32mDEBUG: remove parameters: mdl_conjg__CKM1x3 [0m
[1;32mDEBUG: remove parameters: mdl_conjg__CKM2x3 [0m
[1;32mDEBUG: remove parameters: mdl_conjg__CKM2x1 [0m
[1;32mDEBUG: remove parameters: mdl_conjg__CKM3x1 [0m
[1;32mDEBUG: remove parameters: mdl_conjg__CKM3x2 [0m
[1;32mDEBUG: remove parameters: mdl_conjg__CKM1x2 [0m
[1;32mDEBUG: remove parameters: mdl_yc [0m
[1;32mDEBUG: remove parameters: mdl_ye [0m
[1;32mDEBUG: remove parameters: mdl_ym [0m
[1;32mDEBUG: remove parameters: mdl_I1x31 [0m
[1;32mDEBUG: remove parameters: mdl_I1x32 [0m
[1;32mDEBUG: remove parameters: mdl_I2x12 [0m
[1;32mDEBUG: remove parameters: mdl_I2x13 [0m
[1;32mDEBUG: remove parameters: mdl_I2x22 [0m
[1;32mDEBUG: remove parameters: mdl_I2x23 [0m
[1;32mDEBUG: remove parameters: mdl_I2x32 [0m
[1;32mDEBUG: remove parameters: mdl_I3x21 [0m
[1;32mDEBUG: remove parameters: mdl_I3x22 [0m
[1;32mDEBUG: remove parameters: mdl_I3x23 [0m
[1;32mDEBUG: remove parameters: mdl_I3x31 [0m
[1;32mDEBUG: remove parameters: mdl_I3x32 [0m
[1;32mDEBUG: remove parameters: mdl_I4x13 [0m
[1;32mDEBUG: remove parameters: mdl_I4x23 [0m
[1;32mDEBUG: remove parameters: mdl_CKM1x1 [0m
[1;32mDEBUG: remove parameters: mdl_CKM2x2 [0m
[1;32mDEBUG: fix parameter value: mdl_CKM3x3 [0m
[1;32mDEBUG: fix parameter value: mdl_conjg__CKM3x3 [0m
[1;32mDEBUG: remove parameters: mdl_conjg__CKM2x2 [0m
[1;32mDEBUG: fix parameter value: mdl_conjg__CKM1x1 [0m
INFO: Change particles name to pass to MG5 convention 
Defined multiparticle p = g u c d s u~ c~ d~ s~
Defined multiparticle j = g u c d s u~ c~ d~ s~
Defined multiparticle l+ = e+ mu+
Defined multiparticle l- = e- mu-
Defined multiparticle vl = ve vm vt
Defined multiparticle vl~ = ve~ vm~ vt~
Defined multiparticle all = g u c d s u~ c~ d~ s~ a ve vm vt e- mu- ve~ vm~ vt~ e+ mu+ t b t~ b~ z w+ h w- ta- ta+
INFO: Checking for minimal orders which gives processes. 
INFO: Please specify coupling orders to bypass this step. 
INFO: Trying process: e+ e- > mu+ mu- WEIGHTED<=4 @1  
INFO: Process has 2 diagrams 
1 processes with 2 diagrams generated in 0.005 s
Total: 1 processes with 2 diagrams
output standalone_cudacpp ../TMPOUT/CODEGEN_cudacpp_ee_mumu
Load PLUGIN.CUDACPP_OUTPUT
[1mOutput will be done with PLUGIN: CUDACPP_OUTPUT[0m
[1;32mDEBUG:  cformat = [0m plugin [1;30m[export_cpp.py at line 3071][0m [0m
[1;32mDEBUG:  Entering PLUGIN_ProcessExporter.__init__ (initialise the exporter) [1;30m[output.py at line 160][0m [0m
[1;32mDEBUG:  Entering PLUGIN_ProcessExporter.copy_template (initialise the directory) [1;30m[output.py at line 165][0m [0m
INFO: Creating subdirectories in directory /data/avalassi/GPU2023/madgraph4gpuX/MG5aMC/TMPOUT/CODEGEN_cudacpp_ee_mumu 
INFO: Organizing processes into subprocess groups 
INFO: Generating Helas calls for process: e+ e- > mu+ mu- WEIGHTED<=4 @1 
INFO: Processing color information for process: e+ e- > mu+ mu- @1 
[1;32mDEBUG:  Entering PLUGIN_ProcessExporter.generate_subprocess_directory (create the directory) [1;30m[output.py at line 194][0m [0m
[1;32mDEBUG:    type(subproc_group)=<class 'madgraph.core.helas_objects.HelasMatrixElement'> [1;30m[output.py at line 195][0m [0m
[1;32mDEBUG:    type(fortran_model)=<class 'PLUGIN.CUDACPP_OUTPUT.model_handling.PLUGIN_GPUFOHelasCallWriter'> [1;30m[output.py at line 196][0m [0m
[1;32mDEBUG:    type(me)=<class 'int'> me=0 [1;30m[output.py at line 197][0m [0m
INFO: Creating files in directory /data/avalassi/GPU2023/madgraph4gpuX/MG5aMC/TMPOUT/CODEGEN_cudacpp_ee_mumu/SubProcesses/P1_Sigma_sm_epem_mupmum 
FileWriter <class 'PLUGIN.CUDACPP_OUTPUT.model_handling.PLUGIN_CPPWriter'> for /data/avalassi/GPU2023/madgraph4gpuX/MG5aMC/TMPOUT/CODEGEN_cudacpp_ee_mumu/SubProcesses/P1_Sigma_sm_epem_mupmum/./CPPProcess.h
FileWriter <class 'PLUGIN.CUDACPP_OUTPUT.model_handling.PLUGIN_CPPWriter'> for /data/avalassi/GPU2023/madgraph4gpuX/MG5aMC/TMPOUT/CODEGEN_cudacpp_ee_mumu/SubProcesses/P1_Sigma_sm_epem_mupmum/./CPPProcess.cc
INFO: Created files CPPProcess.h and CPPProcess.cc in directory /data/avalassi/GPU2023/madgraph4gpuX/MG5aMC/TMPOUT/CODEGEN_cudacpp_ee_mumu/SubProcesses/P1_Sigma_sm_epem_mupmum/. 
Generated helas calls for 1 subprocesses (2 diagrams) in 0.004 s
[1;32mDEBUG:  Entering PLUGIN_ProcessExporter.convert_model (create the model) [1;30m[output.py at line 202][0m [0m
ALOHA: aloha starts to compute helicity amplitudes
ALOHA: aloha creates FFV1 routines[0m
ALOHA: aloha creates FFV2 routines[0m
ALOHA: aloha creates FFV4 routines[0m
ALOHA: aloha creates FFV2_4 routines[0m
<<<<<<< HEAD
ALOHA: aloha creates 4 routines in  0.273 s
=======
ALOHA: aloha creates 4 routines in  0.271 s
>>>>>>> 80ff7164
<class 'aloha.create_aloha.AbstractRoutine'> FFV1
<class 'aloha.create_aloha.AbstractRoutine'> FFV1
<class 'aloha.create_aloha.AbstractRoutine'> FFV2
<class 'aloha.create_aloha.AbstractRoutine'> FFV2
<class 'aloha.create_aloha.AbstractRoutine'> FFV4
<class 'aloha.create_aloha.AbstractRoutine'> FFV4
<class 'aloha.create_aloha.AbstractRoutine'> FFV2_4
<class 'aloha.create_aloha.AbstractRoutine'> FFV2_4
FileWriter <class 'PLUGIN.CUDACPP_OUTPUT.model_handling.PLUGIN_CPPWriter'> for /data/avalassi/GPU2023/madgraph4gpuX/MG5aMC/TMPOUT/CODEGEN_cudacpp_ee_mumu/src/./HelAmps_sm.h
INFO: Created file HelAmps_sm.h in directory /data/avalassi/GPU2023/madgraph4gpuX/MG5aMC/TMPOUT/CODEGEN_cudacpp_ee_mumu/src/. 
super_write_set_parameters_onlyfixMajorana (hardcoded=False)
super_write_set_parameters_onlyfixMajorana (hardcoded=True)
FileWriter <class 'PLUGIN.CUDACPP_OUTPUT.model_handling.PLUGIN_CPPWriter'> for /data/avalassi/GPU2023/madgraph4gpuX/MG5aMC/TMPOUT/CODEGEN_cudacpp_ee_mumu/src/./Parameters_sm.h
FileWriter <class 'PLUGIN.CUDACPP_OUTPUT.model_handling.PLUGIN_CPPWriter'> for /data/avalassi/GPU2023/madgraph4gpuX/MG5aMC/TMPOUT/CODEGEN_cudacpp_ee_mumu/src/./Parameters_sm.cc
INFO: Created files Parameters_sm.h and Parameters_sm.cc in directory 
INFO: /data/avalassi/GPU2023/madgraph4gpuX/MG5aMC/TMPOUT/CODEGEN_cudacpp_ee_mumu/src/. and /data/avalassi/GPU2023/madgraph4gpuX/MG5aMC/TMPOUT/CODEGEN_cudacpp_ee_mumu/src/. 
quit

<<<<<<< HEAD
real	0m0.673s
user	0m0.610s
sys	0m0.057s
=======
real	0m0.662s
user	0m0.604s
sys	0m0.052s
Code generation completed in 1 seconds
>>>>>>> 80ff7164
<|MERGE_RESOLUTION|>--- conflicted
+++ resolved
@@ -62,11 +62,7 @@
 No model currently active, so we import the Standard Model
 INFO: load particles 
 INFO: load vertices 
-<<<<<<< HEAD
-[1;32mDEBUG: model prefixing  takes 0.005784749984741211 [0m
-=======
 [1;32mDEBUG: model prefixing  takes 0.00569605827331543 [0m
->>>>>>> 80ff7164
 INFO: Restrict model sm with file models/sm/restrict_default.dat . 
 [1;32mDEBUG: Simplifying conditional expressions [0m
 [1;32mDEBUG: remove interactions: u s w+ at order: QED=1 [0m
@@ -158,7 +154,7 @@
 INFO: Please specify coupling orders to bypass this step. 
 INFO: Trying process: e+ e- > mu+ mu- WEIGHTED<=4 @1  
 INFO: Process has 2 diagrams 
-1 processes with 2 diagrams generated in 0.005 s
+1 processes with 2 diagrams generated in 0.004 s
 Total: 1 processes with 2 diagrams
 output standalone_cudacpp ../TMPOUT/CODEGEN_cudacpp_ee_mumu
 Load PLUGIN.CUDACPP_OUTPUT
@@ -185,11 +181,7 @@
 ALOHA: aloha creates FFV2 routines[0m
 ALOHA: aloha creates FFV4 routines[0m
 ALOHA: aloha creates FFV2_4 routines[0m
-<<<<<<< HEAD
-ALOHA: aloha creates 4 routines in  0.273 s
-=======
 ALOHA: aloha creates 4 routines in  0.271 s
->>>>>>> 80ff7164
 <class 'aloha.create_aloha.AbstractRoutine'> FFV1
 <class 'aloha.create_aloha.AbstractRoutine'> FFV1
 <class 'aloha.create_aloha.AbstractRoutine'> FFV2
@@ -208,13 +200,7 @@
 INFO: /data/avalassi/GPU2023/madgraph4gpuX/MG5aMC/TMPOUT/CODEGEN_cudacpp_ee_mumu/src/. and /data/avalassi/GPU2023/madgraph4gpuX/MG5aMC/TMPOUT/CODEGEN_cudacpp_ee_mumu/src/. 
 quit
 
-<<<<<<< HEAD
-real	0m0.673s
-user	0m0.610s
-sys	0m0.057s
-=======
 real	0m0.662s
 user	0m0.604s
 sys	0m0.052s
-Code generation completed in 1 seconds
->>>>>>> 80ff7164
+Code generation completed in 1 seconds