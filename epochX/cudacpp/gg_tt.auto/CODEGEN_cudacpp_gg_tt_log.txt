--- conflicted
+++ resolved
@@ -50,11 +50,7 @@
 No model currently active, so we import the Standard Model
 INFO: load particles 
 INFO: load vertices 
-<<<<<<< HEAD
-[1;32mDEBUG: model prefixing  takes 0.00703883171081543 [0m
-=======
-[1;32mDEBUG: model prefixing  takes 0.006917476654052734 [0m
->>>>>>> a69d7f9e
+[1;32mDEBUG: model prefixing  takes 0.006844997406005859 [0m
 INFO: Restrict model sm with file models/sm/restrict_default.dat . 
 INFO: Change particles name to pass to MG5 convention 
 [1;32mDEBUG:  True [1;30m[misc.py at line 2192][0m [0m
@@ -121,12 +117,6 @@
 [1;32mDEBUG:  Entering PLUGIN_ProcessExporter.finalize [1;30m[output.py at line 183][0m [0m
 quit
 
-<<<<<<< HEAD
-real	0m3.277s
-user	0m0.816s
-sys	0m0.113s
-=======
-real	0m3.429s
-user	0m0.790s
-sys	0m0.129s
->>>>>>> a69d7f9e
+real	0m3.454s
+user	0m0.787s
+sys	0m0.136s