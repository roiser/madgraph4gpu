--- conflicted
+++ resolved
@@ -24,7 +24,6 @@
 #include "MemoryAccessMatrixElements.h"
 #include "MemoryAccessMomenta.h"
 #include "MemoryAccessWavefunctions.h"
-#include "MemoryAccessChIds.h"
 
 #ifdef MGONGPU_SUPPORTS_MULTICHANNEL
 #include "MemoryAccessDenominators.h"
@@ -113,19 +112,13 @@
                            const fptype* allcouplings,    // input: couplings[nevt*ndcoup*2]
                            fptype* allMEs,                // output: allMEs[nevt], |M|^2 running_sum_over_helicities
 #ifdef MGONGPU_SUPPORTS_MULTICHANNEL
-                           const unsigned int* channelIds, // input: multichannel channel id (1 to #diagrams); 0 to disable channel enhancement
-                           fptype* allNumerators,          // output: multichannel numerators[nevt], running_sum_over_helicities
-                           fptype* allDenominators,        // output: multichannel denominators[nevt], running_sum_over_helicities
-#endif
-<<<<<<< HEAD
-                           fptype_sv* jamp2_sv             // output: jamp2[nParity][ncolor][neppV] for color choice (nullptr if disabled)
-#ifndef __CUDACC__
-                           , const int ievt00              // input: first event number in current C++ event page (for CUDA, ievt depends on threadid)
-=======
+                           const unsigned int channelId,  // input: multichannel channel id (1 to #diagrams); 0 to disable channel enhancement
+                           fptype* allNumerators,         // output: multichannel numerators[nevt], running_sum_over_helicities
+                           fptype* allDenominators,       // output: multichannel denominators[nevt], running_sum_over_helicities
+#endif
                            fptype_sv* jamp2_sv            // output: jamp2[nParity][ncolor][neppV] for color choice (nullptr if disabled)
 #ifndef MGONGPUCPP_GPUIMPL
                            , const int ievt00             // input: first event number in current C++ event page (for CUDA, ievt depends on threadid)
->>>>>>> bae9fbeb
 #endif
                            )
   //ALWAYS_INLINE // attributes are not permitted in a function definition
@@ -141,7 +134,6 @@
 #ifdef MGONGPU_SUPPORTS_MULTICHANNEL
     using NUM_ACCESS = DeviceAccessNumerators;    // non-trivial access: buffer includes all events
     using DEN_ACCESS = DeviceAccessDenominators;  // non-trivial access: buffer includes all events
-    using CID_ACCESS = DeviceAccessChIds;
 #endif
 #else
     using namespace mg5amcCpu;
@@ -154,7 +146,6 @@
 #ifdef MGONGPU_SUPPORTS_MULTICHANNEL
     using NUM_ACCESS = HostAccessNumerators;    // non-trivial access: buffer includes all events
     using DEN_ACCESS = HostAccessDenominators;  // non-trivial access: buffer includes all events
-    using CID_ACCESS = HostAccessChIds;
 #endif
 #endif /* clang-format on */
     mgDebug( 0, __FUNCTION__ );
@@ -184,9 +175,6 @@
     // Local variables for the given CUDA event (ievt) or C++ event page (ipagV)
     // [jamp: sum (for one event or event page) of the invariant amplitudes for all Feynman diagrams in a given color combination]
     cxtype_sv jamp_sv[ncolor] = {}; // all zeros (NB: vector cxtype_v IS initialized to 0, but scalar cxtype is NOT, if "= {}" is missing!)
-    
-    uint_sv channelids_sv;
-    uint_sv mask_sv;
 
     // === Calculate wavefunctions and amplitudes for all diagrams in all processes         ===
     // === (for one event in CUDA, for one - or two in mixed mode - SIMD event pages in C++ ===
@@ -264,12 +252,8 @@
       // Amplitude(s) for diagram number 1
       FFV1_0<W_ACCESS, A_ACCESS, CD_ACCESS>( w_fp[3], w_fp[2], w_fp[4], COUPs[1], 1.0, &amp_fp[0] );
 #ifdef MGONGPU_SUPPORTS_MULTICHANNEL
-#ifdef __CUDACC__
-      channelids_sv = CID_ACCESS::kernelAccessConst( channelIds );
-      mask_sv = ( channelids_sv == 1 );
-      numerators_sv += mask_sv * cxabs2( amp_fp[0] );
-      if( channelIds != nullptr ) denominators_sv += cxabs2( amp_fp[0] );
-#endif
+      if( channelId == 1 ) numerators_sv += cxabs2( amp_sv[0] );
+      if( channelId != 0 ) denominators_sv += cxabs2( amp_sv[0] );
 #endif
       jamp_sv[0] += cxtype( 0, 1 ) * amp_sv[0];
       jamp_sv[1] -= cxtype( 0, 1 ) * amp_sv[0];
@@ -282,12 +266,8 @@
       // Amplitude(s) for diagram number 2
       FFV1_0<W_ACCESS, A_ACCESS, CD_ACCESS>( w_fp[3], w_fp[4], w_fp[1], COUPs[1], 1.0, &amp_fp[0] );
 #ifdef MGONGPU_SUPPORTS_MULTICHANNEL
-#ifdef __CUDACC__
-      channelids_sv = CID_ACCESS::kernelAccessConst( channelIds );
-      mask_sv = ( channelids_sv == 2 );
-      numerators_sv += mask_sv * cxabs2( amp_fp[0] );
-      if( channelIds != nullptr ) denominators_sv += cxabs2( amp_fp[0] );
-#endif
+      if( channelId == 2 ) numerators_sv += cxabs2( amp_sv[0] );
+      if( channelId != 0 ) denominators_sv += cxabs2( amp_sv[0] );
 #endif
       jamp_sv[0] -= amp_sv[0];
 
@@ -299,12 +279,8 @@
       // Amplitude(s) for diagram number 3
       FFV1_0<W_ACCESS, A_ACCESS, CD_ACCESS>( w_fp[4], w_fp[2], w_fp[1], COUPs[1], 1.0, &amp_fp[0] );
 #ifdef MGONGPU_SUPPORTS_MULTICHANNEL
-#ifdef __CUDACC__
-      channelids_sv = CID_ACCESS::kernelAccessConst( channelIds );
-      mask_sv = ( channelids_sv == 3 );
-      numerators_sv += mask_sv * cxabs2( amp_fp[0] );
-      if( channelIds != nullptr ) denominators_sv += cxabs2( amp_fp[0] );
-#endif
+      if( channelId == 3 ) numerators_sv += cxabs2( amp_sv[0] );
+      if( channelId != 0 ) denominators_sv += cxabs2( amp_sv[0] );
 #endif
       jamp_sv[1] -= amp_sv[0];
 
@@ -686,7 +662,7 @@
       constexpr fptype_sv* jamp2_sv = nullptr; // no need for color selection during helicity filtering
 #ifdef MGONGPU_SUPPORTS_MULTICHANNEL
       constexpr unsigned int channelId = 0; // disable single-diagram channel enhancement
-      calculate_wavefunctions( ihel, allmomenta, allcouplings, allMEs, &channelId, allNumerators, allDenominators, jamp2_sv );
+      calculate_wavefunctions( ihel, allmomenta, allcouplings, allMEs, channelId, allNumerators, allDenominators, jamp2_sv );
 #else
       calculate_wavefunctions( ihel, allmomenta, allcouplings, allMEs, jamp2_sv );
 #endif
@@ -750,7 +726,7 @@
         //std::cout << "sigmaKin_getGoodHel ihel=" << ihel << ( isGoodHel[ihel] ? " true" : " false" ) << std::endl;
 #ifdef MGONGPU_SUPPORTS_MULTICHANNEL
         constexpr unsigned int channelId = 0; // disable single-diagram channel enhancement
-        calculate_wavefunctions( ihel, allmomenta, allcouplings, allMEs, &channelId, allNumerators, allDenominators, jamp2_sv, ievt00 );
+        calculate_wavefunctions( ihel, allmomenta, allcouplings, allMEs, channelId, allNumerators, allDenominators, jamp2_sv, ievt00 );
 #else
         calculate_wavefunctions( ihel, allmomenta, allcouplings, allMEs, jamp2_sv, ievt00 );
 #endif
@@ -806,27 +782,20 @@
   // Evaluate |M|^2, part independent of incoming flavour
 
   __global__ void /* clang-format off */
-  sigmaKin( const fptype* allmomenta,       // input: momenta[nevt*npar*4]
-            const fptype* allcouplings,     // input: couplings[nevt*ndcoup*2]
-            const fptype* allrndhel,        // input: random numbers[nevt] for helicity selection
-            const fptype* allrndcol,        // input: random numbers[nevt] for color selection
-            fptype* allMEs,                 // output: allMEs[nevt], |M|^2 final_avg_over_helicities
-#ifdef MGONGPU_SUPPORTS_MULTICHANNEL
-            const unsigned int* channelIds, // input: multichannel channel id (1 to #diagrams); 0 to disable channel enhancement
-            fptype* allNumerators,          // output: multichannel numerators[nevt], running_sum_over_helicities
-            fptype* allDenominators,        // output: multichannel denominators[nevt], running_sum_over_helicities
-#endif
-<<<<<<< HEAD
-            int* allselhel,                 // output: helicity selection[nevt]
-            int* allselcol                  // output: helicity selection[nevt]
-#ifndef __CUDACC__
-            , const int nevt                // input: #events (for cuda: nevt == ndim == gpublocks*gputhreads)
-=======
+  sigmaKin( const fptype* allmomenta,      // input: momenta[nevt*npar*4]
+            const fptype* allcouplings,    // input: couplings[nevt*ndcoup*2]
+            const fptype* allrndhel,       // input: random numbers[nevt] for helicity selection
+            const fptype* allrndcol,       // input: random numbers[nevt] for color selection
+            fptype* allMEs,                // output: allMEs[nevt], |M|^2 final_avg_over_helicities
+#ifdef MGONGPU_SUPPORTS_MULTICHANNEL
+            const unsigned int channelId,  // input: multichannel channel id (1 to #diagrams); 0 to disable channel enhancement
+            fptype* allNumerators,         // output: multichannel numerators[nevt], running_sum_over_helicities
+            fptype* allDenominators,       // output: multichannel denominators[nevt], running_sum_over_helicities
+#endif
             int* allselhel,                // output: helicity selection[nevt]
             int* allselcol                 // output: helicity selection[nevt]
 #ifndef MGONGPUCPP_GPUIMPL
             , const int nevt               // input: #events (for cuda: nevt == ndim == gpublocks*gputhreads)
->>>>>>> bae9fbeb
 #endif
             ) /* clang-format on */
   {
@@ -848,9 +817,6 @@
 #ifdef MGONGPUCPP_GPUIMPL
     // Remember: in CUDA this is a kernel for one event, in c++ this processes n events
     const int ievt = blockDim.x * blockIdx.x + threadIdx.x; // index of event (thread) in grid
-#ifdef MGONGPU_SUPPORTS_MULTICHANNEL
-    using CID_ACCESS = DeviceAccessChIds;
-#endif
 #else
     //assert( (size_t)(allmomenta) % mgOnGpu::cppAlign == 0 ); // SANITY CHECK: require SIMD-friendly alignment [COMMENT OUT TO TEST MISALIGNED ACCESS]
     //assert( (size_t)(allMEs) % mgOnGpu::cppAlign == 0 ); // SANITY CHECK: require SIMD-friendly alignment [COMMENT OUT TO TEST MISALIGNED ACCESS]
@@ -858,7 +824,6 @@
 #ifdef MGONGPU_SUPPORTS_MULTICHANNEL
     using NUM_ACCESS = HostAccessNumerators;   // non-trivial access: buffer includes all events
     using DEN_ACCESS = HostAccessDenominators; // non-trivial access: buffer includes all events
-    using CID_ACCESS = HostAccessChIds;
 #endif
 #endif
 
@@ -907,7 +872,7 @@
     {
       const int ihel = cGoodHel[ighel];
 #ifdef MGONGPU_SUPPORTS_MULTICHANNEL
-      calculate_wavefunctions( ihel, allmomenta, allcouplings, allMEs, channelIds, allNumerators, allDenominators, jamp2_sv );
+      calculate_wavefunctions( ihel, allmomenta, allcouplings, allMEs, channelId, allNumerators, allDenominators, jamp2_sv );
 #else
       calculate_wavefunctions( ihel, allmomenta, allcouplings, allMEs, jamp2_sv );
 #endif
@@ -927,15 +892,9 @@
     }
 #ifdef MGONGPU_SUPPORTS_MULTICHANNEL
     // Event-by-event random choice of color #402
-<<<<<<< HEAD
-    if( channelIds != nullptr ) // no event-by-event choice of color if channelId == 0 (fix FPE #783)
-    {
-      uint channelIdC = CID_ACCESS::kernelAccessConst(channelIds) - 1; // coloramps.h uses the C array indexing starting at 0
-=======
     if( channelId != 0 ) // no event-by-event choice of color if channelId == 0 (fix FPE #783)
     {
       const unsigned int channelIdC = channelId - 1; // coloramps.h uses the C array indexing starting at 0
->>>>>>> bae9fbeb
       fptype targetamp[ncolor] = { 0 };
       for( int icolC = 0; icolC < ncolor; icolC++ )
       {
@@ -978,7 +937,7 @@
     // - firstprivate: give each thread its own copy, and initialise with value from outside
 #define _OMPLIST0 allcouplings, allMEs, allmomenta, allrndcol, allrndhel, allselcol, allselhel, cGoodHel, cNGoodHel, npagV2
 #ifdef MGONGPU_SUPPORTS_MULTICHANNEL
-#define _OMPLIST1 , allDenominators, allNumerators, channelIds, mgOnGpu::icolamp
+#define _OMPLIST1 , allDenominators, allNumerators, channelId, mgOnGpu::icolamp
 #else
 #define _OMPLIST1
 #endif
@@ -1002,7 +961,7 @@
       {
         const int ihel = cGoodHel[ighel];
 #ifdef MGONGPU_SUPPORTS_MULTICHANNEL
-        calculate_wavefunctions( ihel, allmomenta, allcouplings, allMEs, channelIds, allNumerators, allDenominators, jamp2_sv, ievt00 );
+        calculate_wavefunctions( ihel, allmomenta, allcouplings, allMEs, channelId, allNumerators, allDenominators, jamp2_sv, ievt00 );
 #else
         calculate_wavefunctions( ihel, allmomenta, allcouplings, allMEs, jamp2_sv, ievt00 );
 #endif
@@ -1048,15 +1007,9 @@
       }
 #ifdef MGONGPU_SUPPORTS_MULTICHANNEL // multichannel enabled (random color choice)
       // Event-by-event random choice of color #402
-<<<<<<< HEAD
-      if (channelIds != nullptr) // no event-by-event choice of color if channelId == 0 (fix FPE #783)
-      {
-        uint_sv channelIdC = CID_ACCESS::kernelAccessConst(channelIds) - 1; // coloramps.h uses the C array indexing starting at 0
-=======
       if( channelId != 0 ) // no event-by-event choice of color if channelId == 0 (fix FPE #783)
       {
         const unsigned int channelIdC = channelId - 1; // coloramps.h uses the C array indexing starting at 0
->>>>>>> bae9fbeb
         fptype_sv targetamp[ncolor] = { 0 };
         for( int icolC = 0; icolC < ncolor; icolC++ )
         {
@@ -1064,13 +1017,7 @@
             targetamp[icolC] = fptype_sv{ 0 };
           else
             targetamp[icolC] = targetamp[icolC - 1];
-<<<<<<< HEAD
-          // SR-FIXME is it possible to create a mask from the icolamp values? 
-          for (int simdId = 0; simdId < neppV; ++simdId)
-            if (mgOnGpu::icolamp[channelIdC[simdId]][icolC]) targetamp[simdId][icolC] += jamp2_sv[simdId][icolC];
-=======
           if( mgOnGpu::icolamp[channelIdC][icolC] ) targetamp[icolC] += jamp2_sv[icolC];
->>>>>>> bae9fbeb
         }
 #if defined MGONGPU_CPPSIMD and defined MGONGPU_FPTYPE_DOUBLE and defined MGONGPU_FPTYPE2_FLOAT
         fptype_sv targetamp2[ncolor] = { 0 };
@@ -1080,12 +1027,7 @@
             targetamp2[icolC] = fptype_sv{ 0 };
           else
             targetamp2[icolC] = targetamp2[icolC - 1];
-<<<<<<< HEAD
-          for (int simdId = 0; simdId < neppV; ++simdId)
-            if( mgOnGpu::icolamp[channelIdC[simdId]][icolC] ) targetamp2[icolC] += jamp2_sv[ncolor + icolC];
-=======
           if( mgOnGpu::icolamp[channelIdC][icolC] ) targetamp2[icolC] += jamp2_sv[ncolor + icolC];
->>>>>>> bae9fbeb
         }
 #endif
         for( int ieppV = 0; ieppV < neppV; ++ieppV )
@@ -1132,7 +1074,7 @@
 #ifdef MGONGPUCPP_GPUIMPL
     allMEs[ievt] /= helcolDenominators[0];
 #ifdef MGONGPU_SUPPORTS_MULTICHANNEL
-    if( channelIds != nullptr ) allMEs[ievt] *= allNumerators[ievt] / allDenominators[ievt];
+    if( channelId > 0 ) allMEs[ievt] *= allNumerators[ievt] / allDenominators[ievt];
 #endif
 #else
     for( int ipagV = 0; ipagV < npagV; ++ipagV )
@@ -1142,7 +1084,7 @@
       fptype_sv& MEs_sv = E_ACCESS::kernelAccess( MEs );
       MEs_sv /= helcolDenominators[0];
 #ifdef MGONGPU_SUPPORTS_MULTICHANNEL
-      if( channelIds != nullptr )
+      if( channelId > 0 )
       {
         fptype* numerators = NUM_ACCESS::ieventAccessRecord( allNumerators, ievt0 );
         fptype* denominators = DEN_ACCESS::ieventAccessRecord( allDenominators, ievt0 );
