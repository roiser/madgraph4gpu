--- conflicted
+++ resolved
@@ -555,13 +555,7 @@
 
       IF( FBRIDGE_MODE .LE. 0 ) THEN  ! (FortranOnly=0 or BothQuiet=-1 or BothDebug=-2)
 #endif
-<<<<<<< HEAD
-        CALL COUNTERS_SMATRIX1MULTI_START( -1, VECSIZE_USED )  ! fortran=-1
-=======
         call counters_smatrix1multi_start( -1, VECSIZE_USED ) ! fortranMEs=-1
-!$OMP PARALLEL
-!$OMP DO
->>>>>>> 3f69b266
         DO IVEC=1, VECSIZE_USED
           CALL SMATRIX1(P_MULTI(0,1,IVEC),
      &	                         hel_rand(IVEC),
@@ -573,17 +567,11 @@
      &				 selected_col(IVEC)
      &				 )
         ENDDO
-<<<<<<< HEAD
 C       ======================================================
 C       *START* Included from CUDACPP template smatrix_multi.f
 C       (into function smatrix$i_multi in auto_dsig$i.f)
 C       ======================================================
-        CALL COUNTERS_SMATRIX1MULTI_STOP( -1 )  ! fortran=-1
-=======
-!$OMP END DO
-!$OMP END PARALLEL
-        call counters_smatrix1multi_stop( -1 ) ! fortranMEs=-1
->>>>>>> 3f69b266
+        call counters_smatrix1multi_stop( -1 )  ! fortranMEs=-1
 #ifdef MG5AMC_MEEXPORTER_CUDACPP
       ENDIF
 
@@ -592,14 +580,9 @@
           WRITE(6,*) 'ERROR  ! The cudacpp bridge only supports LIMHEL=0'
           STOP
         ENDIF
-<<<<<<< HEAD
         IF ( FIRST ) THEN  ! exclude first pass (helicity filtering) from timers (#461)
+          call counters_smatrix1multi_start( 1, VECSIZE_USED ) ! cudacppHEL=1
           CALL FBRIDGESEQUENCE_NOMULTICHANNEL( FBRIDGE_PBRIDGE,  ! multi channel disabled for helicity filtering
-=======
-        IF ( FIRST ) THEN ! exclude first pass (helicity filtering) from timers (#461)
-          call counters_smatrix1multi_start( 1, VECSIZE_USED ) ! cudacppHEL=1
-          CALL FBRIDGESEQUENCE_NOMULTICHANNEL( FBRIDGE_PBRIDGE, ! multi channel disabled for helicity filtering
->>>>>>> 3f69b266
      &      P_MULTI, ALL_G, HEL_RAND, COL_RAND, OUT2,
      &      SELECTED_HEL2, SELECTED_COL2, .TRUE.) ! quit after computing helicities
           FIRST = .FALSE.
@@ -619,11 +602,7 @@
           WRITE (6,*) 'NCOMB =', NCOMB
           call counters_smatrix1multi_stop( 1 ) ! cudacppHEL=1
         ENDIF
-<<<<<<< HEAD
-        CALL COUNTERS_SMATRIX1MULTI_START( 0, VECSIZE_USED )  ! cudacpp=0
-=======
-        call counters_smatrix1multi_start( 0, VECSIZE_USED ) ! cudacppMEs=0
->>>>>>> 3f69b266
+        call counters_smatrix1multi_start( 0, VECSIZE_USED )  ! cudacppMEs=0
         IF ( .NOT. MULTI_CHANNEL ) THEN
           CALL FBRIDGESEQUENCE_NOMULTICHANNEL( FBRIDGE_PBRIDGE,  ! multi channel disabled
      &      P_MULTI, ALL_G, HEL_RAND, COL_RAND, OUT2,
@@ -633,19 +612,11 @@
             WRITE(6,*) 'ERROR  ! The cudacpp bridge requires SDE=1' ! multi channel single-diagram enhancement strategy
             STOP
           ENDIF
-<<<<<<< HEAD
-          CALL FBRIDGESEQUENCE(FBRIDGE_PBRIDGE, P_MULTI, ALL_G,
+          CALL FBRIDGESEQUENCE(FBRIDGE_PBRIDGE, P_MULTI, ALL_G, ! multi channel enabled
      &      HEL_RAND, COL_RAND, CHANNELS, OUT2,
-     &      SELECTED_HEL2, SELECTED_COL2 ) ! 1-N: multi channel enabled
-        ENDIF
-        CALL COUNTERS_SMATRIX1MULTI_STOP( 0 )  ! cudacpp=0
-=======
-          CALL FBRIDGESEQUENCE(FBRIDGE_PBRIDGE, P_MULTI, ALL_G, ! multi channel enabled
-     &      HEL_RAND, COL_RAND, CHANNEL, OUT2,
      &      SELECTED_HEL2, SELECTED_COL2, .FALSE.) ! do not quit after computing helicities
         ENDIF
-        call counters_smatrix1multi_stop( 0 ) ! cudacppMEs=0
->>>>>>> 3f69b266
+        call counters_smatrix1multi_stop( 0 )  ! cudacppMEs=0
       ENDIF
 
       IF( FBRIDGE_MODE .LT. 0 ) THEN  ! (BothQuiet=-1 or BothDebug=-2)
