// Copyright (C) 2020-2024 CERN and UCLouvain.
// Licensed under the GNU Lesser General Public License (version 3 or later).
// Created by: A. Valassi (Dec 2022) for the MG5aMC CUDACPP plugin.
// Further modified by: S. Hageboeck, A. Valassi (2022-2024) for the MG5aMC CUDACPP plugin.

#include "timer.h"
#define TIMERTYPE std::chrono::high_resolution_clock

#include <cassert>
#include <cstdio>

// NB1: The C functions counters_xxx_ in this file are called by Fortran code
// Hence the trailing "_": 'call counters_end()' links to counters_end_
// See http://www.yolinux.com/TUTORIALS/LinuxTutorialMixingFortranAndC.html

// NB2: This file also contains C++ code and is built using g++
// Hence use 'extern "C"' to avoid name mangling by the C++ compiler
// See https://www.geeksforgeeks.org/extern-c-in-c

extern "C"
{
  // Now: fortran=-1, cudacpp=0
  // Eventually: fortran=-1, cuda=0, cpp/none=1, cpp/sse4=2, etc...
  constexpr unsigned int nimplC = 3;
  constexpr unsigned int iimplF2C( int iimplF ) { return iimplF + 1; }
  const char* iimplC2TXT( int iimplC )
  {
    const int iimplF = iimplC - 1;
    switch( iimplF )
    {
      case -1: return "Fortran MEs"; break;
      case +0: return "CudaCpp MEs"; break;
      case +1: return "CudaCpp HEL"; break;
      default: assert( false ); break;
    }
  }

  static mgOnGpu::Timer<TIMERTYPE> program_timer;
  static float program_totaltime = 0;
  static mgOnGpu::Timer<TIMERTYPE> smatrix1multi_timer[nimplC];
  static float smatrix1multi_totaltime[nimplC] = { 0 };
  static int smatrix1multi_counter[nimplC] = { 0 };

  void counters_initialise_()
  {
    program_timer.Start();
    return;
  }

  void counters_smatrix1multi_start_( const int* iimplF, const int* pnevt )
  {
    const unsigned int iimplC = iimplF2C( *iimplF );
    smatrix1multi_counter[iimplC] += *pnevt;
    smatrix1multi_timer[iimplC].Start();
    return;
  }

  void counters_smatrix1multi_stop_( const int* iimplF )
  {
    const unsigned int iimplC = iimplF2C( *iimplF );
    smatrix1multi_totaltime[iimplC] += smatrix1multi_timer[iimplC].GetDuration();
    return;
  }

  void counters_finalise_()
  {
    program_totaltime += program_timer.GetDuration();
    // Write to stdout
    float overhead_totaltime = program_totaltime;
    for( unsigned int iimplC = 0; iimplC < nimplC; iimplC++ ) overhead_totaltime -= smatrix1multi_totaltime[iimplC];
    printf( " [COUNTERS] PROGRAM TOTAL          : %9.4fs\n", program_totaltime );
    printf( " [COUNTERS] Fortran Overhead ( 0 ) : %9.4fs\n", overhead_totaltime );
    for( unsigned int iimplC = 0; iimplC < nimplC; iimplC++ )
    {
      if( smatrix1multi_counter[iimplC] > 0 )
<<<<<<< HEAD
        printf( " [COUNTERS] %7s MEs      ( %1d ) : %9.4fs for %8d events => throughput is %8.2E events/s\n",
                iimplC2TXT( iimplC ),
                iimplC + 1,
                smatrix1multi_totaltime[iimplC],
                smatrix1multi_counter[iimplC],
                smatrix1multi_counter[iimplC] / ( smatrix1multi_totaltime[iimplC] ) );
=======
      {
        if( iimplC < nimplC - 1 ) // MEs
          printf( " [COUNTERS] %11s      ( %1d ) : %9.4fs for %8d events => throughput is %8.2E events/s\n",
                  iimplC2TXT( iimplC ),
                  iimplC + 1,
                  smatrix1multi_totaltime[iimplC],
                  smatrix1multi_counter[iimplC],
                  smatrix1multi_counter[iimplC] / smatrix1multi_totaltime[iimplC] );
        else
          printf( " [COUNTERS] %11s      ( %1d ) : %9.4fs\n",
                  iimplC2TXT( iimplC ),
                  iimplC + 1,
                  smatrix1multi_totaltime[iimplC] );
      }
    }
>>>>>>> 3f69b266
    return;
  }
}<|MERGE_RESOLUTION|>--- conflicted
+++ resolved
@@ -73,14 +73,6 @@
     for( unsigned int iimplC = 0; iimplC < nimplC; iimplC++ )
     {
       if( smatrix1multi_counter[iimplC] > 0 )
-<<<<<<< HEAD
-        printf( " [COUNTERS] %7s MEs      ( %1d ) : %9.4fs for %8d events => throughput is %8.2E events/s\n",
-                iimplC2TXT( iimplC ),
-                iimplC + 1,
-                smatrix1multi_totaltime[iimplC],
-                smatrix1multi_counter[iimplC],
-                smatrix1multi_counter[iimplC] / ( smatrix1multi_totaltime[iimplC] ) );
-=======
       {
         if( iimplC < nimplC - 1 ) // MEs
           printf( " [COUNTERS] %11s      ( %1d ) : %9.4fs for %8d events => throughput is %8.2E events/s\n",
@@ -96,7 +88,6 @@
                   smatrix1multi_totaltime[iimplC] );
       }
     }
->>>>>>> 3f69b266
     return;
   }
 }