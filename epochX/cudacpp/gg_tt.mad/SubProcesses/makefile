--- conflicted
+++ resolved
@@ -9,7 +9,6 @@
 # Compile counters with -O3 as in the cudacpp makefile (avoid being "unfair" to Fortran #740)
 CXXFLAGS = -O3 -Wall -Wshadow -Wextra
 
-<<<<<<< HEAD
 # Sets correct target based on MAKECMDGOALS
 ifeq ($(MAKECMDGOALS),)
     TARGET := undefined
@@ -37,14 +36,12 @@
 usage:
 	$(error Unknown target='$(TARGET)': only 'cppnone', 'cppsse4', 'cppavx2', 'cpp512y', 'cpp512z' and 'cuda' are supported!)
 
-=======
 # Add -std=c++17 explicitly to avoid build errors on macOS
 # Add -mmacosx-version-min=11.3 to avoid "ld: warning: object file was built for newer macOS version than being linked"
 ifneq ($(shell $(CXX) --version | egrep '^Apple clang'),)
 CXXFLAGS += -std=c++17 -mmacosx-version-min=11.3
 endif
 
->>>>>>> b9f16e99
 # Enable ccache if USECCACHE=1
 ifeq ($(USECCACHE)$(shell echo $(CXX) | grep ccache),1)
   override CXX:=ccache $(CXX)
@@ -87,11 +84,7 @@
 CUDACPP_MAKEENV:=$(shell echo '$(.VARIABLES)' | tr " " "\n" | egrep "(USEBUILDDIR|FPTYPE|HELINL|HRDCOD)")
 ###$(info CUDACPP_MAKEENV=$(CUDACPP_MAKEENV))
 ###$(info $(foreach v,$(CUDACPP_MAKEENV),$(v)="$($(v))"))
-<<<<<<< HEAD
-CUDACPP_BUILDDIR:=$(shell $(MAKE) $(foreach v,$(CUDACPP_MAKEENV),$(v)="$($(v))") -f $(CUDACPP_MAKEFILE) -pn $(TARGET) 2>/dev/null | awk '/Building/{print $$3}' | sed s/BUILDDIR=//)
-=======
 CUDACPP_BUILDDIR:=$(shell $(MAKE) $(foreach v,$(CUDACPP_MAKEENV),$(v)="$($(v))") -f $(CUDACPP_MAKEFILE) -pn 2>&1 | awk '/Building/{print $$3}' | sed s/BUILDDIR=//)
->>>>>>> b9f16e99
 ifeq ($(CUDACPP_BUILDDIR),)
 $(error CUDACPP_BUILDDIR='$(CUDACPP_BUILDDIR)' should not be empty!)
 else
@@ -129,16 +122,12 @@
 
 # Binaries
 
-<<<<<<< HEAD
-#LDFLAGS+=-Wl,--no-relax # avoid 'failed to convert GOTPCREL relocation' error #458 (flag not universal -> skip?)
-=======
 ifeq ($(UNAME),Darwin)
 LDFLAGS += -lc++ # avoid 'Undefined symbols' for chrono::steady_clock on macOS (checked with otool -L libmg5amc_gg_ttx_cpp.so) 
 LDFLAGS += -mmacosx-version-min=11.3 # avoid "ld: warning: object file was built for newer macOS version than being linked"  
 else
 LDFLAGS += -Wl,--no-relax # avoid 'failed to convert GOTPCREL relocation' error #458 (not supported on macOS)
 endif
->>>>>>> b9f16e99
 
 all: $(PROG)_fortran $(CUDACPP_BUILDDIR)/$(PROG)_cpp # also builds $(PROG)_cuda if $(CUDACPP_CULIB) exists (#503)
 
