--- conflicted
+++ resolved
@@ -157,14 +157,6 @@
             
             (stdout, _) = p.communicate(''.encode())
             stdout = stdout.decode('ascii',errors='ignore')
-<<<<<<< HEAD
-            try:
-                nb_channel = max([math.floor(float(d)) for d in stdout.split()])
-            except Exception as error:
-                misc.sprint(stdout, 'no channel or error for %s' % Pdir)
-                continue
-
-=======
             if stdout:
                 nb_channel = max([math.floor(float(d)) for d in stdout.split()])
             else:
@@ -175,7 +167,6 @@
                     os.remove(pjoin(self.me_dir, 'error'))
                 continue # bypass bad process
             
->>>>>>> b9f16e99
             self.cmd.compile(['madevent_forhel'], cwd=Pdir)
             if not os.path.exists(pjoin(Pdir, 'madevent_forhel')):
                 raise Exception('Error make madevent_forhel not successful')  
