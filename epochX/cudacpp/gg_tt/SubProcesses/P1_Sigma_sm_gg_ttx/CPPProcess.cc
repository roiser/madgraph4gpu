//==========================================================================
// This file has been automatically generated for CUDA/C++ standalone by
// MadGraph5_aMC@NLO v. 3.3.1_lo_vect, 2022-01-30
// By the MadGraph5_aMC@NLO Development Team
// Visit launchpad.net/madgraph5 and amcatnlo.web.cern.ch
//==========================================================================

#include "CPPProcess.h"

#include "mgOnGpuConfig.h"

#include "CudaRuntime.h"
#include "HelAmps_sm.h"
#include "MemoryAccessAmplitudes.h"
#include "MemoryAccessMomenta.h"
#include "MemoryAccessWavefunctions.h"

#include <algorithm>
#include <array>
#include <cstring>
#include <iostream>
#include <memory>

// Test ncu metrics for CUDA thread divergence
#undef MGONGPU_TEST_DIVERGENCE
//#define MGONGPU_TEST_DIVERGENCE 1

//==========================================================================
// Class member functions for calculating the matrix elements for
// Process: g g > t t~ WEIGHTED<=2 @1

#ifdef __CUDACC__
namespace mg5amcGpu
#else
namespace mg5amcCpu
#endif
{
  using mgOnGpu::np4;   // dimensions of 4-momenta (E,px,py,pz)
  using mgOnGpu::npar;  // #particles in total (external = initial + final): e.g. 4 for e+ e- -> mu+ mu-
  using mgOnGpu::ncomb; // #helicity combinations: e.g. 16 for e+ e- -> mu+ mu- (2**4 = fermion spin up/down ** npar)

  using mgOnGpu::nwf; // #wavefunctions = #external (npar) + #internal: e.g. 5 for e+ e- -> mu+ mu- (1 internal is gamma or Z)
  using mgOnGpu::nw6; // dimensions of each wavefunction (HELAS KEK 91-11): e.g. 6 for e+ e- -> mu+ mu- (fermions and vectors)

  // Physics parameters (masses, coupling, etc...)
  // For CUDA performance, hardcoded constexpr's would be better: fewer registers and a tiny throughput increase
  // However, physics parameters are user-defined through card files: use CUDA constant memory instead (issue #39)
  // [NB if hardcoded parameters are used, it's better to define them here to avoid silent shadowing (issue #263)]
#ifdef MGONGPU_HARDCODE_CIPC
  __device__ const fptype cIPC[4] = { (fptype)Parameters_sm::GC_10.real(), (fptype)Parameters_sm::GC_10.imag(), (fptype)Parameters_sm::GC_11.real(), (fptype)Parameters_sm::GC_11.imag() };
  __device__ const fptype cIPD[2] = { (fptype)Parameters_sm::mdl_MT, (fptype)Parameters_sm::mdl_WT };
#else
#ifdef __CUDACC__
  __device__ __constant__ fptype cIPC[4];
  __device__ __constant__ fptype cIPD[2];
#else
  static cxtype_sv GC_10_sv[32]; //[nevt / neppV];
  static cxtype_sv GC_11_sv[32]; //[nevt / neppV];
  static fptype cIPD[2];
#endif
#endif

  // Helicity combinations (and filtering of "good" helicity combinations)
#ifdef __CUDACC__
  __device__ __constant__ short cHel[ncomb][npar];
  __device__ __constant__ int cNGoodHel; // FIXME: assume process.nprocesses == 1 for the moment (eventually cNGoodHel[nprocesses]?)
  __device__ __constant__ int cGoodHel[ncomb];
#else
  static short cHel[ncomb][npar];
  static int cNGoodHel; // FIXME: assume process.nprocesses == 1 for the moment (eventually cNGoodHel[nprocesses]?)
  static int cGoodHel[ncomb];
#endif

  //--------------------------------------------------------------------------

  // Evaluate |M|^2 for each subprocess
  // NB: calculate_wavefunctions ADDS |M|^2 for a given ihel to the running sum of |M|^2 over helicities for the given event(s)
  __device__ INLINE void /* clang-format off */
  calculate_wavefunctions( int ihel,
                           const fptype* allmomenta, // input: momenta[nevt*npar*4]
                           fptype* allMEs            // output: allMEs[nevt], |M|^2 running_sum_over_helicities
#ifndef __CUDACC__
                           , const int nevt          // input: #events (for cuda: nevt == ndim == gpublocks*gputhreads)
#endif
                           )
  //ALWAYS_INLINE // attributes are not permitted in a function definition
  { /* clang-format on */
#ifdef __CUDACC__
    using namespace mg5amcGpu;
    using M_ACCESS = DeviceAccessMomenta;
    using W_ACCESS = DeviceAccessWavefunctions;
    using A_ACCESS = DeviceAccessAmplitudes;
#else
    using namespace mg5amcCpu;
    using M_ACCESS = HostAccessMomenta;
    using W_ACCESS = HostAccessWavefunctions;
    using A_ACCESS = HostAccessAmplitudes;
#endif
    mgDebug( 0, __FUNCTION__ );
#ifndef __CUDACC__
    //printf( "calculate_wavefunctions: nevt %d\n", nevt );
#endif

    // The number of colors
    constexpr int ncolor = 2;

    // Local TEMPORARY variables for a subset of Feynman diagrams in the given CUDA event (ievt) or C++ event page (ipagV)
    // [NB these variables are reused several times (and re-initialised each time) within the same event or event page]
    //MemoryBufferWavefunctions w_buffer[nwf]{ neppV };
    cxtype_sv w_sv[nwf][nw6]; // particle wavefunctions within Feynman diagrams (nw6 is often 6, the dimension of spin 1/2 or spin 1 particles)
    cxtype_sv amp_sv[1];      // invariant amplitude for one given Feynman diagram

    // Proof of concept for using fptype* in the interface
    fptype* w_fp[nwf];
    for( int iwf = 0; iwf < nwf; iwf++ ) w_fp[iwf] = reinterpret_cast<fptype*>( w_sv[iwf] );
    fptype* amp_fp;
    amp_fp = reinterpret_cast<fptype*>( amp_sv );

    // Local variables for the given CUDA event (ievt) or C++ event page (ipagV)
    // [jamp: sum (for one event or event page) of the invariant amplitudes for all Feynman diagrams in a given color combination]
    cxtype_sv jamp_sv[ncolor] = {}; // all zeros (NB: vector cxtype_v IS initialized to 0, but scalar cxype is NOT, if "= {}" is missing!)

    // === Calculate wavefunctions and amplitudes for all diagrams in all processes - Loop over nevt events ===
#ifndef __CUDACC__
    const int npagV = nevt / neppV;
#ifdef MGONGPU_CPPSIMD
    const bool isAligned_allMEs = ( (size_t)( allMEs ) % mgOnGpu::cppAlign == 0 ); // require SIMD-friendly alignment by at least neppV*sizeof(fptype)
#endif
    // ** START LOOP ON IPAGV **
#ifdef _OPENMP
    // (NB gcc9 or higher, or clang, is required)
    // - default(none): no variables are shared by default
    // - shared: as the name says
    // - private: give each thread its own copy, without initialising
    // - firstprivate: give each thread its own copy, and initialise with value from outside
#ifdef MGONGPU_CPPSIMD
#pragma omp parallel for default( none ) shared( allmomenta, allMEs, cHel, cIPC, cIPD, ihel, npagV, amp_fp, w_fp, isAligned_allMEs ) private( amp_sv, w_sv, jamp_sv )
#else
#pragma omp parallel for default( none ) shared( allmomenta, allMEs, cHel, cIPC, cIPD, ihel, npagV, amp_fp, w_fp ) private( amp_sv, w_sv, jamp_sv )
#endif
#endif
    for( int ipagV = 0; ipagV < npagV; ++ipagV )
#endif
    {
#ifdef __CUDACC__
      // CUDA kernels take an input buffer with momenta for all events
      const fptype* momenta = allmomenta;
#else
      // C++ kernels take an input buffer with momenta for one specific event (the first in the current event page)
      const int ievt0 = ipagV * neppV;
      const fptype* momenta = MemoryAccessMomenta::ieventAccessRecordConst( allmomenta, ievt0 );
#endif

      // Reset color flows (reset jamp_sv) at the beginning of a new event or event page
      for( int i = 0; i < ncolor; i++ ) { jamp_sv[i] = cxzero_sv(); }

      // *** DIAGRAM 1 OF 3 ***

      // Wavefunction(s) for diagram number 1
      vxxxxx<M_ACCESS, W_ACCESS>( momenta, 0., cHel[ihel][0], -1, w_fp[0], 0 );

      vxxxxx<M_ACCESS, W_ACCESS>( momenta, 0., cHel[ihel][1], -1, w_fp[1], 1 );

      oxxxxx<M_ACCESS, W_ACCESS>( momenta, cIPD[0], cHel[ihel][2], +1, w_fp[2], 2 );

      ixxxxx<M_ACCESS, W_ACCESS>( momenta, cIPD[0], cHel[ihel][3], -1, w_fp[3], 3 );

      VVV1P0_1<W_ACCESS>( w_fp[0], w_fp[1], GC_10_sv[ipagV], 0., 0., w_fp[4] );

      // Amplitude(s) for diagram number 1
<<<<<<< HEAD
      FFV1_0<W_ACCESS, A_ACCESS>( w_fp[3], w_fp[2], w_fp[4], cxmake( cIPC[2], cIPC[3] ), &amp_fp[0] );
=======
      FFV1_0<W_ACCESS, A_ACCESS>( w_fp[3], w_fp[2], w_fp[4], GC_11_sv[ipagV], &amp_fp[0] );
>>>>>>> c1c280db
      jamp_sv[0] += cxtype( 0, 1 ) * amp_sv[0];
      jamp_sv[1] -= cxtype( 0, 1 ) * amp_sv[0];

      // *** DIAGRAM 2 OF 3 ***

      // Wavefunction(s) for diagram number 2
      FFV1_1<W_ACCESS>( w_fp[2], w_fp[0], GC_11_sv[ipagV], cIPD[0], cIPD[1], w_fp[4] );

      // Amplitude(s) for diagram number 2
      FFV1_0<W_ACCESS, A_ACCESS>( w_fp[3], w_fp[4], w_fp[1], GC_11_sv[ipagV], &amp_fp[0] );
      jamp_sv[0] -= amp_sv[0];

      // *** DIAGRAM 3 OF 3 ***

      // Wavefunction(s) for diagram number 3
      FFV1_2<W_ACCESS>( w_fp[3], w_fp[0], GC_11_sv[ipagV], cIPD[0], cIPD[1], w_fp[4] );

      // Amplitude(s) for diagram number 3
      FFV1_0<W_ACCESS, A_ACCESS>( w_fp[4], w_fp[2], w_fp[1], GC_11_sv[ipagV], &amp_fp[0] );
      jamp_sv[1] -= amp_sv[0];

      // *** COLOR ALGEBRA BELOW ***
      // (This method used to be called CPPProcess::matrix_1_gg_ttx()?)

      // The color denominators (initialize all array elements, with ncolor=2)
      // [NB do keep 'static' for these constexpr arrays, see issue #283]
      static constexpr fptype denom[ncolor] = { 3, 3 }; // 1-D array[2]

      // The color matrix (initialize all array elements, with ncolor=2)
      // [NB do keep 'static' for these constexpr arrays, see issue #283]
      static constexpr fptype cf[ncolor][ncolor] = {
        { 16, -2 },
        { -2, 16 } }; // 2-D array[2][2]

      // Sum and square the color flows to get the matrix element
      // (compute |M|^2 by squaring |M|, taking into account colours)
      fptype_sv deltaMEs = { 0 }; // all zeros https://en.cppreference.com/w/c/language/array_initialization#Notes
      for( int icol = 0; icol < ncolor; icol++ )
      {
        cxtype_sv ztemp_sv = cxzero_sv();
        for( int jcol = 0; jcol < ncolor; jcol++ )
          ztemp_sv += cf[icol][jcol] * jamp_sv[jcol];
        deltaMEs += cxreal( ztemp_sv * cxconj( jamp_sv[icol] ) ) / denom[icol];
      }

      // *** STORE THE RESULTS ***

      // Store the leading color flows for choice of color
      // (NB: jamp2_sv must be an array of fptype_sv)
      // for( int icol = 0; icol < ncolor; icol++ )
      // jamp2_sv[0][icol] += cxreal( jamp_sv[icol]*cxconj( jamp_sv[icol] ) );

      // NB: calculate_wavefunctions ADDS |M|^2 for a given ihel to the running sum of |M|^2 over helicities for the given event(s)
      // FIXME: assume process.nprocesses == 1 for the moment (eventually: need a loop over processes here?)
#ifdef __CUDACC__
      const int ievt = blockDim.x * blockIdx.x + threadIdx.x; // index of event (thread) in grid
      allMEs[ievt] += deltaMEs;
      //if ( cNGoodHel > 0 ) printf( "calculate_wavefunction: %6d %2d %f\n", ievt, ihel, allMEs[ievt] );
#else
#ifdef MGONGPU_CPPSIMD
      if( isAligned_allMEs )
      {
        *reinterpret_cast<fptype_sv*>( &( allMEs[ipagV * neppV] ) ) += deltaMEs;
      }
      else
      {
        for( int ieppV = 0; ieppV < neppV; ieppV++ )
          allMEs[ipagV * neppV + ieppV] += deltaMEs[ieppV];
      }
      //if ( cNGoodHel > 0 )
      //  for ( int ieppV=0; ieppV<neppV; ieppV++ )
      //    printf( "calculate_wavefunction: %6d %2d %f\n", ipagV*neppV+ieppV, ihel, allMEs[ipagV][ieppV] );
#else
      allMEs[ipagV] += deltaMEs;
      //if ( cNGoodHel > 0 ) printf( "calculate_wavefunction: %6d %2d %f\n", ipagV, ihel, allMEs[ipagV] );
#endif
#endif
    }
    mgDebug( 1, __FUNCTION__ );
    return;
  }

  //--------------------------------------------------------------------------

  CPPProcess::CPPProcess( bool verbose,
                          bool debug )
    : m_verbose( verbose )
    , m_debug( debug )
#ifndef MGONGPU_HARDCODE_CIPC
    , m_pars( 0 )
#endif
    , m_masses()
  {
    // Helicities for the process [NB do keep 'static' for this constexpr array, see issue #283]
    static constexpr short tHel[ncomb][mgOnGpu::npar] = {
      { -1, -1, -1, -1 },
      { -1, -1, -1, 1 },
      { -1, -1, 1, -1 },
      { -1, -1, 1, 1 },
      { -1, 1, -1, -1 },
      { -1, 1, -1, 1 },
      { -1, 1, 1, -1 },
      { -1, 1, 1, 1 },
      { 1, -1, -1, -1 },
      { 1, -1, -1, 1 },
      { 1, -1, 1, -1 },
      { 1, -1, 1, 1 },
      { 1, 1, -1, -1 },
      { 1, 1, -1, 1 },
      { 1, 1, 1, -1 },
      { 1, 1, 1, 1 } };
#ifdef __CUDACC__
    checkCuda( cudaMemcpyToSymbol( cHel, tHel, ncomb * mgOnGpu::npar * sizeof( short ) ) );
#else
    memcpy( cHel, tHel, ncomb * mgOnGpu::npar * sizeof( short ) );
#endif
  }

  //--------------------------------------------------------------------------

  CPPProcess::~CPPProcess() {}

  //--------------------------------------------------------------------------

#ifndef MGONGPU_HARDCODE_CIPC
  // Initialize process (with parameters read from user cards)
  void
  CPPProcess::initProc( const std::string& param_card_name )
  {
    // Instantiate the model class and set parameters that stay fixed during run
    m_pars = Parameters_sm::getInstance();
    SLHAReader slha( param_card_name, m_verbose );
    m_pars->setIndependentParameters( slha );
    m_pars->setIndependentCouplings();
    m_pars->setDependentParameters();
    m_pars->setDependentCouplings();
    if( m_verbose )
    {
      m_pars->printIndependentParameters();
      m_pars->printIndependentCouplings();
      m_pars->printDependentParameters();
      m_pars->printDependentCouplings();
    }
    // Set external particle masses for this matrix element
    m_masses.push_back( m_pars->ZERO );
    m_masses.push_back( m_pars->ZERO );
    m_masses.push_back( m_pars->mdl_MT );
    m_masses.push_back( m_pars->mdl_MT );
    // Read physics parameters like masses and couplings from user configuration files (static: initialize once)
    // Then copy them to CUDA constant memory (issue #39) or its C++ emulation in file-scope static memory
    const cxtype tIPC[2] = { cxmake( m_pars->GC_10 ), cxmake( m_pars->GC_11 ) };
    const fptype tIPD[2] = { (fptype)m_pars->mdl_MT, (fptype)m_pars->mdl_WT };
#ifdef __CUDACC__
    checkCuda( cudaMemcpyToSymbol( cIPC, tIPC, 2 * sizeof( cxtype ) ) );
    checkCuda( cudaMemcpyToSymbol( cIPD, tIPD, 2 * sizeof( fptype ) ) );
#else
<<<<<<< HEAD
    memcpy( cIPC, tIPC, 2 * sizeof( cxtype ) );
=======
>>>>>>> c1c280db
    memcpy( cIPD, tIPD, 2 * sizeof( fptype ) );
#endif
    //for ( i=0; i<3; i++ ) std::cout << std::setprecision(17) << "tIPC[i] = " << tIPC[i] << std::endl;
    //for ( i=0; i<2; i++ ) std::cout << std::setprecision(17) << "tIPD[i] = " << tIPD[i] << std::endl;
  }
#else
  // Initialize process (with hardcoded parameters)
  void
  CPPProcess::initProc( const std::string& /*param_card_name*/ )
  {
    // Use hardcoded physics parameters
    if( m_verbose )
    {
      Parameters_sm::printIndependentParameters();
      Parameters_sm::printIndependentCouplings();
      Parameters_sm::printDependentParameters();
      Parameters_sm::printDependentCouplings();
    }
    // Set external particle masses for this matrix element
    m_masses.push_back( Parameters_sm::ZERO );
    m_masses.push_back( Parameters_sm::ZERO );
    m_masses.push_back( Parameters_sm::mdl_MT );
    m_masses.push_back( Parameters_sm::mdl_MT );
  }
#endif

  //--------------------------------------------------------------------------

  // Retrieve the compiler that was used to build this module
  const std::string
  CPPProcess::getCompiler()
  {
    std::stringstream out;
    // CUDA version (NVCC)
    // [Use __NVCC__ instead of __CUDACC__ here!]
    // [This tests if 'nvcc' was used even to build a .cc file, even if not necessarily 'nvcc -x cu' for a .cu file]
    // [Check 'nvcc --compiler-options -dM -E dummy.c | grep CUDA': see https://stackoverflow.com/a/53713712]
#ifdef __NVCC__
#if defined __CUDACC_VER_MAJOR__ && defined __CUDACC_VER_MINOR__ && defined __CUDACC_VER_BUILD__
    out << "nvcc " << __CUDACC_VER_MAJOR__ << "." << __CUDACC_VER_MINOR__ << "." << __CUDACC_VER_BUILD__;
#else
    out << "nvcc UNKNOWN";
#endif
    out << " (";
#endif
    // ICX version (either as CXX or as host compiler inside NVCC)
#if defined __INTEL_COMPILER
#error "icc is no longer supported: please use icx"
#elif defined __INTEL_LLVM_COMPILER // alternative: __INTEL_CLANG_COMPILER
    out << "icx " << __INTEL_LLVM_COMPILER;
#ifdef __NVCC__
    out << ", ";
#else
    out << " (";
#endif
#endif
    // CLANG version (either as CXX or as host compiler inside NVCC or inside ICX)
#if defined __clang__
#if defined __clang_major__ && defined __clang_minor__ && defined __clang_patchlevel__
    out << "clang " << __clang_major__ << "." << __clang_minor__ << "." << __clang_patchlevel__;
    // GCC toolchain version inside CLANG
    std::string tchainout;
    std::string tchaincmd = "readelf -p .comment $(${CXX} -print-libgcc-file-name) |& grep 'GCC: (GNU)' | grep -v Warning | sort -u | awk '{print $5}'";
    std::unique_ptr<FILE, decltype( &pclose )> tchainpipe( popen( tchaincmd.c_str(), "r" ), pclose );
    if( !tchainpipe ) throw std::runtime_error( "`readelf ...` failed?" );
    std::array<char, 128> tchainbuf;
    while( fgets( tchainbuf.data(), tchainbuf.size(), tchainpipe.get() ) != nullptr ) tchainout += tchainbuf.data();
    tchainout.pop_back(); // remove trailing newline
#if defined __NVCC__ or defined __INTEL_LLVM_COMPILER
    out << ", gcc " << tchainout;
#else
    out << " (gcc " << tchainout << ")";
#endif
#else
    out << "clang UNKNOWKN";
#endif
#else
    // GCC version (either as CXX or as host compiler inside NVCC)
#if defined __GNUC__ && defined __GNUC_MINOR__ && defined __GNUC_PATCHLEVEL__
    out << "gcc " << __GNUC__ << "." << __GNUC_MINOR__ << "." << __GNUC_PATCHLEVEL__;
#else
    out << "gcc UNKNOWKN";
#endif
#endif
#if defined __NVCC__ or defined __INTEL_LLVM_COMPILER
    out << ")";
#endif
    return out.str();
  }

  //--------------------------------------------------------------------------

  void dependentCouplings( const fptype* gs, const int nevt )
  {
    constexpr cxtype mdl_complexi( 0., 1. );
    for( int i = 0; i < nevt / neppV; ++i )
    {
      fptype_sv gs_sv = gs[i * neppV];
      GC_10_sv[i] = -gs_sv;
      GC_11_sv[i] = mdl_complexi * gs_sv;
    }
  }

  //--------------------------------------------------------------------------

#ifdef __CUDACC__
  __global__ void
  sigmaKin_getGoodHel( const fptype* allmomenta, // input: momenta[nevt*npar*4]
                       fptype* allMEs,           // output: allMEs[nevt], |M|^2 final_avg_over_helicities
                       bool* isGoodHel )         // output: isGoodHel[ncomb] - device array
  {
    const int ievt = blockDim.x * blockIdx.x + threadIdx.x; // index of event (thread) in grid
    // FIXME: assume process.nprocesses == 1 for the moment (eventually: need a loop over processes here?)
    fptype allMEsLast = 0;
    for( int ihel = 0; ihel < ncomb; ihel++ )
    {
      // NB: calculate_wavefunctions ADDS |M|^2 for a given ihel to the running sum of |M|^2 over helicities for the given event(s)
      calculate_wavefunctions( ihel, allmomenta, allMEs );
      if( allMEs[ievt] != allMEsLast )
      {
        //if ( !isGoodHel[ihel] ) std::cout << "sigmaKin_getGoodHel ihel=" << ihel << " TRUE" << std::endl;
        isGoodHel[ihel] = true;
      }
      allMEsLast = allMEs[ievt]; // running sum up to helicity ihel for event ievt
    }
  }
#else
  void
  sigmaKin_getGoodHel( const fptype* allmomenta, // input: momenta[nevt*npar*4]
                       fptype* allMEs,           // output: allMEs[nevt], |M|^2 final_avg_over_helicities
                       bool* isGoodHel,          // output: isGoodHel[ncomb] - device array
                       const int nevt )          // input: #events (for cuda: nevt == ndim == gpublocks*gputhreads)
  {
    //assert( (size_t)(allmomenta) % mgOnGpu::cppAlign == 0 ); // SANITY CHECK: require SIMD-friendly alignment [COMMENT OUT TO TEST MISALIGNED ACCESS]
    //assert( (size_t)(allMEs) % mgOnGpu::cppAlign == 0 ); // SANITY CHECK: require SIMD-friendly alignment [COMMENT OUT TO TEST MISALIGNED ACCESS]
    const int maxtry0 = ( neppV > 16 ? neppV : 16 ); // 16, but at least neppV (otherwise the npagV loop does not even start)
    fptype allMEsLast[maxtry0] = { 0 };              // all zeros https://en.cppreference.com/w/c/language/array_initialization#Notes
    const int maxtry = std::min( maxtry0, nevt );    // 16, but at most nevt (avoid invalid memory access if nevt<maxtry0)
    for( int ievt = 0; ievt < maxtry; ++ievt )
    {
      // FIXME: assume process.nprocesses == 1 for the moment (eventually: need a loop over processes here?)
      allMEs[ievt] = 0; // all zeros
    }
    for( int ihel = 0; ihel < ncomb; ihel++ )
    {
      //std::cout << "sigmaKin_getGoodHel ihel=" << ihel << ( isGoodHel[ihel] ? " true" : " false" ) << std::endl;
      calculate_wavefunctions( ihel, allmomenta, allMEs, maxtry );
      for( int ievt = 0; ievt < maxtry; ++ievt )
      {
        // FIXME: assume process.nprocesses == 1 for the moment (eventually: need a loop over processes here?)
        const bool differs = ( allMEs[ievt] != allMEsLast[ievt] );
        if( differs )
        {
          //if ( !isGoodHel[ihel] ) std::cout << "sigmaKin_getGoodHel ihel=" << ihel << " TRUE" << std::endl;
          isGoodHel[ihel] = true;
        }
        allMEsLast[ievt] = allMEs[ievt]; // running sum up to helicity ihel
      }
    }
  }
#endif

  //--------------------------------------------------------------------------

  void
  sigmaKin_setGoodHel( const bool* isGoodHel ) // input: isGoodHel[ncomb] - host array
  {
    int nGoodHel = 0;           // FIXME: assume process.nprocesses == 1 for the moment (eventually nGoodHel[nprocesses]?)
    int goodHel[ncomb] = { 0 }; // all zeros https://en.cppreference.com/w/c/language/array_initialization#Notes
    for( int ihel = 0; ihel < ncomb; ihel++ )
    {
      //std::cout << "sigmaKin_setGoodHel ihel=" << ihel << ( isGoodHel[ihel] ? " true" : " false" ) << std::endl;
      if( isGoodHel[ihel] )
      {
        //goodHel[nGoodHel[0]] = ihel; // FIXME: assume process.nprocesses == 1 for the moment
        //nGoodHel[0]++; // FIXME: assume process.nprocesses == 1 for the moment
        goodHel[nGoodHel] = ihel;
        nGoodHel++;
      }
    }
#ifdef __CUDACC__
    checkCuda( cudaMemcpyToSymbol( cNGoodHel, &nGoodHel, sizeof( int ) ) ); // FIXME: assume process.nprocesses == 1 for the moment
    checkCuda( cudaMemcpyToSymbol( cGoodHel, goodHel, ncomb * sizeof( int ) ) );
#else
    cNGoodHel = nGoodHel;
    for( int ihel = 0; ihel < ncomb; ihel++ ) cGoodHel[ihel] = goodHel[ihel];
#endif
  }

  //--------------------------------------------------------------------------
  // Evaluate |M|^2, part independent of incoming flavour
  // FIXME: assume process.nprocesses == 1 (eventually: allMEs[nevt] -> allMEs[nevt*nprocesses]?)

  __global__ void /* clang-format off */
  sigmaKin( const fptype* allmomenta, // input: momenta[nevt*npar*4]
            fptype* allMEs            // output: allMEs[nevt], |M|^2 final_avg_over_helicities
#ifndef __CUDACC__
            , const int nevt          // input: #events (for cuda: nevt == ndim == gpublocks*gputhreads)
#endif
            ) /* clang-format on */
  {
    mgDebugInitialise();

    // Denominators: spins, colors and identical particles
    constexpr int nprocesses = 1;
    static_assert( nprocesses == 1, "Assume nprocesses == 1" ); // FIXME (#343): assume nprocesses == 1
    constexpr int denominators[1] = { 256 };

    // Set the parameters which change event by event
    // Need to discuss this with Stefan
    //m_pars->setDependentParameters();
    //m_pars->setDependentCouplings();

#ifdef __CUDACC__
    // Remember: in CUDA this is a kernel for one event, in c++ this processes n events
    const int ievt = blockDim.x * blockIdx.x + threadIdx.x; // index of event (thread) in grid
#else
    //assert( (size_t)(allmomenta) % mgOnGpu::cppAlign == 0 ); // SANITY CHECK: require SIMD-friendly alignment [COMMENT OUT TO TEST MISALIGNED ACCESS]
    //assert( (size_t)(allMEs) % mgOnGpu::cppAlign == 0 ); // SANITY CHECK: require SIMD-friendly alignment [COMMENT OUT TO TEST MISALIGNED ACCESS]
#endif

    // Start sigmaKin_lines
    // PART 0 - INITIALISATION (before calculate_wavefunctions)
    // Reset the "matrix elements" - running sums of |M|^2 over helicities for the given event
    // FIXME: assume process.nprocesses == 1 for the moment (eventually: need a loop over processes here?)
#ifdef __CUDACC__
    allMEs[ievt] = 0;
#else
    const int npagV = nevt / neppV;
    for( int ipagV = 0; ipagV < npagV; ++ipagV )
    {
      for( int ieppV = 0; ieppV < neppV; ieppV++ )
        allMEs[ipagV * neppV + ieppV] = 0; // all zeros
    }
#endif

    // PART 1 - HELICITY LOOP: CALCULATE WAVEFUNCTIONS
    // (in both CUDA and C++, using precomputed good helicities)
    // FIXME: assume process.nprocesses == 1 for the moment (eventually: need a loop over processes here?)
    for( int ighel = 0; ighel < cNGoodHel; ighel++ )
    {
      const int ihel = cGoodHel[ighel];
#ifdef __CUDACC__
      calculate_wavefunctions( ihel, allmomenta, allMEs );
#else
      calculate_wavefunctions( ihel, allmomenta, allMEs, nevt );
#endif
      //if ( ighel == 0 ) break; // TEST sectors/requests (issue #16)
    }

    // PART 2 - FINALISATION (after calculate_wavefunctions)
    // Get the final |M|^2 as an average over helicities/colors of the running sum of |M|^2 over helicities for the given event
    // [NB 'sum over final spins, average over initial spins', eg see
    // https://www.uzh.ch/cmsssl/physik/dam/jcr:2e24b7b1-f4d7-4160-817e-47b13dbf1d7c/Handout_4_2016-UZH.pdf]
    // FIXME: assume process.nprocesses == 1 for the moment (eventually: need a loop over processes here?)
#ifdef __CUDACC__
    allMEs[ievt] /= denominators[0]; // FIXME (#343): assume nprocesses == 1
#else
    for( int ipagV = 0; ipagV < npagV; ++ipagV )
    {
      for( int ieppV = 0; ieppV < neppV; ieppV++ )
        allMEs[ipagV * neppV + ieppV] /= denominators[0]; // FIXME (#343): assume nprocesses == 1
    }
#endif
    mgDebugFinalise();
  }

  //--------------------------------------------------------------------------

} // end namespace

//==========================================================================<|MERGE_RESOLUTION|>--- conflicted
+++ resolved
@@ -168,11 +168,7 @@
       VVV1P0_1<W_ACCESS>( w_fp[0], w_fp[1], GC_10_sv[ipagV], 0., 0., w_fp[4] );
 
       // Amplitude(s) for diagram number 1
-<<<<<<< HEAD
-      FFV1_0<W_ACCESS, A_ACCESS>( w_fp[3], w_fp[2], w_fp[4], cxmake( cIPC[2], cIPC[3] ), &amp_fp[0] );
-=======
       FFV1_0<W_ACCESS, A_ACCESS>( w_fp[3], w_fp[2], w_fp[4], GC_11_sv[ipagV], &amp_fp[0] );
->>>>>>> c1c280db
       jamp_sv[0] += cxtype( 0, 1 ) * amp_sv[0];
       jamp_sv[1] -= cxtype( 0, 1 ) * amp_sv[0];
 
@@ -329,10 +325,6 @@
     checkCuda( cudaMemcpyToSymbol( cIPC, tIPC, 2 * sizeof( cxtype ) ) );
     checkCuda( cudaMemcpyToSymbol( cIPD, tIPD, 2 * sizeof( fptype ) ) );
 #else
-<<<<<<< HEAD
-    memcpy( cIPC, tIPC, 2 * sizeof( cxtype ) );
-=======
->>>>>>> c1c280db
     memcpy( cIPD, tIPD, 2 * sizeof( fptype ) );
 #endif
     //for ( i=0; i<3; i++ ) std::cout << std::setprecision(17) << "tIPC[i] = " << tIPC[i] << std::endl;
