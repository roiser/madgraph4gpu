--- conflicted
+++ resolved
@@ -96,11 +96,7 @@
   private:
 
     // The generator seed
-<<<<<<< HEAD
-    int m_seed;
-=======
     unsigned int m_seed;
->>>>>>> fde96f5a
   };
 
   //--------------------------------------------------------------------------
