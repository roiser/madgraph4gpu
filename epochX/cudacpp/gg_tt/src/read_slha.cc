--- conflicted
+++ resolved
@@ -110,13 +110,8 @@
         while( line[0] == ' ' )
           line = line.substr( 1 );
         // Now find end of block name
-<<<<<<< HEAD
-        int space_pos = line.find( ' ' );
-        if( space_pos != ( (int)line.npos ) )
-=======
         size_t space_pos = line.find( ' ' );
         if( space_pos != std::string::npos )
->>>>>>> fde96f5a
           line = line.substr( 0, space_pos );
         block = line;
         continue;
