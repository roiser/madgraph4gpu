Running MG5 in debug mode
************************************************************
*                                                          *
*                     W E L C O M E to                     *
*              M A D G R A P H 5 _ a M C @ N L O           *
*                                                          *
*                                                          *
*                 *                       *                *
*                   *        * *        *                  *
*                     * * * * 5 * * * *                    *
*                   *        * *        *                  *
*                 *                       *                *
*                                                          *
*         VERSION 3.3.1_lo_vect         2022-01-30         *
<<<<<<< HEAD
*         BZR 3.1.1_lo_vectorization           992         *
=======
*         BZR 3.1.1_lo_vectorization           996         *
>>>>>>> 9eecdc37
*                                                          *
*    The MadGraph5_aMC@NLO Development Team - Find us at   *
*    https://server06.fynu.ucl.ac.be/projects/madgraph     *
*                            and                           *
*            http://amcatnlo.web.cern.ch/amcatnlo/         *
*                                                          *
*               Type 'help' for in-line help.              *
*           Type 'tutorial' to learn how MG5 works         *
*    Type 'tutorial aMCatNLO' to learn how aMC@NLO works   *
*    Type 'tutorial MadLoop' to learn how MadLoop works    *
*                                                          *
************************************************************
load MG5 configuration from input/mg5_configuration.txt 
fastjet-config does not seem to correspond to a valid fastjet-config executable (v3+). We will use fjcore instead.
 Please set the 'fastjet'variable to the full (absolute) /PATH/TO/fastjet-config (including fastjet-config).
 MG5_aMC> set fastjet /PATH/TO/fastjet-config

lhapdf-config does not seem to correspond to a valid lhapdf-config executable. 
Please set the 'lhapdf' variable to the (absolute) /PATH/TO/lhapdf-config (including lhapdf-config).
Note that you can still compile and run aMC@NLO with the built-in PDFs
 MG5_aMC> set lhapdf /PATH/TO/lhapdf-config

None does not seem to correspond to a valid lhapdf-config executable. 
Please set the 'lhapdf' variable to the (absolute) /PATH/TO/lhapdf-config (including lhapdf-config).
Note that you can still compile and run aMC@NLO with the built-in PDFs
 MG5_aMC> set lhapdf /PATH/TO/lhapdf-config

No valid eps viewer found. Please set in ./input/mg5_configuration.txt
Using default web browser "firefox". Set another one in ./input/mg5_configuration.txt
import /data/avalassi/GPU2020/MG5aMC/3.1.1_lo_vectorization/CODEGEN_cudacpp_gg_ttg.mg
The import format was not given, so we guess it as command
set stdout_level DEBUG
set output information to level: 10
generate g g > t t~ g
No model currently active, so we import the Standard Model
INFO: load particles 
INFO: load vertices 
<<<<<<< HEAD
[1;32mDEBUG: model prefixing  takes 0.0068683624267578125 [0m
=======
[1;32mDEBUG: model prefixing  takes 0.006894111633300781 [0m
>>>>>>> 9eecdc37
INFO: Restrict model sm with file models/sm/restrict_default.dat . 
INFO: Change particles name to pass to MG5 convention 
Defined multiparticle p = g u c d s u~ c~ d~ s~
Defined multiparticle j = g u c d s u~ c~ d~ s~
Defined multiparticle l+ = e+ mu+
Defined multiparticle l- = e- mu-
Defined multiparticle vl = ve vm vt
Defined multiparticle vl~ = ve~ vm~ vt~
Defined multiparticle all = g u c d s u~ c~ d~ s~ a ve vm vt e- mu- ve~ vm~ vt~ e+ mu+ t b t~ b~ z w+ h w- ta- ta+
INFO: Checking for minimal orders which gives processes. 
INFO: Please specify coupling orders to bypass this step. 
INFO: Trying coupling order WEIGHTED<=3: WEIGTHED IS QCD+2*QED 
INFO: Trying process: g g > t t~ g WEIGHTED<=3 @1  
INFO: Process has 16 diagrams 
1 processes with 16 diagrams generated in 0.028 s
Total: 1 processes with 16 diagrams
output standalone_cudacpp CODEGEN_cudacpp_gg_ttg
[1;34mPlugin PLUGIN.CUDACPP_SA_OUTPUT has marked as NOT being validated with this version. 
It has been validated for the last time with version: 3.1.1[0m
[1mOutput will be done with PLUGIN: CUDACPP_SA_OUTPUT[0m
<<<<<<< HEAD
[1;32mDEBUG:  cformat = [0m plugin [1;30m[export_cpp.py at line 3008][0m [0m
[1;32mDEBUG:  Entering PLUGIN_ProcessExporter.__init__ (initialise the exporter) [1;30m[output.py at line 159][0m [0m
[1;32mDEBUG:  Entering PLUGIN_ProcessExporter.copy_template (initialise the directory) [1;30m[output.py at line 164][0m [0m
=======
[1;32mDEBUG:  cformat = [0m plugin [1;30m[export_cpp.py at line 2974][0m [0m
[1;32mDEBUG:  Entering PLUGIN_ProcessExporter.__init__ (initialise the exporter) [1;30m[output.py at line 166][0m [0m
[1;32mDEBUG:  Entering PLUGIN_ProcessExporter.copy_template (initialise the directory) [1;30m[output.py at line 171][0m [0m
>>>>>>> 9eecdc37
INFO: Creating subdirectories in directory /data/avalassi/GPU2020/MG5aMC/3.1.1_lo_vectorization/CODEGEN_cudacpp_gg_ttg 
INFO: Organizing processes into subprocess groups 
INFO: Generating Helas calls for process: g g > t t~ g WEIGHTED<=3 @1 
[1;32mDEBUG:  keepordering (default): True [1;30m[output.py at line 30][0m [0m
INFO: Processing color information for process: g g > t t~ g @1 
[1;32mDEBUG:  Entering PLUGIN_ProcessExporter.generate_subprocess_directory (create the directory) [1;30m[output.py at line 196][0m [0m
[1;32mDEBUG:    type(subproc_group)=<class 'madgraph.core.helas_objects.HelasMatrixElement'> [1;30m[output.py at line 197][0m [0m
[1;32mDEBUG:    type(fortran_model)=<class 'PLUGIN.CUDACPP_SA_OUTPUT.model_handling.PLUGIN_GPUFOHelasCallWriter'> [1;30m[output.py at line 198][0m [0m
INFO: Creating files in directory /data/avalassi/GPU2020/MG5aMC/3.1.1_lo_vectorization/CODEGEN_cudacpp_gg_ttg/SubProcesses/P1_Sigma_sm_gg_ttxg 
[1;32mDEBUG:  Entering PLUGIN_OneProcessExporter.generate_process_files [1;30m[model_handling.py at line 1052][0m [0m
FileWriter <class 'PLUGIN.CUDACPP_SA_OUTPUT.model_handling.PLUGIN_FileWriter'> for /data/avalassi/GPU2020/MG5aMC/3.1.1_lo_vectorization/CODEGEN_cudacpp_gg_ttg/SubProcesses/P1_Sigma_sm_gg_ttxg/./CPPProcess.h
[1;32mDEBUG:  Entering PLUGIN_OneProcessExporter.write_process_h_file [1;30m[model_handling.py at line 1131][0m [0m
FileWriter <class 'PLUGIN.CUDACPP_SA_OUTPUT.model_handling.PLUGIN_FileWriter'> for /data/avalassi/GPU2020/MG5aMC/3.1.1_lo_vectorization/CODEGEN_cudacpp_gg_ttg/SubProcesses/P1_Sigma_sm_gg_ttxg/./CPPProcess.cc
[1;32mDEBUG:  Entering PLUGIN_OneProcessExporter.write_process_cc_file [1;30m[model_handling.py at line 1153][0m [0m
[1;32mDEBUG:  call = [0m vxxxxx( momenta,m_pars->%s, cHel[ihel][%d],%+d, w_sv[%d], %d ); [1;30m[model_handling.py at line 1439][0m [0m
[1;32mDEBUG:  ('ZERO', 0, -1, 0, 0) [1;30m[model_handling.py at line 1440][0m [0m
[1;32mDEBUG:  call = [0m vxxxxx( momenta,m_pars->%s, cHel[ihel][%d],%+d, w_sv[%d], %d ); [1;30m[model_handling.py at line 1439][0m [0m
[1;32mDEBUG:  ('ZERO', 1, -1, 1, 1) [1;30m[model_handling.py at line 1440][0m [0m
[1;32mDEBUG:  call = [0m vxxxxx( momenta,m_pars->%s, cHel[ihel][%d],%+d, w_sv[%d], %d ); [1;30m[model_handling.py at line 1439][0m [0m
[1;32mDEBUG:  ('ZERO', 4, 1, 4, 4) [1;30m[model_handling.py at line 1440][0m [0m
[1;32mDEBUG: only one Matrix-element supported? [0m
INFO: Created files CPPProcess.h and CPPProcess.cc in directory /data/avalassi/GPU2020/MG5aMC/3.1.1_lo_vectorization/CODEGEN_cudacpp_gg_ttg/SubProcesses/P1_Sigma_sm_gg_ttxg/. 
[1;32mDEBUG:  Entering PLUGIN_OneProcessExporter.edit_CMakeLists [1;30m[model_handling.py at line 1074][0m [0m
[1;32mDEBUG:  Entering PLUGIN_OneProcessExporter.edit_check_sa [1;30m[model_handling.py at line 1083][0m [0m
[1;32mDEBUG:  Entering PLUGIN_OneProcessExporter.edit_mgonGPU [1;30m[model_handling.py at line 1100][0m [0m
[1;32mDEBUG:  Entering PLUGIN_OneProcessExporter.edit_processidfile [1;30m[model_handling.py at line 1107][0m [0m
[1;32mDEBUG:  Entering PLUGIN_OneProcessExporter.edit_testxxx [1;30m[model_handling.py at line 1119][0m [0m
Generated helas calls for 1 subprocesses (16 diagrams) in 0.050 s
[1;32mDEBUG:  Entering PLUGIN_ProcessExporter.convert_model (create the model) [1;30m[output.py at line 203][0m [0m
ALOHA: aloha starts to compute helicity amplitudes
ALOHA: aloha creates VVV1 routines[0m
ALOHA: aloha creates FFV1 routines[0m
ALOHA: aloha creates VVVV1 set of routines with options: P0[0m
ALOHA: aloha creates VVVV3 set of routines with options: P0[0m
ALOHA: aloha creates VVVV4 set of routines with options: P0[0m
<<<<<<< HEAD
ALOHA: aloha creates 5 routines in  0.389 s
=======
ALOHA: aloha creates 5 routines in  0.394 s
>>>>>>> 9eecdc37
<class 'aloha.create_aloha.AbstractRoutine'> VVV1
[1;32mDEBUG:  language = [0m <class 'PLUGIN.CUDACPP_SA_OUTPUT.model_handling.PLUGIN_ALOHAWriter'> [1;30m[aloha_writers.py at line 2451][0m [0m
<class 'aloha.create_aloha.AbstractRoutine'> VVV1
[1;32mDEBUG:  language = [0m <class 'PLUGIN.CUDACPP_SA_OUTPUT.model_handling.PLUGIN_ALOHAWriter'> [1;30m[aloha_writers.py at line 2451][0m [0m
<class 'aloha.create_aloha.AbstractRoutine'> FFV1
[1;32mDEBUG:  language = [0m <class 'PLUGIN.CUDACPP_SA_OUTPUT.model_handling.PLUGIN_ALOHAWriter'> [1;30m[aloha_writers.py at line 2451][0m [0m
<class 'aloha.create_aloha.AbstractRoutine'> FFV1
[1;32mDEBUG:  language = [0m <class 'PLUGIN.CUDACPP_SA_OUTPUT.model_handling.PLUGIN_ALOHAWriter'> [1;30m[aloha_writers.py at line 2451][0m [0m
<class 'aloha.create_aloha.AbstractRoutine'> FFV1
[1;32mDEBUG:  language = [0m <class 'PLUGIN.CUDACPP_SA_OUTPUT.model_handling.PLUGIN_ALOHAWriter'> [1;30m[aloha_writers.py at line 2451][0m [0m
<class 'aloha.create_aloha.AbstractRoutine'> FFV1
[1;32mDEBUG:  language = [0m <class 'PLUGIN.CUDACPP_SA_OUTPUT.model_handling.PLUGIN_ALOHAWriter'> [1;30m[aloha_writers.py at line 2451][0m [0m
<class 'aloha.create_aloha.AbstractRoutine'> VVVV1
[1;32mDEBUG:  language = [0m <class 'PLUGIN.CUDACPP_SA_OUTPUT.model_handling.PLUGIN_ALOHAWriter'> [1;30m[aloha_writers.py at line 2451][0m [0m
<class 'aloha.create_aloha.AbstractRoutine'> VVVV3
[1;32mDEBUG:  language = [0m <class 'PLUGIN.CUDACPP_SA_OUTPUT.model_handling.PLUGIN_ALOHAWriter'> [1;30m[aloha_writers.py at line 2451][0m [0m
<class 'aloha.create_aloha.AbstractRoutine'> VVVV4
[1;32mDEBUG:  language = [0m <class 'PLUGIN.CUDACPP_SA_OUTPUT.model_handling.PLUGIN_ALOHAWriter'> [1;30m[aloha_writers.py at line 2451][0m [0m
FileWriter <class 'PLUGIN.CUDACPP_SA_OUTPUT.model_handling.PLUGIN_FileWriter'> for /data/avalassi/GPU2020/MG5aMC/3.1.1_lo_vectorization/CODEGEN_cudacpp_gg_ttg/src/./HelAmps_sm.h
INFO: Created file HelAmps_sm.h in directory /data/avalassi/GPU2020/MG5aMC/3.1.1_lo_vectorization/CODEGEN_cudacpp_gg_ttg/src/. 
FileWriter <class 'PLUGIN.CUDACPP_SA_OUTPUT.model_handling.PLUGIN_FileWriter'> for /data/avalassi/GPU2020/MG5aMC/3.1.1_lo_vectorization/CODEGEN_cudacpp_gg_ttg/src/./Parameters_sm.h
FileWriter <class 'PLUGIN.CUDACPP_SA_OUTPUT.model_handling.PLUGIN_FileWriter'> for /data/avalassi/GPU2020/MG5aMC/3.1.1_lo_vectorization/CODEGEN_cudacpp_gg_ttg/src/./Parameters_sm.cc
INFO: Created files Parameters_sm.h and Parameters_sm.cc in directory 
INFO: /data/avalassi/GPU2020/MG5aMC/3.1.1_lo_vectorization/CODEGEN_cudacpp_gg_ttg/src/. and /data/avalassi/GPU2020/MG5aMC/3.1.1_lo_vectorization/CODEGEN_cudacpp_gg_ttg/src/. 
[1;32mDEBUG:  Entering PLUGIN_ProcessExporter.finalize [1;30m[output.py at line 212][0m [0m
quit

<<<<<<< HEAD
real	0m1.228s
user	0m1.083s
sys	0m0.127s
=======
real	0m1.263s
user	0m1.106s
sys	0m0.118s
>>>>>>> 9eecdc37
<|MERGE_RESOLUTION|>--- conflicted
+++ resolved
@@ -12,11 +12,7 @@
 *                 *                       *                *
 *                                                          *
 *         VERSION 3.3.1_lo_vect         2022-01-30         *
-<<<<<<< HEAD
-*         BZR 3.1.1_lo_vectorization           992         *
-=======
 *         BZR 3.1.1_lo_vectorization           996         *
->>>>>>> 9eecdc37
 *                                                          *
 *    The MadGraph5_aMC@NLO Development Team - Find us at   *
 *    https://server06.fynu.ucl.ac.be/projects/madgraph     *
@@ -54,11 +50,7 @@
 No model currently active, so we import the Standard Model
 INFO: load particles 
 INFO: load vertices 
-<<<<<<< HEAD
-[1;32mDEBUG: model prefixing  takes 0.0068683624267578125 [0m
-=======
 [1;32mDEBUG: model prefixing  takes 0.006894111633300781 [0m
->>>>>>> 9eecdc37
 INFO: Restrict model sm with file models/sm/restrict_default.dat . 
 INFO: Change particles name to pass to MG5 convention 
 Defined multiparticle p = g u c d s u~ c~ d~ s~
@@ -79,15 +71,9 @@
 [1;34mPlugin PLUGIN.CUDACPP_SA_OUTPUT has marked as NOT being validated with this version. 
 It has been validated for the last time with version: 3.1.1[0m
 [1mOutput will be done with PLUGIN: CUDACPP_SA_OUTPUT[0m
-<<<<<<< HEAD
-[1;32mDEBUG:  cformat = [0m plugin [1;30m[export_cpp.py at line 3008][0m [0m
-[1;32mDEBUG:  Entering PLUGIN_ProcessExporter.__init__ (initialise the exporter) [1;30m[output.py at line 159][0m [0m
-[1;32mDEBUG:  Entering PLUGIN_ProcessExporter.copy_template (initialise the directory) [1;30m[output.py at line 164][0m [0m
-=======
 [1;32mDEBUG:  cformat = [0m plugin [1;30m[export_cpp.py at line 2974][0m [0m
 [1;32mDEBUG:  Entering PLUGIN_ProcessExporter.__init__ (initialise the exporter) [1;30m[output.py at line 166][0m [0m
 [1;32mDEBUG:  Entering PLUGIN_ProcessExporter.copy_template (initialise the directory) [1;30m[output.py at line 171][0m [0m
->>>>>>> 9eecdc37
 INFO: Creating subdirectories in directory /data/avalassi/GPU2020/MG5aMC/3.1.1_lo_vectorization/CODEGEN_cudacpp_gg_ttg 
 INFO: Organizing processes into subprocess groups 
 INFO: Generating Helas calls for process: g g > t t~ g WEIGHTED<=3 @1 
@@ -123,11 +109,7 @@
 ALOHA: aloha creates VVVV1 set of routines with options: P0[0m
 ALOHA: aloha creates VVVV3 set of routines with options: P0[0m
 ALOHA: aloha creates VVVV4 set of routines with options: P0[0m
-<<<<<<< HEAD
-ALOHA: aloha creates 5 routines in  0.389 s
-=======
 ALOHA: aloha creates 5 routines in  0.394 s
->>>>>>> 9eecdc37
 <class 'aloha.create_aloha.AbstractRoutine'> VVV1
 [1;32mDEBUG:  language = [0m <class 'PLUGIN.CUDACPP_SA_OUTPUT.model_handling.PLUGIN_ALOHAWriter'> [1;30m[aloha_writers.py at line 2451][0m [0m
 <class 'aloha.create_aloha.AbstractRoutine'> VVV1
@@ -155,12 +137,6 @@
 [1;32mDEBUG:  Entering PLUGIN_ProcessExporter.finalize [1;30m[output.py at line 212][0m [0m
 quit
 
-<<<<<<< HEAD
-real	0m1.228s
-user	0m1.083s
-sys	0m0.127s
-=======
 real	0m1.263s
 user	0m1.106s
-sys	0m0.118s
->>>>>>> 9eecdc37
+sys	0m0.118s