--- conflicted
+++ resolved
@@ -50,11 +50,7 @@
 No model currently active, so we import the Standard Model
 INFO: load particles 
 INFO: load vertices 
-<<<<<<< HEAD
-[1;32mDEBUG: model prefixing  takes 0.006834268569946289 [0m
-=======
-[1;32mDEBUG: model prefixing  takes 0.006849527359008789 [0m
->>>>>>> a69d7f9e
+[1;32mDEBUG: model prefixing  takes 0.006869792938232422 [0m
 INFO: Restrict model sm with file models/sm/restrict_default.dat . 
 INFO: Change particles name to pass to MG5 convention 
 [1;32mDEBUG:  True [1;30m[misc.py at line 2192][0m [0m
@@ -71,7 +67,7 @@
 INFO: Trying coupling order WEIGHTED<=3: WEIGTHED IS QCD+2*QED 
 INFO: Trying process: g g > t t~ g WEIGHTED<=3 @1  
 INFO: Process has 16 diagrams 
-1 processes with 16 diagrams generated in 0.029 s
+1 processes with 16 diagrams generated in 0.032 s
 Total: 1 processes with 16 diagrams
 output standalone_cudacpp CODEGEN_cudacpp_gg_ttg
 [1mOutput will be done with PLUGIN: CUDACPP_SA_OUTPUT[0m
@@ -133,12 +129,6 @@
 [1;32mDEBUG:  Entering PLUGIN_ProcessExporter.finalize [1;30m[output.py at line 183][0m [0m
 quit
 
-<<<<<<< HEAD
-real	0m4.126s
-user	0m1.119s
-sys	0m0.144s
-=======
-real	0m3.747s
-user	0m1.101s
-sys	0m0.141s
->>>>>>> a69d7f9e
+real	0m3.773s
+user	0m1.126s
+sys	0m0.128s