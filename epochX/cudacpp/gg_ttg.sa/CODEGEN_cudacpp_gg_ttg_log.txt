--- conflicted
+++ resolved
@@ -62,11 +62,7 @@
 No model currently active, so we import the Standard Model
 INFO: load particles 
 INFO: load vertices 
-<<<<<<< HEAD
-[1;32mDEBUG: model prefixing  takes 0.005651950836181641 [0m
-=======
 [1;32mDEBUG: model prefixing  takes 0.005533933639526367 [0m
->>>>>>> 80ff7164
 INFO: Restrict model sm with file models/sm/restrict_default.dat . 
 [1;32mDEBUG: Simplifying conditional expressions [0m
 [1;32mDEBUG: remove interactions: u s w+ at order: QED=1 [0m
@@ -187,11 +183,7 @@
 ALOHA: aloha creates VVVV1 set of routines with options: P0[0m
 ALOHA: aloha creates VVVV3 set of routines with options: P0[0m
 ALOHA: aloha creates VVVV4 set of routines with options: P0[0m
-<<<<<<< HEAD
-ALOHA: aloha creates 5 routines in  0.355 s
-=======
 ALOHA: aloha creates 5 routines in  0.328 s
->>>>>>> 80ff7164
 <class 'aloha.create_aloha.AbstractRoutine'> VVV1
 <class 'aloha.create_aloha.AbstractRoutine'> VVV1
 <class 'aloha.create_aloha.AbstractRoutine'> FFV1
@@ -211,13 +203,7 @@
 INFO: /data/avalassi/GPU2023/madgraph4gpuX/MG5aMC/TMPOUT/CODEGEN_cudacpp_gg_ttg/src/. and /data/avalassi/GPU2023/madgraph4gpuX/MG5aMC/TMPOUT/CODEGEN_cudacpp_gg_ttg/src/. 
 quit
 
-<<<<<<< HEAD
-real	0m0.853s
-user	0m0.732s
-sys	0m0.048s
-=======
 real	0m0.787s
 user	0m0.730s
 sys	0m0.049s
-Code generation completed in 0 seconds
->>>>>>> 80ff7164
+Code generation completed in 0 seconds