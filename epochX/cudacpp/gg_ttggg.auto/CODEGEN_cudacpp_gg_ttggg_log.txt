Running MG5 in debug mode
************************************************************
*                                                          *
*                     W E L C O M E to                     *
*              M A D G R A P H 5 _ a M C @ N L O           *
*                                                          *
*                                                          *
*                 *                       *                *
*                   *        * *        *                  *
*                     * * * * 5 * * * *                    *
*                   *        * *        *                  *
*                 *                       *                *
*                                                          *
*         VERSION 2.9.5                 2021-08-22         *
*         BZR 2.7.0_gpu                        371         *
*                                                          *
*    The MadGraph5_aMC@NLO Development Team - Find us at   *
*    https://server06.fynu.ucl.ac.be/projects/madgraph     *
*                            and                           *
*            http://amcatnlo.web.cern.ch/amcatnlo/         *
*                                                          *
*               Type 'help' for in-line help.              *
*           Type 'tutorial' to learn how MG5 works         *
*    Type 'tutorial aMCatNLO' to learn how aMC@NLO works   *
*    Type 'tutorial MadLoop' to learn how MadLoop works    *
*                                                          *
************************************************************
load MG5 configuration from input/mg5_configuration.txt 
fastjet-config does not seem to correspond to a valid fastjet-config executable (v3+). We will use fjcore instead.
 Please set the 'fastjet'variable to the full (absolute) /PATH/TO/fastjet-config (including fastjet-config).
 MG5_aMC> set fastjet /PATH/TO/fastjet-config

lhapdf-config does not seem to correspond to a valid lhapdf-config executable. 
Please set the 'lhapdf' variable to the (absolute) /PATH/TO/lhapdf-config (including lhapdf-config).
Note that you can still compile and run aMC@NLO with the built-in PDFs
 MG5_aMC> set lhapdf /PATH/TO/lhapdf-config

None does not seem to correspond to a valid lhapdf-config executable. 
Please set the 'lhapdf' variable to the (absolute) /PATH/TO/lhapdf-config (including lhapdf-config).
Note that you can still compile and run aMC@NLO with the built-in PDFs
 MG5_aMC> set lhapdf /PATH/TO/lhapdf-config

No valid eps viewer found. Please set in ./input/mg5_configuration.txt
Using default web browser "firefox". Set another one in ./input/mg5_configuration.txt
import /data/avalassi/GPU2020/MG5aMC/2.7.0_gpu/CODEGEN_cudacpp_gg_ttggg.mg
The import format was not given, so we guess it as command
set stdout_level DEBUG
set output information to level: 10
generate g g > t t~ g g g
No model currently active, so we import the Standard Model
INFO: load particles 
INFO: load vertices 
<<<<<<< HEAD
[1;32mDEBUG: model prefixing  takes 0.006824970245361328 [0m
=======
[1;32mDEBUG: model prefixing  takes 0.006876468658447266 [0m
>>>>>>> a69d7f9e
INFO: Restrict model sm with file models/sm/restrict_default.dat . 
INFO: Change particles name to pass to MG5 convention 
[1;32mDEBUG:  True [1;30m[misc.py at line 2192][0m [0m
Defined multiparticle p = g u c d s u~ c~ d~ s~
Defined multiparticle j = g u c d s u~ c~ d~ s~
Defined multiparticle l+ = e+ mu+
Defined multiparticle l- = e- mu-
Defined multiparticle vl = ve vm vt
Defined multiparticle vl~ = ve~ vm~ vt~
Defined multiparticle all = g u c d s u~ c~ d~ s~ a ve vm vt e- mu- ve~ vm~ vt~ e+ mu+ t b t~ b~ z w+ h w- ta- ta+
[1;32mDEBUG:  True [1;30m[misc.py at line 2192][0m [0m
INFO: Checking for minimal orders which gives processes. 
INFO: Please specify coupling orders to bypass this step. 
INFO: Trying coupling order WEIGHTED<=5: WEIGTHED IS QCD+2*QED 
INFO: Trying process: g g > t t~ g g g WEIGHTED<=5 @1  
INFO: Process has 1240 diagrams 
<<<<<<< HEAD
1 processes with 1240 diagrams generated in 2.458 s
=======
1 processes with 1240 diagrams generated in 2.470 s
>>>>>>> a69d7f9e
Total: 1 processes with 1240 diagrams
output standalone_cudacpp CODEGEN_cudacpp_gg_ttggg
[1mOutput will be done with PLUGIN: CUDACPP_SA_OUTPUT[0m
[1;32mDEBUG:  Entering PLUGIN_ProcessExporter.__init__ (initialise the exporter) [1;30m[output.py at line 157][0m [0m
[1;32mDEBUG:  Entering PLUGIN_ProcessExporter.copy_template (initialise the directory) [1;30m[output.py at line 162][0m [0m
INFO: Creating subdirectories in directory /data/avalassi/GPU2020/MG5aMC/2.7.0_gpu/CODEGEN_cudacpp_gg_ttggg 
INFO: Organizing processes into subprocess groups 
INFO: Generating Helas calls for process: g g > t t~ g g g WEIGHTED<=5 @1 
[1;32mDEBUG:  keepordering (default): True [1;30m[output.py at line 26][0m [0m
INFO: Processing color information for process: g g > t t~ g g g @1 
[1;32mDEBUG:  Entering PLUGIN_ProcessExporter.generate_subprocess_directory (create the directory) [1;30m[output.py at line 167][0m [0m
[1;32mDEBUG:    type(subproc_group)=<class 'madgraph.core.helas_objects.HelasMatrixElement'> [1;30m[output.py at line 168][0m [0m
[1;32mDEBUG:    type(fortran_model)=<class 'PLUGIN.CUDACPP_SA_OUTPUT.model_handling.PLUGIN_GPUFOHelasCallWriter'> [1;30m[output.py at line 169][0m [0m
INFO: Creating files in directory /data/avalassi/GPU2020/MG5aMC/2.7.0_gpu/CODEGEN_cudacpp_gg_ttggg/SubProcesses/P1_Sigma_sm_gg_ttxggg 
[1;32mDEBUG:  Entering PLUGIN_OneProcessExporter.generate_process_files [1;30m[model_handling.py at line 1023][0m [0m
FileWriter <class 'PLUGIN.CUDACPP_SA_OUTPUT.model_handling.PLUGIN_FileWriter'> for /data/avalassi/GPU2020/MG5aMC/2.7.0_gpu/CODEGEN_cudacpp_gg_ttggg/SubProcesses/P1_Sigma_sm_gg_ttxggg/./CPPProcess.h
[1;32mDEBUG:  Entering PLUGIN_OneProcessExporter.write_process_h_file [1;30m[model_handling.py at line 1087][0m [0m
FileWriter <class 'PLUGIN.CUDACPP_SA_OUTPUT.model_handling.PLUGIN_FileWriter'> for /data/avalassi/GPU2020/MG5aMC/2.7.0_gpu/CODEGEN_cudacpp_gg_ttggg/SubProcesses/P1_Sigma_sm_gg_ttxggg/./CPPProcess.cc
[1;32mDEBUG:  Entering PLUGIN_OneProcessExporter.write_process_cc_file [1;30m[model_handling.py at line 1109][0m [0m
[1;32mDEBUG:  call = [0m vxxxxx( momenta,m_pars->%s, cHel[ihel][%d],%+d, w_sv[%d], %d ); [1;30m[model_handling.py at line 1393][0m [0m
[1;32mDEBUG:  ('ZERO', 0, -1, 0, 0) [1;30m[model_handling.py at line 1394][0m [0m
[1;32mDEBUG:  call = [0m vxxxxx( momenta,m_pars->%s, cHel[ihel][%d],%+d, w_sv[%d], %d ); [1;30m[model_handling.py at line 1393][0m [0m
[1;32mDEBUG:  ('ZERO', 1, -1, 1, 1) [1;30m[model_handling.py at line 1394][0m [0m
[1;32mDEBUG:  call = [0m vxxxxx( momenta,m_pars->%s, cHel[ihel][%d],%+d, w_sv[%d], %d ); [1;30m[model_handling.py at line 1393][0m [0m
[1;32mDEBUG:  ('ZERO', 4, 1, 4, 4) [1;30m[model_handling.py at line 1394][0m [0m
[1;32mDEBUG:  call = [0m vxxxxx( momenta,m_pars->%s, cHel[ihel][%d],%+d, w_sv[%d], %d ); [1;30m[model_handling.py at line 1393][0m [0m
[1;32mDEBUG:  ('ZERO', 5, 1, 5, 5) [1;30m[model_handling.py at line 1394][0m [0m
[1;32mDEBUG:  call = [0m vxxxxx( momenta,m_pars->%s, cHel[ihel][%d],%+d, w_sv[%d], %d ); [1;30m[model_handling.py at line 1393][0m [0m
[1;32mDEBUG:  ('ZERO', 6, 1, 6, 6) [1;30m[model_handling.py at line 1394][0m [0m
[1;32mDEBUG: only one Matrix-element supported? [0m
INFO: Created files CPPProcess.h and CPPProcess.cc in directory /data/avalassi/GPU2020/MG5aMC/2.7.0_gpu/CODEGEN_cudacpp_gg_ttggg/SubProcesses/P1_Sigma_sm_gg_ttxggg/. 
[1;32mDEBUG:  Entering PLUGIN_OneProcessExporter.edit_check_sa [1;30m[model_handling.py at line 1041][0m [0m
[1;32mDEBUG:  Entering PLUGIN_OneProcessExporter.edit_mgonGPU [1;30m[model_handling.py at line 1056][0m [0m
[1;32mDEBUG:  Entering PLUGIN_OneProcessExporter.edit_processidfile [1;30m[model_handling.py at line 1063][0m [0m
[1;32mDEBUG:  Entering PLUGIN_OneProcessExporter.edit_testxxx [1;30m[model_handling.py at line 1075][0m [0m
<<<<<<< HEAD
Generated helas calls for 1 subprocesses (1240 diagrams) in 8.883 s
[1;32mDEBUG:  Entering PLUGIN_ProcessExporter.convert_model (create the model) [1;30m[output.py at line 174][0m [0m
=======
Generated helas calls for 1 subprocesses (1240 diagrams) in 8.915 s
[1;32mDEBUG:  Entering PLUGIN_ProcessExporter.convert_model (create the model) [1;30m[output.py at line 170][0m [0m
>>>>>>> a69d7f9e
ALOHA: aloha creates routines (starting by VVV1)
<class 'aloha.create_aloha.AbstractRoutine'> VVV1
[1;32mDEBUG:  language = [0m <class 'PLUGIN.CUDACPP_SA_OUTPUT.model_handling.PLUGIN_ALOHAWriter'> [1;30m[aloha_writers.py at line 2446][0m [0m
<class 'aloha.create_aloha.AbstractRoutine'> VVV1
[1;32mDEBUG:  language = [0m <class 'PLUGIN.CUDACPP_SA_OUTPUT.model_handling.PLUGIN_ALOHAWriter'> [1;30m[aloha_writers.py at line 2446][0m [0m
<class 'aloha.create_aloha.AbstractRoutine'> FFV1
[1;32mDEBUG:  language = [0m <class 'PLUGIN.CUDACPP_SA_OUTPUT.model_handling.PLUGIN_ALOHAWriter'> [1;30m[aloha_writers.py at line 2446][0m [0m
<class 'aloha.create_aloha.AbstractRoutine'> FFV1
[1;32mDEBUG:  language = [0m <class 'PLUGIN.CUDACPP_SA_OUTPUT.model_handling.PLUGIN_ALOHAWriter'> [1;30m[aloha_writers.py at line 2446][0m [0m
<class 'aloha.create_aloha.AbstractRoutine'> FFV1
[1;32mDEBUG:  language = [0m <class 'PLUGIN.CUDACPP_SA_OUTPUT.model_handling.PLUGIN_ALOHAWriter'> [1;30m[aloha_writers.py at line 2446][0m [0m
<class 'aloha.create_aloha.AbstractRoutine'> FFV1
[1;32mDEBUG:  language = [0m <class 'PLUGIN.CUDACPP_SA_OUTPUT.model_handling.PLUGIN_ALOHAWriter'> [1;30m[aloha_writers.py at line 2446][0m [0m
<class 'aloha.create_aloha.AbstractRoutine'> VVVV1
[1;32mDEBUG:  language = [0m <class 'PLUGIN.CUDACPP_SA_OUTPUT.model_handling.PLUGIN_ALOHAWriter'> [1;30m[aloha_writers.py at line 2446][0m [0m
<class 'aloha.create_aloha.AbstractRoutine'> VVVV1
[1;32mDEBUG:  language = [0m <class 'PLUGIN.CUDACPP_SA_OUTPUT.model_handling.PLUGIN_ALOHAWriter'> [1;30m[aloha_writers.py at line 2446][0m [0m
<class 'aloha.create_aloha.AbstractRoutine'> VVVV3
[1;32mDEBUG:  language = [0m <class 'PLUGIN.CUDACPP_SA_OUTPUT.model_handling.PLUGIN_ALOHAWriter'> [1;30m[aloha_writers.py at line 2446][0m [0m
<class 'aloha.create_aloha.AbstractRoutine'> VVVV3
[1;32mDEBUG:  language = [0m <class 'PLUGIN.CUDACPP_SA_OUTPUT.model_handling.PLUGIN_ALOHAWriter'> [1;30m[aloha_writers.py at line 2446][0m [0m
<class 'aloha.create_aloha.AbstractRoutine'> VVVV4
[1;32mDEBUG:  language = [0m <class 'PLUGIN.CUDACPP_SA_OUTPUT.model_handling.PLUGIN_ALOHAWriter'> [1;30m[aloha_writers.py at line 2446][0m [0m
<class 'aloha.create_aloha.AbstractRoutine'> VVVV4
[1;32mDEBUG:  language = [0m <class 'PLUGIN.CUDACPP_SA_OUTPUT.model_handling.PLUGIN_ALOHAWriter'> [1;30m[aloha_writers.py at line 2446][0m [0m
FileWriter <class 'PLUGIN.CUDACPP_SA_OUTPUT.model_handling.PLUGIN_FileWriter'> for /data/avalassi/GPU2020/MG5aMC/2.7.0_gpu/CODEGEN_cudacpp_gg_ttggg/src/./HelAmps_sm.h
INFO: Created file HelAmps_sm.h in directory /data/avalassi/GPU2020/MG5aMC/2.7.0_gpu/CODEGEN_cudacpp_gg_ttggg/src/. 
FileWriter <class 'PLUGIN.CUDACPP_SA_OUTPUT.model_handling.PLUGIN_FileWriter'> for /data/avalassi/GPU2020/MG5aMC/2.7.0_gpu/CODEGEN_cudacpp_gg_ttggg/src/./Parameters_sm.h
FileWriter <class 'PLUGIN.CUDACPP_SA_OUTPUT.model_handling.PLUGIN_FileWriter'> for /data/avalassi/GPU2020/MG5aMC/2.7.0_gpu/CODEGEN_cudacpp_gg_ttggg/src/./Parameters_sm.cc
INFO: Created files Parameters_sm.h and Parameters_sm.cc in directory 
INFO: /data/avalassi/GPU2020/MG5aMC/2.7.0_gpu/CODEGEN_cudacpp_gg_ttggg/src/. and /data/avalassi/GPU2020/MG5aMC/2.7.0_gpu/CODEGEN_cudacpp_gg_ttggg/src/. 
[1;32mDEBUG:  Entering PLUGIN_ProcessExporter.finalize [1;30m[output.py at line 183][0m [0m
quit

<<<<<<< HEAD
real	0m19.801s
user	0m17.055s
sys	0m0.213s
=======
real	0m19.737s
user	0m17.050s
sys	0m0.224s
>>>>>>> a69d7f9e
<|MERGE_RESOLUTION|>--- conflicted
+++ resolved
@@ -50,11 +50,7 @@
 No model currently active, so we import the Standard Model
 INFO: load particles 
 INFO: load vertices 
-<<<<<<< HEAD
-[1;32mDEBUG: model prefixing  takes 0.006824970245361328 [0m
-=======
-[1;32mDEBUG: model prefixing  takes 0.006876468658447266 [0m
->>>>>>> a69d7f9e
+[1;32mDEBUG: model prefixing  takes 0.0068552494049072266 [0m
 INFO: Restrict model sm with file models/sm/restrict_default.dat . 
 INFO: Change particles name to pass to MG5 convention 
 [1;32mDEBUG:  True [1;30m[misc.py at line 2192][0m [0m
@@ -71,11 +67,7 @@
 INFO: Trying coupling order WEIGHTED<=5: WEIGTHED IS QCD+2*QED 
 INFO: Trying process: g g > t t~ g g g WEIGHTED<=5 @1  
 INFO: Process has 1240 diagrams 
-<<<<<<< HEAD
-1 processes with 1240 diagrams generated in 2.458 s
-=======
-1 processes with 1240 diagrams generated in 2.470 s
->>>>>>> a69d7f9e
+1 processes with 1240 diagrams generated in 2.487 s
 Total: 1 processes with 1240 diagrams
 output standalone_cudacpp CODEGEN_cudacpp_gg_ttggg
 [1mOutput will be done with PLUGIN: CUDACPP_SA_OUTPUT[0m
@@ -111,13 +103,8 @@
 [1;32mDEBUG:  Entering PLUGIN_OneProcessExporter.edit_mgonGPU [1;30m[model_handling.py at line 1056][0m [0m
 [1;32mDEBUG:  Entering PLUGIN_OneProcessExporter.edit_processidfile [1;30m[model_handling.py at line 1063][0m [0m
 [1;32mDEBUG:  Entering PLUGIN_OneProcessExporter.edit_testxxx [1;30m[model_handling.py at line 1075][0m [0m
-<<<<<<< HEAD
-Generated helas calls for 1 subprocesses (1240 diagrams) in 8.883 s
+Generated helas calls for 1 subprocesses (1240 diagrams) in 8.896 s
 [1;32mDEBUG:  Entering PLUGIN_ProcessExporter.convert_model (create the model) [1;30m[output.py at line 174][0m [0m
-=======
-Generated helas calls for 1 subprocesses (1240 diagrams) in 8.915 s
-[1;32mDEBUG:  Entering PLUGIN_ProcessExporter.convert_model (create the model) [1;30m[output.py at line 170][0m [0m
->>>>>>> a69d7f9e
 ALOHA: aloha creates routines (starting by VVV1)
 <class 'aloha.create_aloha.AbstractRoutine'> VVV1
 [1;32mDEBUG:  language = [0m <class 'PLUGIN.CUDACPP_SA_OUTPUT.model_handling.PLUGIN_ALOHAWriter'> [1;30m[aloha_writers.py at line 2446][0m [0m
@@ -152,12 +139,6 @@
 [1;32mDEBUG:  Entering PLUGIN_ProcessExporter.finalize [1;30m[output.py at line 183][0m [0m
 quit
 
-<<<<<<< HEAD
-real	0m19.801s
-user	0m17.055s
-sys	0m0.213s
-=======
-real	0m19.737s
-user	0m17.050s
-sys	0m0.224s
->>>>>>> a69d7f9e
+real	0m19.904s
+user	0m17.106s
+sys	0m0.215s