--- conflicted
+++ resolved
@@ -62,11 +62,7 @@
 No model currently active, so we import the Standard Model
 INFO: load particles 
 INFO: load vertices 
-<<<<<<< HEAD
-[1;32mDEBUG: model prefixing  takes 0.0055692195892333984 [0m
-=======
 [1;32mDEBUG: model prefixing  takes 0.005784511566162109 [0m
->>>>>>> 80ff7164
 INFO: Restrict model sm with file models/sm/restrict_default.dat . 
 [1;32mDEBUG: Simplifying conditional expressions [0m
 [1;32mDEBUG: remove interactions: u s w+ at order: QED=1 [0m
@@ -159,11 +155,7 @@
 INFO: Trying coupling order WEIGHTED<=5: WEIGTHED IS QCD+2*QED 
 INFO: Trying process: g g > t t~ g g g WEIGHTED<=5 @1  
 INFO: Process has 1240 diagrams 
-<<<<<<< HEAD
-1 processes with 1240 diagrams generated in 1.930 s
-=======
 1 processes with 1240 diagrams generated in 1.929 s
->>>>>>> 80ff7164
 Total: 1 processes with 1240 diagrams
 output madevent ../TMPOUT/CODEGEN_mad_gg_ttggg --hel_recycling=False --vector_size=32 --me_exporter=standalone_cudacpp
 Load PLUGIN.CUDACPP_OUTPUT
@@ -185,11 +177,7 @@
 INFO: Computing Color-Flow optimization [15120 term] 
 INFO: Color-Flow passed to 1630 term in 8s. Introduce 3030 contraction 
 [1;32mDEBUG:  kwargs[prefix] = 0 [1;30m[model_handling.py at line 1058][0m [0m
-<<<<<<< HEAD
-[1;32mDEBUG:  process_exporter_cpp = [0m <PLUGIN.CUDACPP_OUTPUT.model_handling.PLUGIN_OneProcessExporter object at 0x7f51f729e8e0> [1;30m[export_v4.py at line 6262][0m [0m
-=======
 [1;32mDEBUG:  process_exporter_cpp = [0m <PLUGIN.CUDACPP_OUTPUT.model_handling.PLUGIN_OneProcessExporter object at 0x7fc088fe88e0> [1;30m[export_v4.py at line 6262][0m [0m
->>>>>>> 80ff7164
 INFO: Creating files in directory . 
 FileWriter <class 'PLUGIN.CUDACPP_OUTPUT.model_handling.PLUGIN_CPPWriter'> for ././CPPProcess.h
 FileWriter <class 'PLUGIN.CUDACPP_OUTPUT.model_handling.PLUGIN_CPPWriter'> for ././CPPProcess.cc
@@ -204,13 +192,8 @@
 [1;32mDEBUG:  vector, subproc_group,self.opt['vector_size'] = [0m 32 True 32 [1;30m[export_v4.py at line 1872][0m [0m
 INFO: Generating Feynman diagrams for Process: g g > t t~ g g g WEIGHTED<=5 @1 
 INFO: Finding symmetric diagrams for subprocess group gg_ttxggg 
-<<<<<<< HEAD
-Generated helas calls for 1 subprocesses (1240 diagrams) in 6.732 s
-Wrote files for 2281 helas calls in 18.728 s
-=======
 Generated helas calls for 1 subprocesses (1240 diagrams) in 6.718 s
 Wrote files for 2281 helas calls in 18.893 s
->>>>>>> 80ff7164
 ALOHA: aloha starts to compute helicity amplitudes
 ALOHA: aloha creates VVV1 routines[0m
 ALOHA: aloha creates FFV1 routines[0m
@@ -257,6 +240,7 @@
 patching file Source/makefile
 patching file SubProcesses/makefile
 patching file bin/internal/gen_ximprove.py
+Hunk #1 succeeded at 391 (offset 6 lines).
 patching file bin/internal/madevent_interface.py
 DEBUG: cd /data/avalassi/GPU2023/madgraph4gpuX/MG5aMC/TMPOUT/CODEGEN_mad_gg_ttggg/SubProcesses/P1_gg_ttxggg; patch -p6 -i /data/avalassi/GPU2023/madgraph4gpuX/epochX/cudacpp/CODEGEN/PLUGIN/CUDACPP_SA_OUTPUT/MG5aMC_patches/PROD/patch.P1
 patching file auto_dsig1.f
@@ -273,16 +257,10 @@
 Run "open index.html" to see more information about this process.
 quit
 
-<<<<<<< HEAD
-real	0m29.657s
-user	0m29.129s
-sys	0m0.430s
-=======
 real	0m29.815s
 user	0m29.332s
 sys	0m0.380s
 Code generation completed in 30 seconds
->>>>>>> 80ff7164
 ************************************************************
 *                                                          *
 *                      W E L C O M E to                    *
