[1;31mNote that this is a development version.
This version is intended for development/beta testing and NOT for production.
This version has not been fully tested (if at all) and might have limited user support (if at all)[0m
Running MG5 in debug mode
************************************************************
*                                                          *
*                     W E L C O M E to                     *
*              M A D G R A P H 5 _ a M C @ N L O           *
*                                                          *
*                                                          *
*                 *                       *                *
*                   *        * *        *                  *
*                     * * * * 5 * * * *                    *
*                   *        * *        *                  *
*                 *                       *                *
*                                                          *
*         VERSION 3.5.2_lo_vect         2023-11-08         *
[1;31m*                                                          *[1;0m
[1;31m*          WARNING: UNKNOWN DEVELOPMENT VERSION.           *[1;0m
[1;31m*            WARNING: DO NOT USE FOR PRODUCTION            *[1;0m
[1;31m*                                                          *[1;0m
*                                                          *
*    The MadGraph5_aMC@NLO Development Team - Find us at   *
*              http://madgraph.phys.ucl.ac.be/             *
*                            and                           *
*            http://amcatnlo.web.cern.ch/amcatnlo/         *
*                                                          *
*               Type 'help' for in-line help.              *
*           Type 'tutorial' to learn how MG5 works         *
*    Type 'tutorial aMCatNLO' to learn how aMC@NLO works   *
*    Type 'tutorial MadLoop' to learn how MadLoop works    *
*                                                          *
************************************************************
load MG5 configuration from input/mg5_configuration.txt 
fastjet-config does not seem to correspond to a valid fastjet-config executable (v3+). We will use fjcore instead.
 Please set the 'fastjet'variable to the full (absolute) /PATH/TO/fastjet-config (including fastjet-config).
 MG5_aMC> set fastjet /PATH/TO/fastjet-config

eMELA-config does not seem to correspond to a valid eMELA-config executable.
 Please set the 'fastjet'variable to the full (absolute) /PATH/TO/eMELA-config (including eMELA-config).
 MG5_aMC> set eMELA /PATH/TO/eMELA-config

lhapdf-config does not seem to correspond to a valid lhapdf-config executable. 
Please set the 'lhapdf' variable to the (absolute) /PATH/TO/lhapdf-config (including lhapdf-config).
Note that you can still compile and run aMC@NLO with the built-in PDFs
 MG5_aMC> set lhapdf /PATH/TO/lhapdf-config

None does not seem to correspond to a valid lhapdf-config executable. 
Please set the 'lhapdf' variable to the (absolute) /PATH/TO/lhapdf-config (including lhapdf-config).
Note that you can still compile and run aMC@NLO with the built-in PDFs
 MG5_aMC> set lhapdf /PATH/TO/lhapdf-config

Using default text editor "vi". Set another one in ./input/mg5_configuration.txt
Using default eps viewer "evince". Set another one in ./input/mg5_configuration.txt
No valid web browser found. Please set in ./input/mg5_configuration.txt
import /data/avalassi/GPU2023/madgraph4gpuX/MG5aMC/TMPOUT/CODEGEN_mad_gq_ttq.mg
The import format was not given, so we guess it as command
set stdout_level DEBUG
set output information to level: 10
set zerowidth_tchannel F
define q = u c d s u~ c~ d~ s~
INFO: load particles 
INFO: load vertices 
<<<<<<< HEAD
[1;32mDEBUG: model prefixing  takes 0.005705118179321289 [0m
=======
[1;32mDEBUG: model prefixing  takes 0.005677223205566406 [0m
>>>>>>> 80ff7164
INFO: Restrict model sm with file models/sm/restrict_default.dat . 
[1;32mDEBUG: Simplifying conditional expressions [0m
[1;32mDEBUG: remove interactions: u s w+ at order: QED=1 [0m
[1;32mDEBUG: remove interactions: u b w+ at order: QED=1 [0m
[1;32mDEBUG: remove interactions: c d w+ at order: QED=1 [0m
[1;32mDEBUG: remove interactions: c b w+ at order: QED=1 [0m
[1;32mDEBUG: remove interactions: t d w+ at order: QED=1 [0m
[1;32mDEBUG: remove interactions: t s w+ at order: QED=1 [0m
[1;32mDEBUG: remove interactions: s u w+ at order: QED=1 [0m
[1;32mDEBUG: remove interactions: b u w+ at order: QED=1 [0m
[1;32mDEBUG: remove interactions: d c w+ at order: QED=1 [0m
[1;32mDEBUG: remove interactions: b c w+ at order: QED=1 [0m
[1;32mDEBUG: remove interactions: d t w+ at order: QED=1 [0m
[1;32mDEBUG: remove interactions: s t w+ at order: QED=1 [0m
[1;32mDEBUG: remove interactions: c c h at order: QED=1 [0m
[1;32mDEBUG: remove interactions: e- e- h at order: QED=1 [0m
[1;32mDEBUG: remove interactions: mu- mu- h at order: QED=1 [0m
[1;32mDEBUG:  Fuse the Following coupling (they have the same value): ('GC_100', 1), ('GC_104', 1), ('GC_108', 1), ('GC_40', 1), ('GC_41', 1), ('GC_45', 1), ('GC_49', 1)  [0m
[1;32mDEBUG:  Fuse the Following coupling (they have the same value): ('GC_21', 1), ('GC_27', -1)  [0m
[1;32mDEBUG:  Fuse the Following coupling (they have the same value): ('GC_15', 1), ('GC_30', -1)  [0m
[1;32mDEBUG:  Fuse the Following coupling (they have the same value): ('GC_38', 1), ('GC_39', -1)  [0m
[1;32mDEBUG:  Fuse the Following coupling (they have the same value): ('GC_3', 1), ('GC_4', -1)  [0m
[1;32mDEBUG:  Fuse the Following coupling (they have the same value): ('GC_50', 1), ('GC_51', -1)  [0m
[1;32mDEBUG:  Fuse the Following coupling (they have the same value): ('GC_54', 1), ('GC_56', -1)  [0m
[1;32mDEBUG:  Fuse the Following coupling (they have the same value): ('GC_66', 1), ('GC_67', -1)  [0m
[1;32mDEBUG:  Fuse the Following coupling (they have the same value): ('GC_70', 1), ('GC_73', -1)  [0m
[1;32mDEBUG:  Fuse the Following coupling (they have the same value): ('GC_74', 1), ('GC_75', -1)  [0m
[1;32mDEBUG:  Fuse the Following coupling (they have the same value): ('GC_77', 1), ('GC_78', -1)  [0m
[1;32mDEBUG:  Fuse the Following coupling (they have the same value): ('GC_76', 1), ('GC_79', -1)  [0m
[1;32mDEBUG:  Fuse the Following coupling (they have the same value): ('GC_7', 1), ('GC_9', -1)  [0m
[1;32mDEBUG:  Fuse the Following coupling (they have the same value): ('GC_96', 1), ('GC_97', -1)  [0m
[1;32mDEBUG: remove parameters: mdl_lamWS [0m
[1;32mDEBUG: remove parameters: mdl_AWS [0m
[1;32mDEBUG: remove parameters: mdl_rhoWS [0m
[1;32mDEBUG: remove parameters: mdl_etaWS [0m
[1;32mDEBUG: remove parameters: mdl_ymc [0m
[1;32mDEBUG: remove parameters: mdl_yme [0m
[1;32mDEBUG: remove parameters: mdl_ymm [0m
[1;32mDEBUG: remove parameters: mdl_MC [0m
[1;32mDEBUG: remove parameters: mdl_Me [0m
[1;32mDEBUG: remove parameters: mdl_MM [0m
[1;32mDEBUG: remove parameters: mdl_WTau [0m
[1;32mDEBUG: remove parameters: mdl_lamWS__exp__2 [0m
[1;32mDEBUG: remove parameters: mdl_CKM1x2 [0m
[1;32mDEBUG: remove parameters: mdl_lamWS__exp__3 [0m
[1;32mDEBUG: remove parameters: mdl_CKM1x3 [0m
[1;32mDEBUG: remove parameters: mdl_CKM2x1 [0m
[1;32mDEBUG: remove parameters: mdl_CKM2x3 [0m
[1;32mDEBUG: remove parameters: mdl_CKM3x1 [0m
[1;32mDEBUG: remove parameters: mdl_CKM3x2 [0m
[1;32mDEBUG: remove parameters: mdl_conjg__CKM1x3 [0m
[1;32mDEBUG: remove parameters: mdl_conjg__CKM2x3 [0m
[1;32mDEBUG: remove parameters: mdl_conjg__CKM2x1 [0m
[1;32mDEBUG: remove parameters: mdl_conjg__CKM3x1 [0m
[1;32mDEBUG: remove parameters: mdl_conjg__CKM3x2 [0m
[1;32mDEBUG: remove parameters: mdl_conjg__CKM1x2 [0m
[1;32mDEBUG: remove parameters: mdl_yc [0m
[1;32mDEBUG: remove parameters: mdl_ye [0m
[1;32mDEBUG: remove parameters: mdl_ym [0m
[1;32mDEBUG: remove parameters: mdl_I1x31 [0m
[1;32mDEBUG: remove parameters: mdl_I1x32 [0m
[1;32mDEBUG: remove parameters: mdl_I2x12 [0m
[1;32mDEBUG: remove parameters: mdl_I2x13 [0m
[1;32mDEBUG: remove parameters: mdl_I2x22 [0m
[1;32mDEBUG: remove parameters: mdl_I2x23 [0m
[1;32mDEBUG: remove parameters: mdl_I2x32 [0m
[1;32mDEBUG: remove parameters: mdl_I3x21 [0m
[1;32mDEBUG: remove parameters: mdl_I3x22 [0m
[1;32mDEBUG: remove parameters: mdl_I3x23 [0m
[1;32mDEBUG: remove parameters: mdl_I3x31 [0m
[1;32mDEBUG: remove parameters: mdl_I3x32 [0m
[1;32mDEBUG: remove parameters: mdl_I4x13 [0m
[1;32mDEBUG: remove parameters: mdl_I4x23 [0m
[1;32mDEBUG: remove parameters: mdl_CKM1x1 [0m
[1;32mDEBUG: remove parameters: mdl_CKM2x2 [0m
[1;32mDEBUG: fix parameter value: mdl_CKM3x3 [0m
[1;32mDEBUG: fix parameter value: mdl_conjg__CKM3x3 [0m
[1;32mDEBUG: remove parameters: mdl_conjg__CKM2x2 [0m
[1;32mDEBUG: fix parameter value: mdl_conjg__CKM1x1 [0m
INFO: Change particles name to pass to MG5 convention 
Defined multiparticle p = g u c d s u~ c~ d~ s~
Defined multiparticle j = g u c d s u~ c~ d~ s~
Defined multiparticle l+ = e+ mu+
Defined multiparticle l- = e- mu-
Defined multiparticle vl = ve vm vt
Defined multiparticle vl~ = ve~ vm~ vt~
Defined multiparticle all = g u c d s u~ c~ d~ s~ a ve vm vt e- mu- ve~ vm~ vt~ e+ mu+ t b t~ b~ z w+ h w- ta- ta+
Defined multiparticle q = u c d s u~ c~ d~ s~
generate g q > t t~ q
INFO: Checking for minimal orders which gives processes. 
INFO: Please specify coupling orders to bypass this step. 
INFO: Trying coupling order WEIGHTED<=3: WEIGTHED IS QCD+2*QED 
INFO: Trying process: g u > t t~ u WEIGHTED<=3 @1  
INFO: Process has 5 diagrams 
INFO: Trying process: g u > t t~ c WEIGHTED<=3 @1  
INFO: Trying process: g c > t t~ u WEIGHTED<=3 @1  
INFO: Trying process: g c > t t~ c WEIGHTED<=3 @1  
INFO: Process has 5 diagrams 
INFO: Trying process: g d > t t~ d WEIGHTED<=3 @1  
INFO: Process has 5 diagrams 
INFO: Trying process: g d > t t~ s WEIGHTED<=3 @1  
INFO: Trying process: g s > t t~ d WEIGHTED<=3 @1  
INFO: Trying process: g s > t t~ s WEIGHTED<=3 @1  
INFO: Process has 5 diagrams 
INFO: Crossed process found for g u~ > t t~ u~, reuse diagrams. 
INFO: Crossed process found for g c~ > t t~ c~, reuse diagrams. 
INFO: Crossed process found for g d~ > t t~ d~, reuse diagrams. 
INFO: Crossed process found for g s~ > t t~ s~, reuse diagrams. 
<<<<<<< HEAD
8 processes with 40 diagrams generated in 0.079 s
=======
8 processes with 40 diagrams generated in 0.080 s
>>>>>>> 80ff7164
Total: 8 processes with 40 diagrams
output madevent ../TMPOUT/CODEGEN_mad_gq_ttq --hel_recycling=False --vector_size=32 --me_exporter=standalone_cudacpp
Load PLUGIN.CUDACPP_OUTPUT
[1mAddition matrix-element will be done with PLUGIN: CUDACPP_OUTPUT[0m
[1mOutput will be done with PLUGIN: CUDACPP_OUTPUT[0m
[1;32mDEBUG:  cformat = [0m standalone_cudacpp [1;30m[export_cpp.py at line 3071][0m [0m
[1;32mDEBUG:  Entering PLUGIN_ProcessExporter.__init__ (initialise the exporter) [1;30m[output.py at line 160][0m [0m
INFO: initialize a new directory: CODEGEN_mad_gq_ttq 
INFO: remove old information in CODEGEN_mad_gq_ttq 
[1;32mDEBUG:  Entering PLUGIN_ProcessExporter.copy_template (initialise the directory) [1;30m[output.py at line 165][0m [0m
[1;34mWARNING: File exists /data/avalassi/GPU2023/madgraph4gpuX/MG5aMC/TMPOUT/CODEGEN_mad_gq_ttq [0m
INFO: Creating subdirectories in directory /data/avalassi/GPU2023/madgraph4gpuX/MG5aMC/TMPOUT/CODEGEN_mad_gq_ttq 
[1;34mWARNING: File exists /data/avalassi/GPU2023/madgraph4gpuX/MG5aMC/TMPOUT/CODEGEN_mad_gq_ttq/Cards [0m
[1;34mWARNING: File exists /data/avalassi/GPU2023/madgraph4gpuX/MG5aMC/TMPOUT/CODEGEN_mad_gq_ttq/SubProcesses [0m
INFO: Organizing processes into subprocess groups 
INFO: Generating Helas calls for process: g u > t t~ u WEIGHTED<=3 @1 
INFO: Processing color information for process: g u > t t~ u @1 
INFO: Combined process g c > t t~ c WEIGHTED<=3 @1 with process g u > t t~ u WEIGHTED<=3 @1 
INFO: Combined process g d > t t~ d WEIGHTED<=3 @1 with process g u > t t~ u WEIGHTED<=3 @1 
INFO: Combined process g s > t t~ s WEIGHTED<=3 @1 with process g u > t t~ u WEIGHTED<=3 @1 
INFO: Generating Helas calls for process: g u~ > t t~ u~ WEIGHTED<=3 @1 
INFO: Processing color information for process: g u~ > t t~ u~ @1 
INFO: Combined process g c~ > t t~ c~ WEIGHTED<=3 @1 with process g u~ > t t~ u~ WEIGHTED<=3 @1 
INFO: Combined process g d~ > t t~ d~ WEIGHTED<=3 @1 with process g u~ > t t~ u~ WEIGHTED<=3 @1 
INFO: Combined process g s~ > t t~ s~ WEIGHTED<=3 @1 with process g u~ > t t~ u~ WEIGHTED<=3 @1 
INFO: Creating files in directory P1_gu_ttxu 
[1;32mDEBUG:  kwargs[prefix] = 0 [1;30m[model_handling.py at line 1058][0m [0m
<<<<<<< HEAD
[1;32mDEBUG:  process_exporter_cpp = [0m <PLUGIN.CUDACPP_OUTPUT.model_handling.PLUGIN_OneProcessExporter object at 0x7f7b8d441c40> [1;30m[export_v4.py at line 6262][0m [0m
=======
[1;32mDEBUG:  process_exporter_cpp = [0m <PLUGIN.CUDACPP_OUTPUT.model_handling.PLUGIN_OneProcessExporter object at 0x7f914b38cc40> [1;30m[export_v4.py at line 6262][0m [0m
>>>>>>> 80ff7164
INFO: Creating files in directory . 
FileWriter <class 'PLUGIN.CUDACPP_OUTPUT.model_handling.PLUGIN_CPPWriter'> for ././CPPProcess.h
FileWriter <class 'PLUGIN.CUDACPP_OUTPUT.model_handling.PLUGIN_CPPWriter'> for ././CPPProcess.cc
INFO: Created files CPPProcess.h and CPPProcess.cc in directory ./. 
[1;32mDEBUG:  proc_id = [0m 1 [1;30m[export_cpp.py at line 710][0m [0m
[1;32mDEBUG:  config_map = [0m [1, 2, 3, 4, 5] [1;30m[export_cpp.py at line 711][0m [0m
[1;32mDEBUG:  subproc_number = [0m 0 [1;30m[export_cpp.py at line 712][0m [0m
[1;32mDEBUG:  Done [1;30m[export_cpp.py at line 713][0m [0m
[1;32mDEBUG:  vector, subproc_group,self.opt['vector_size'] = [0m False True 32 [1;30m[export_v4.py at line 1872][0m [0m
[1;32mDEBUG:  vector, subproc_group,self.opt['vector_size'] = [0m False True 32 [1;30m[export_v4.py at line 1872][0m [0m
[1;32mDEBUG:  vector, subproc_group,self.opt['vector_size'] = [0m 32 True 32 [1;30m[export_v4.py at line 1872][0m [0m
[1;32mDEBUG:  vector, subproc_group,self.opt['vector_size'] = [0m 32 True 32 [1;30m[export_v4.py at line 1872][0m [0m
INFO: Generating Feynman diagrams for Process: g u > t t~ u WEIGHTED<=3 @1 
INFO: Finding symmetric diagrams for subprocess group gu_ttxu 
INFO: Creating files in directory P1_gux_ttxux 
[1;32mDEBUG:  kwargs[prefix] = 0 [1;30m[model_handling.py at line 1058][0m [0m
<<<<<<< HEAD
[1;32mDEBUG:  process_exporter_cpp = [0m <PLUGIN.CUDACPP_OUTPUT.model_handling.PLUGIN_OneProcessExporter object at 0x7f7b8d2edc10> [1;30m[export_v4.py at line 6262][0m [0m
=======
[1;32mDEBUG:  process_exporter_cpp = [0m <PLUGIN.CUDACPP_OUTPUT.model_handling.PLUGIN_OneProcessExporter object at 0x7f914b238c10> [1;30m[export_v4.py at line 6262][0m [0m
>>>>>>> 80ff7164
INFO: Creating files in directory . 
FileWriter <class 'PLUGIN.CUDACPP_OUTPUT.model_handling.PLUGIN_CPPWriter'> for ././CPPProcess.h
FileWriter <class 'PLUGIN.CUDACPP_OUTPUT.model_handling.PLUGIN_CPPWriter'> for ././CPPProcess.cc
INFO: Created files CPPProcess.h and CPPProcess.cc in directory ./. 
[1;32mDEBUG:  proc_id = [0m 1 [1;30m[export_cpp.py at line 710][0m [0m
[1;32mDEBUG:  config_map = [0m [1, 2, 3, 4, 5] [1;30m[export_cpp.py at line 711][0m [0m
[1;32mDEBUG:  subproc_number = [0m 1 [1;30m[export_cpp.py at line 712][0m [0m
[1;32mDEBUG:  Done [1;30m[export_cpp.py at line 713][0m [0m
[1;32mDEBUG:  vector, subproc_group,self.opt['vector_size'] = [0m False True 32 [1;30m[export_v4.py at line 1872][0m [0m
[1;32mDEBUG:  vector, subproc_group,self.opt['vector_size'] = [0m False True 32 [1;30m[export_v4.py at line 1872][0m [0m
[1;32mDEBUG:  vector, subproc_group,self.opt['vector_size'] = [0m 32 True 32 [1;30m[export_v4.py at line 1872][0m [0m
[1;32mDEBUG:  vector, subproc_group,self.opt['vector_size'] = [0m 32 True 32 [1;30m[export_v4.py at line 1872][0m [0m
INFO: Generating Feynman diagrams for Process: g u~ > t t~ u~ WEIGHTED<=3 @1 
INFO: Finding symmetric diagrams for subprocess group gux_ttxux 
<<<<<<< HEAD
Generated helas calls for 2 subprocesses (10 diagrams) in 0.031 s
Wrote files for 32 helas calls in 0.223 s
ALOHA: aloha starts to compute helicity amplitudes
ALOHA: aloha creates FFV1 routines[0m
ALOHA: aloha creates VVV1 routines[0m
ALOHA: aloha creates 2 routines in  0.146 s
=======
Generated helas calls for 2 subprocesses (10 diagrams) in 0.032 s
Wrote files for 32 helas calls in 0.231 s
ALOHA: aloha starts to compute helicity amplitudes
ALOHA: aloha creates FFV1 routines[0m
ALOHA: aloha creates VVV1 routines[0m
ALOHA: aloha creates 2 routines in  0.364 s
>>>>>>> 80ff7164
[1;32mDEBUG:  Entering PLUGIN_ProcessExporter.convert_model (create the model) [1;30m[output.py at line 202][0m [0m
ALOHA: aloha starts to compute helicity amplitudes
ALOHA: aloha creates FFV1 routines[0m
ALOHA: aloha creates VVV1 routines[0m
<<<<<<< HEAD
ALOHA: aloha creates 4 routines in  0.135 s
=======
ALOHA: aloha creates 4 routines in  0.137 s
>>>>>>> 80ff7164
<class 'aloha.create_aloha.AbstractRoutine'> FFV1
<class 'aloha.create_aloha.AbstractRoutine'> FFV1
<class 'aloha.create_aloha.AbstractRoutine'> FFV1
<class 'aloha.create_aloha.AbstractRoutine'> FFV1
<class 'aloha.create_aloha.AbstractRoutine'> VVV1
FileWriter <class 'PLUGIN.CUDACPP_OUTPUT.model_handling.PLUGIN_CPPWriter'> for /data/avalassi/GPU2023/madgraph4gpuX/MG5aMC/TMPOUT/CODEGEN_mad_gq_ttq/src/./HelAmps_sm.h
INFO: Created file HelAmps_sm.h in directory /data/avalassi/GPU2023/madgraph4gpuX/MG5aMC/TMPOUT/CODEGEN_mad_gq_ttq/src/. 
super_write_set_parameters_onlyfixMajorana (hardcoded=False)
super_write_set_parameters_onlyfixMajorana (hardcoded=True)
FileWriter <class 'PLUGIN.CUDACPP_OUTPUT.model_handling.PLUGIN_CPPWriter'> for /data/avalassi/GPU2023/madgraph4gpuX/MG5aMC/TMPOUT/CODEGEN_mad_gq_ttq/src/./Parameters_sm.h
FileWriter <class 'PLUGIN.CUDACPP_OUTPUT.model_handling.PLUGIN_CPPWriter'> for /data/avalassi/GPU2023/madgraph4gpuX/MG5aMC/TMPOUT/CODEGEN_mad_gq_ttq/src/./Parameters_sm.cc
INFO: Created files Parameters_sm.h and Parameters_sm.cc in directory 
INFO: /data/avalassi/GPU2023/madgraph4gpuX/MG5aMC/TMPOUT/CODEGEN_mad_gq_ttq/src/. and /data/avalassi/GPU2023/madgraph4gpuX/MG5aMC/TMPOUT/CODEGEN_mad_gq_ttq/src/. 
The option zerowidth_tchannel is modified [True] but will not be written in the configuration files.
If you want to make this value the default for future session, you can run 'save options --all'
save configuration file to /data/avalassi/GPU2023/madgraph4gpuX/MG5aMC/TMPOUT/CODEGEN_mad_gq_ttq/Cards/me5_configuration.txt
INFO: Use Fortran compiler gfortran 
INFO: Use c++ compiler g++ 
INFO: Generate web pages 
DEBUG: cd /data/avalassi/GPU2023/madgraph4gpuX/MG5aMC/TMPOUT/CODEGEN_mad_gq_ttq; patch -p4 -i /data/avalassi/GPU2023/madgraph4gpuX/epochX/cudacpp/CODEGEN/PLUGIN/CUDACPP_SA_OUTPUT/MG5aMC_patches/PROD/patch.common
patching file Source/genps.inc
patching file Source/makefile
patching file SubProcesses/makefile
patching file bin/internal/gen_ximprove.py
patching file bin/internal/madevent_interface.py
DEBUG: cd /data/avalassi/GPU2023/madgraph4gpuX/MG5aMC/TMPOUT/CODEGEN_mad_gq_ttq/SubProcesses/P1_gu_ttxu; patch -p6 -i /data/avalassi/GPU2023/madgraph4gpuX/epochX/cudacpp/CODEGEN/PLUGIN/CUDACPP_SA_OUTPUT/MG5aMC_patches/PROD/patch.P1
patching file auto_dsig1.f
Hunk #1 succeeded at 528 (offset 44 lines).
patching file driver.f
patching file matrix1.f
Hunk #1 succeeded at 75 (offset 3 lines).
Hunk #2 succeeded at 162 (offset 19 lines).
Hunk #3 succeeded at 247 (offset 26 lines).
Hunk #4 succeeded at 281 (offset 32 lines).
Hunk #5 succeeded at 326 (offset 32 lines).
DEBUG: cd /data/avalassi/GPU2023/madgraph4gpuX/MG5aMC/TMPOUT/CODEGEN_mad_gq_ttq/SubProcesses/P1_gux_ttxux; patch -p6 -i /data/avalassi/GPU2023/madgraph4gpuX/epochX/cudacpp/CODEGEN/PLUGIN/CUDACPP_SA_OUTPUT/MG5aMC_patches/PROD/patch.P1
patching file auto_dsig1.f
Hunk #1 succeeded at 528 (offset 44 lines).
patching file driver.f
patching file matrix1.f
Hunk #1 succeeded at 75 (offset 3 lines).
Hunk #2 succeeded at 162 (offset 19 lines).
Hunk #3 succeeded at 247 (offset 26 lines).
Hunk #4 succeeded at 281 (offset 32 lines).
Hunk #5 succeeded at 326 (offset 32 lines).
[1;32mDEBUG:  p.returncode = [0m 0 [1;30m[output.py at line 237][0m [0m
Output to directory /data/avalassi/GPU2023/madgraph4gpuX/MG5aMC/TMPOUT/CODEGEN_mad_gq_ttq done.
Type "launch" to generate events from this process, or see
/data/avalassi/GPU2023/madgraph4gpuX/MG5aMC/TMPOUT/CODEGEN_mad_gq_ttq/README
Run "open index.html" to see more information about this process.
quit

<<<<<<< HEAD
real	0m1.961s
user	0m1.733s
sys	0m0.221s
=======
real	0m2.934s
user	0m1.748s
sys	0m0.220s
Code generation completed in 3 seconds
>>>>>>> 80ff7164
************************************************************
*                                                          *
*                      W E L C O M E to                    *
*             M A D G R A P H 5 _ a M C @ N L O            *
*                      M A D E V E N T                     *
*                                                          *
*                 *                       *                *
*                   *        * *        *                  *
*                     * * * * 5 * * * *                    *
*                   *        * *        *                  *
*                 *                       *                *
*                                                          *
*         VERSION 3.5.2_lo_vect                            *
*                                                          *
*    The MadGraph5_aMC@NLO Development Team - Find us at   *
*    https://server06.fynu.ucl.ac.be/projects/madgraph     *
*                                                          *
*               Type 'help' for in-line help.              *
*                                                          *
************************************************************
INFO: load configuration from /data/avalassi/GPU2023/madgraph4gpuX/MG5aMC/TMPOUT/CODEGEN_mad_gq_ttq/Cards/me5_configuration.txt  
INFO: load configuration from /data/avalassi/GPU2023/madgraph4gpuX/MG5aMC/mg5amcnlo/input/mg5_configuration.txt  
INFO: load configuration from /data/avalassi/GPU2023/madgraph4gpuX/MG5aMC/TMPOUT/CODEGEN_mad_gq_ttq/Cards/me5_configuration.txt  
Using default text editor "vi". Set another one in ./input/mg5_configuration.txt
Using default eps viewer "evince". Set another one in ./input/mg5_configuration.txt
No valid web browser found. Please set in ./input/mg5_configuration.txt
treatcards run
quit
INFO:  
launch in debug mode
************************************************************
*                                                          *
*                      W E L C O M E to                    *
*             M A D G R A P H 5 _ a M C @ N L O            *
*                      M A D E V E N T                     *
*                                                          *
*                 *                       *                *
*                   *        * *        *                  *
*                     * * * * 5 * * * *                    *
*                   *        * *        *                  *
*                 *                       *                *
*                                                          *
*         VERSION 3.5.2_lo_vect                            *
*                                                          *
*    The MadGraph5_aMC@NLO Development Team - Find us at   *
*    https://server06.fynu.ucl.ac.be/projects/madgraph     *
*                                                          *
*               Type 'help' for in-line help.              *
*                                                          *
************************************************************
INFO: load configuration from /data/avalassi/GPU2023/madgraph4gpuX/MG5aMC/TMPOUT/CODEGEN_mad_gq_ttq/Cards/me5_configuration.txt  
INFO: load configuration from /data/avalassi/GPU2023/madgraph4gpuX/MG5aMC/mg5amcnlo/input/mg5_configuration.txt  
INFO: load configuration from /data/avalassi/GPU2023/madgraph4gpuX/MG5aMC/TMPOUT/CODEGEN_mad_gq_ttq/Cards/me5_configuration.txt  
Using default text editor "vi". Set another one in ./input/mg5_configuration.txt
Using default eps viewer "evince". Set another one in ./input/mg5_configuration.txt
No valid web browser found. Please set in ./input/mg5_configuration.txt
treatcards param
quit
INFO:  
launch in debug mode<|MERGE_RESOLUTION|>--- conflicted
+++ resolved
@@ -61,11 +61,7 @@
 define q = u c d s u~ c~ d~ s~
 INFO: load particles 
 INFO: load vertices 
-<<<<<<< HEAD
-[1;32mDEBUG: model prefixing  takes 0.005705118179321289 [0m
-=======
 [1;32mDEBUG: model prefixing  takes 0.005677223205566406 [0m
->>>>>>> 80ff7164
 INFO: Restrict model sm with file models/sm/restrict_default.dat . 
 [1;32mDEBUG: Simplifying conditional expressions [0m
 [1;32mDEBUG: remove interactions: u s w+ at order: QED=1 [0m
@@ -174,11 +170,7 @@
 INFO: Crossed process found for g c~ > t t~ c~, reuse diagrams. 
 INFO: Crossed process found for g d~ > t t~ d~, reuse diagrams. 
 INFO: Crossed process found for g s~ > t t~ s~, reuse diagrams. 
-<<<<<<< HEAD
-8 processes with 40 diagrams generated in 0.079 s
-=======
 8 processes with 40 diagrams generated in 0.080 s
->>>>>>> 80ff7164
 Total: 8 processes with 40 diagrams
 output madevent ../TMPOUT/CODEGEN_mad_gq_ttq --hel_recycling=False --vector_size=32 --me_exporter=standalone_cudacpp
 Load PLUGIN.CUDACPP_OUTPUT
@@ -206,11 +198,7 @@
 INFO: Combined process g s~ > t t~ s~ WEIGHTED<=3 @1 with process g u~ > t t~ u~ WEIGHTED<=3 @1 
 INFO: Creating files in directory P1_gu_ttxu 
 [1;32mDEBUG:  kwargs[prefix] = 0 [1;30m[model_handling.py at line 1058][0m [0m
-<<<<<<< HEAD
-[1;32mDEBUG:  process_exporter_cpp = [0m <PLUGIN.CUDACPP_OUTPUT.model_handling.PLUGIN_OneProcessExporter object at 0x7f7b8d441c40> [1;30m[export_v4.py at line 6262][0m [0m
-=======
 [1;32mDEBUG:  process_exporter_cpp = [0m <PLUGIN.CUDACPP_OUTPUT.model_handling.PLUGIN_OneProcessExporter object at 0x7f914b38cc40> [1;30m[export_v4.py at line 6262][0m [0m
->>>>>>> 80ff7164
 INFO: Creating files in directory . 
 FileWriter <class 'PLUGIN.CUDACPP_OUTPUT.model_handling.PLUGIN_CPPWriter'> for ././CPPProcess.h
 FileWriter <class 'PLUGIN.CUDACPP_OUTPUT.model_handling.PLUGIN_CPPWriter'> for ././CPPProcess.cc
@@ -227,11 +215,7 @@
 INFO: Finding symmetric diagrams for subprocess group gu_ttxu 
 INFO: Creating files in directory P1_gux_ttxux 
 [1;32mDEBUG:  kwargs[prefix] = 0 [1;30m[model_handling.py at line 1058][0m [0m
-<<<<<<< HEAD
-[1;32mDEBUG:  process_exporter_cpp = [0m <PLUGIN.CUDACPP_OUTPUT.model_handling.PLUGIN_OneProcessExporter object at 0x7f7b8d2edc10> [1;30m[export_v4.py at line 6262][0m [0m
-=======
 [1;32mDEBUG:  process_exporter_cpp = [0m <PLUGIN.CUDACPP_OUTPUT.model_handling.PLUGIN_OneProcessExporter object at 0x7f914b238c10> [1;30m[export_v4.py at line 6262][0m [0m
->>>>>>> 80ff7164
 INFO: Creating files in directory . 
 FileWriter <class 'PLUGIN.CUDACPP_OUTPUT.model_handling.PLUGIN_CPPWriter'> for ././CPPProcess.h
 FileWriter <class 'PLUGIN.CUDACPP_OUTPUT.model_handling.PLUGIN_CPPWriter'> for ././CPPProcess.cc
@@ -246,30 +230,17 @@
 [1;32mDEBUG:  vector, subproc_group,self.opt['vector_size'] = [0m 32 True 32 [1;30m[export_v4.py at line 1872][0m [0m
 INFO: Generating Feynman diagrams for Process: g u~ > t t~ u~ WEIGHTED<=3 @1 
 INFO: Finding symmetric diagrams for subprocess group gux_ttxux 
-<<<<<<< HEAD
-Generated helas calls for 2 subprocesses (10 diagrams) in 0.031 s
-Wrote files for 32 helas calls in 0.223 s
-ALOHA: aloha starts to compute helicity amplitudes
-ALOHA: aloha creates FFV1 routines[0m
-ALOHA: aloha creates VVV1 routines[0m
-ALOHA: aloha creates 2 routines in  0.146 s
-=======
 Generated helas calls for 2 subprocesses (10 diagrams) in 0.032 s
 Wrote files for 32 helas calls in 0.231 s
 ALOHA: aloha starts to compute helicity amplitudes
 ALOHA: aloha creates FFV1 routines[0m
 ALOHA: aloha creates VVV1 routines[0m
 ALOHA: aloha creates 2 routines in  0.364 s
->>>>>>> 80ff7164
 [1;32mDEBUG:  Entering PLUGIN_ProcessExporter.convert_model (create the model) [1;30m[output.py at line 202][0m [0m
 ALOHA: aloha starts to compute helicity amplitudes
 ALOHA: aloha creates FFV1 routines[0m
 ALOHA: aloha creates VVV1 routines[0m
-<<<<<<< HEAD
-ALOHA: aloha creates 4 routines in  0.135 s
-=======
 ALOHA: aloha creates 4 routines in  0.137 s
->>>>>>> 80ff7164
 <class 'aloha.create_aloha.AbstractRoutine'> FFV1
 <class 'aloha.create_aloha.AbstractRoutine'> FFV1
 <class 'aloha.create_aloha.AbstractRoutine'> FFV1
@@ -294,6 +265,7 @@
 patching file Source/makefile
 patching file SubProcesses/makefile
 patching file bin/internal/gen_ximprove.py
+Hunk #1 succeeded at 391 (offset 6 lines).
 patching file bin/internal/madevent_interface.py
 DEBUG: cd /data/avalassi/GPU2023/madgraph4gpuX/MG5aMC/TMPOUT/CODEGEN_mad_gq_ttq/SubProcesses/P1_gu_ttxu; patch -p6 -i /data/avalassi/GPU2023/madgraph4gpuX/epochX/cudacpp/CODEGEN/PLUGIN/CUDACPP_SA_OUTPUT/MG5aMC_patches/PROD/patch.P1
 patching file auto_dsig1.f
@@ -322,16 +294,10 @@
 Run "open index.html" to see more information about this process.
 quit
 
-<<<<<<< HEAD
-real	0m1.961s
-user	0m1.733s
-sys	0m0.221s
-=======
 real	0m2.934s
 user	0m1.748s
 sys	0m0.220s
 Code generation completed in 3 seconds
->>>>>>> 80ff7164
 ************************************************************
 *                                                          *
 *                      W E L C O M E to                    *
