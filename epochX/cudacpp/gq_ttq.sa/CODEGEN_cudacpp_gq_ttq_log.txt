[1;31mNote that this is a development version.
This version is intended for development/beta testing and NOT for production.
This version has not been fully tested (if at all) and might have limited user support (if at all)[0m
Running MG5 in debug mode
************************************************************
*                                                          *
*                     W E L C O M E to                     *
*              M A D G R A P H 5 _ a M C @ N L O           *
*                                                          *
*                                                          *
*                 *                       *                *
*                   *        * *        *                  *
*                     * * * * 5 * * * *                    *
*                   *        * *        *                  *
*                 *                       *                *
*                                                          *
*         VERSION 3.5.2_lo_vect         2023-11-08         *
[1;31m*                                                          *[1;0m
[1;31m*          WARNING: UNKNOWN DEVELOPMENT VERSION.           *[1;0m
[1;31m*            WARNING: DO NOT USE FOR PRODUCTION            *[1;0m
[1;31m*                                                          *[1;0m
*                                                          *
*    The MadGraph5_aMC@NLO Development Team - Find us at   *
*              http://madgraph.phys.ucl.ac.be/             *
*                            and                           *
*            http://amcatnlo.web.cern.ch/amcatnlo/         *
*                                                          *
*               Type 'help' for in-line help.              *
*           Type 'tutorial' to learn how MG5 works         *
*    Type 'tutorial aMCatNLO' to learn how aMC@NLO works   *
*    Type 'tutorial MadLoop' to learn how MadLoop works    *
*                                                          *
************************************************************
load MG5 configuration from input/mg5_configuration.txt 
fastjet-config does not seem to correspond to a valid fastjet-config executable (v3+). We will use fjcore instead.
 Please set the 'fastjet'variable to the full (absolute) /PATH/TO/fastjet-config (including fastjet-config).
 MG5_aMC> set fastjet /PATH/TO/fastjet-config

eMELA-config does not seem to correspond to a valid eMELA-config executable.
 Please set the 'fastjet'variable to the full (absolute) /PATH/TO/eMELA-config (including eMELA-config).
 MG5_aMC> set eMELA /PATH/TO/eMELA-config

lhapdf-config does not seem to correspond to a valid lhapdf-config executable. 
Please set the 'lhapdf' variable to the (absolute) /PATH/TO/lhapdf-config (including lhapdf-config).
Note that you can still compile and run aMC@NLO with the built-in PDFs
 MG5_aMC> set lhapdf /PATH/TO/lhapdf-config

None does not seem to correspond to a valid lhapdf-config executable. 
Please set the 'lhapdf' variable to the (absolute) /PATH/TO/lhapdf-config (including lhapdf-config).
Note that you can still compile and run aMC@NLO with the built-in PDFs
 MG5_aMC> set lhapdf /PATH/TO/lhapdf-config

Using default text editor "vi". Set another one in ./input/mg5_configuration.txt
Using default eps viewer "evince". Set another one in ./input/mg5_configuration.txt
No valid web browser found. Please set in ./input/mg5_configuration.txt
import /data/avalassi/GPU2023/madgraph4gpuX/MG5aMC/TMPOUT/CODEGEN_cudacpp_gq_ttq.mg
The import format was not given, so we guess it as command
set stdout_level DEBUG
set output information to level: 10
set zerowidth_tchannel F
define q = u c d s u~ c~ d~ s~
INFO: load particles 
INFO: load vertices 
<<<<<<< HEAD
[1;32mDEBUG: model prefixing  takes 0.005443096160888672 [0m
=======
[1;32mDEBUG: model prefixing  takes 0.0054836273193359375 [0m
>>>>>>> 80ff7164
INFO: Restrict model sm with file models/sm/restrict_default.dat . 
[1;32mDEBUG: Simplifying conditional expressions [0m
[1;32mDEBUG: remove interactions: u s w+ at order: QED=1 [0m
[1;32mDEBUG: remove interactions: u b w+ at order: QED=1 [0m
[1;32mDEBUG: remove interactions: c d w+ at order: QED=1 [0m
[1;32mDEBUG: remove interactions: c b w+ at order: QED=1 [0m
[1;32mDEBUG: remove interactions: t d w+ at order: QED=1 [0m
[1;32mDEBUG: remove interactions: t s w+ at order: QED=1 [0m
[1;32mDEBUG: remove interactions: s u w+ at order: QED=1 [0m
[1;32mDEBUG: remove interactions: b u w+ at order: QED=1 [0m
[1;32mDEBUG: remove interactions: d c w+ at order: QED=1 [0m
[1;32mDEBUG: remove interactions: b c w+ at order: QED=1 [0m
[1;32mDEBUG: remove interactions: d t w+ at order: QED=1 [0m
[1;32mDEBUG: remove interactions: s t w+ at order: QED=1 [0m
[1;32mDEBUG: remove interactions: c c h at order: QED=1 [0m
[1;32mDEBUG: remove interactions: e- e- h at order: QED=1 [0m
[1;32mDEBUG: remove interactions: mu- mu- h at order: QED=1 [0m
[1;32mDEBUG:  Fuse the Following coupling (they have the same value): ('GC_100', 1), ('GC_104', 1), ('GC_108', 1), ('GC_40', 1), ('GC_41', 1), ('GC_45', 1), ('GC_49', 1)  [0m
[1;32mDEBUG:  Fuse the Following coupling (they have the same value): ('GC_21', 1), ('GC_27', -1)  [0m
[1;32mDEBUG:  Fuse the Following coupling (they have the same value): ('GC_15', 1), ('GC_30', -1)  [0m
[1;32mDEBUG:  Fuse the Following coupling (they have the same value): ('GC_38', 1), ('GC_39', -1)  [0m
[1;32mDEBUG:  Fuse the Following coupling (they have the same value): ('GC_3', 1), ('GC_4', -1)  [0m
[1;32mDEBUG:  Fuse the Following coupling (they have the same value): ('GC_50', 1), ('GC_51', -1)  [0m
[1;32mDEBUG:  Fuse the Following coupling (they have the same value): ('GC_54', 1), ('GC_56', -1)  [0m
[1;32mDEBUG:  Fuse the Following coupling (they have the same value): ('GC_66', 1), ('GC_67', -1)  [0m
[1;32mDEBUG:  Fuse the Following coupling (they have the same value): ('GC_70', 1), ('GC_73', -1)  [0m
[1;32mDEBUG:  Fuse the Following coupling (they have the same value): ('GC_74', 1), ('GC_75', -1)  [0m
[1;32mDEBUG:  Fuse the Following coupling (they have the same value): ('GC_77', 1), ('GC_78', -1)  [0m
[1;32mDEBUG:  Fuse the Following coupling (they have the same value): ('GC_76', 1), ('GC_79', -1)  [0m
[1;32mDEBUG:  Fuse the Following coupling (they have the same value): ('GC_7', 1), ('GC_9', -1)  [0m
[1;32mDEBUG:  Fuse the Following coupling (they have the same value): ('GC_96', 1), ('GC_97', -1)  [0m
[1;32mDEBUG: remove parameters: mdl_lamWS [0m
[1;32mDEBUG: remove parameters: mdl_AWS [0m
[1;32mDEBUG: remove parameters: mdl_rhoWS [0m
[1;32mDEBUG: remove parameters: mdl_etaWS [0m
[1;32mDEBUG: remove parameters: mdl_ymc [0m
[1;32mDEBUG: remove parameters: mdl_yme [0m
[1;32mDEBUG: remove parameters: mdl_ymm [0m
[1;32mDEBUG: remove parameters: mdl_MC [0m
[1;32mDEBUG: remove parameters: mdl_Me [0m
[1;32mDEBUG: remove parameters: mdl_MM [0m
[1;32mDEBUG: remove parameters: mdl_WTau [0m
[1;32mDEBUG: remove parameters: mdl_lamWS__exp__2 [0m
[1;32mDEBUG: remove parameters: mdl_CKM1x2 [0m
[1;32mDEBUG: remove parameters: mdl_lamWS__exp__3 [0m
[1;32mDEBUG: remove parameters: mdl_CKM1x3 [0m
[1;32mDEBUG: remove parameters: mdl_CKM2x1 [0m
[1;32mDEBUG: remove parameters: mdl_CKM2x3 [0m
[1;32mDEBUG: remove parameters: mdl_CKM3x1 [0m
[1;32mDEBUG: remove parameters: mdl_CKM3x2 [0m
[1;32mDEBUG: remove parameters: mdl_conjg__CKM1x3 [0m
[1;32mDEBUG: remove parameters: mdl_conjg__CKM2x3 [0m
[1;32mDEBUG: remove parameters: mdl_conjg__CKM2x1 [0m
[1;32mDEBUG: remove parameters: mdl_conjg__CKM3x1 [0m
[1;32mDEBUG: remove parameters: mdl_conjg__CKM3x2 [0m
[1;32mDEBUG: remove parameters: mdl_conjg__CKM1x2 [0m
[1;32mDEBUG: remove parameters: mdl_yc [0m
[1;32mDEBUG: remove parameters: mdl_ye [0m
[1;32mDEBUG: remove parameters: mdl_ym [0m
[1;32mDEBUG: remove parameters: mdl_I1x31 [0m
[1;32mDEBUG: remove parameters: mdl_I1x32 [0m
[1;32mDEBUG: remove parameters: mdl_I2x12 [0m
[1;32mDEBUG: remove parameters: mdl_I2x13 [0m
[1;32mDEBUG: remove parameters: mdl_I2x22 [0m
[1;32mDEBUG: remove parameters: mdl_I2x23 [0m
[1;32mDEBUG: remove parameters: mdl_I2x32 [0m
[1;32mDEBUG: remove parameters: mdl_I3x21 [0m
[1;32mDEBUG: remove parameters: mdl_I3x22 [0m
[1;32mDEBUG: remove parameters: mdl_I3x23 [0m
[1;32mDEBUG: remove parameters: mdl_I3x31 [0m
[1;32mDEBUG: remove parameters: mdl_I3x32 [0m
[1;32mDEBUG: remove parameters: mdl_I4x13 [0m
[1;32mDEBUG: remove parameters: mdl_I4x23 [0m
[1;32mDEBUG: remove parameters: mdl_CKM1x1 [0m
[1;32mDEBUG: remove parameters: mdl_CKM2x2 [0m
[1;32mDEBUG: fix parameter value: mdl_CKM3x3 [0m
[1;32mDEBUG: fix parameter value: mdl_conjg__CKM3x3 [0m
[1;32mDEBUG: remove parameters: mdl_conjg__CKM2x2 [0m
[1;32mDEBUG: fix parameter value: mdl_conjg__CKM1x1 [0m
INFO: Change particles name to pass to MG5 convention 
Defined multiparticle p = g u c d s u~ c~ d~ s~
Defined multiparticle j = g u c d s u~ c~ d~ s~
Defined multiparticle l+ = e+ mu+
Defined multiparticle l- = e- mu-
Defined multiparticle vl = ve vm vt
Defined multiparticle vl~ = ve~ vm~ vt~
Defined multiparticle all = g u c d s u~ c~ d~ s~ a ve vm vt e- mu- ve~ vm~ vt~ e+ mu+ t b t~ b~ z w+ h w- ta- ta+
Defined multiparticle q = u c d s u~ c~ d~ s~
generate g q > t t~ q
INFO: Checking for minimal orders which gives processes. 
INFO: Please specify coupling orders to bypass this step. 
INFO: Trying coupling order WEIGHTED<=3: WEIGTHED IS QCD+2*QED 
INFO: Trying process: g u > t t~ u WEIGHTED<=3 @1  
INFO: Process has 5 diagrams 
INFO: Trying process: g u > t t~ c WEIGHTED<=3 @1  
INFO: Trying process: g c > t t~ u WEIGHTED<=3 @1  
INFO: Trying process: g c > t t~ c WEIGHTED<=3 @1  
INFO: Process has 5 diagrams 
INFO: Trying process: g d > t t~ d WEIGHTED<=3 @1  
INFO: Process has 5 diagrams 
INFO: Trying process: g d > t t~ s WEIGHTED<=3 @1  
INFO: Trying process: g s > t t~ d WEIGHTED<=3 @1  
INFO: Trying process: g s > t t~ s WEIGHTED<=3 @1  
INFO: Process has 5 diagrams 
INFO: Crossed process found for g u~ > t t~ u~, reuse diagrams. 
INFO: Crossed process found for g c~ > t t~ c~, reuse diagrams. 
INFO: Crossed process found for g d~ > t t~ d~, reuse diagrams. 
INFO: Crossed process found for g s~ > t t~ s~, reuse diagrams. 
<<<<<<< HEAD
8 processes with 40 diagrams generated in 0.078 s
=======
8 processes with 40 diagrams generated in 0.080 s
>>>>>>> 80ff7164
Total: 8 processes with 40 diagrams
output standalone_cudacpp ../TMPOUT/CODEGEN_cudacpp_gq_ttq
Load PLUGIN.CUDACPP_OUTPUT
[1mOutput will be done with PLUGIN: CUDACPP_OUTPUT[0m
[1;32mDEBUG:  cformat = [0m plugin [1;30m[export_cpp.py at line 3071][0m [0m
[1;32mDEBUG:  Entering PLUGIN_ProcessExporter.__init__ (initialise the exporter) [1;30m[output.py at line 160][0m [0m
[1;32mDEBUG:  Entering PLUGIN_ProcessExporter.copy_template (initialise the directory) [1;30m[output.py at line 165][0m [0m
INFO: Creating subdirectories in directory /data/avalassi/GPU2023/madgraph4gpuX/MG5aMC/TMPOUT/CODEGEN_cudacpp_gq_ttq 
INFO: Organizing processes into subprocess groups 
INFO: Generating Helas calls for process: g u > t t~ u WEIGHTED<=3 @1 
INFO: Processing color information for process: g u > t t~ u @1 
INFO: Combined process g c > t t~ c WEIGHTED<=3 @1 with process g u > t t~ u WEIGHTED<=3 @1 
INFO: Combined process g d > t t~ d WEIGHTED<=3 @1 with process g u > t t~ u WEIGHTED<=3 @1 
INFO: Combined process g s > t t~ s WEIGHTED<=3 @1 with process g u > t t~ u WEIGHTED<=3 @1 
INFO: Generating Helas calls for process: g u~ > t t~ u~ WEIGHTED<=3 @1 
INFO: Processing color information for process: g u~ > t t~ u~ @1 
INFO: Combined process g c~ > t t~ c~ WEIGHTED<=3 @1 with process g u~ > t t~ u~ WEIGHTED<=3 @1 
INFO: Combined process g d~ > t t~ d~ WEIGHTED<=3 @1 with process g u~ > t t~ u~ WEIGHTED<=3 @1 
INFO: Combined process g s~ > t t~ s~ WEIGHTED<=3 @1 with process g u~ > t t~ u~ WEIGHTED<=3 @1 
[1;32mDEBUG:  Entering PLUGIN_ProcessExporter.generate_subprocess_directory (create the directory) [1;30m[output.py at line 194][0m [0m
[1;32mDEBUG:    type(subproc_group)=<class 'madgraph.core.helas_objects.HelasMatrixElement'> [1;30m[output.py at line 195][0m [0m
[1;32mDEBUG:    type(fortran_model)=<class 'PLUGIN.CUDACPP_OUTPUT.model_handling.PLUGIN_GPUFOHelasCallWriter'> [1;30m[output.py at line 196][0m [0m
[1;32mDEBUG:    type(me)=<class 'int'> me=0 [1;30m[output.py at line 197][0m [0m
INFO: Creating files in directory /data/avalassi/GPU2023/madgraph4gpuX/MG5aMC/TMPOUT/CODEGEN_cudacpp_gq_ttq/SubProcesses/P1_Sigma_sm_gu_ttxu 
FileWriter <class 'PLUGIN.CUDACPP_OUTPUT.model_handling.PLUGIN_CPPWriter'> for /data/avalassi/GPU2023/madgraph4gpuX/MG5aMC/TMPOUT/CODEGEN_cudacpp_gq_ttq/SubProcesses/P1_Sigma_sm_gu_ttxu/./CPPProcess.h
FileWriter <class 'PLUGIN.CUDACPP_OUTPUT.model_handling.PLUGIN_CPPWriter'> for /data/avalassi/GPU2023/madgraph4gpuX/MG5aMC/TMPOUT/CODEGEN_cudacpp_gq_ttq/SubProcesses/P1_Sigma_sm_gu_ttxu/./CPPProcess.cc
INFO: Created files CPPProcess.h and CPPProcess.cc in directory /data/avalassi/GPU2023/madgraph4gpuX/MG5aMC/TMPOUT/CODEGEN_cudacpp_gq_ttq/SubProcesses/P1_Sigma_sm_gu_ttxu/. 
[1;32mDEBUG:  Entering PLUGIN_ProcessExporter.generate_subprocess_directory (create the directory) [1;30m[output.py at line 194][0m [0m
[1;32mDEBUG:    type(subproc_group)=<class 'madgraph.core.helas_objects.HelasMatrixElement'> [1;30m[output.py at line 195][0m [0m
[1;32mDEBUG:    type(fortran_model)=<class 'PLUGIN.CUDACPP_OUTPUT.model_handling.PLUGIN_GPUFOHelasCallWriter'> [1;30m[output.py at line 196][0m [0m
[1;32mDEBUG:    type(me)=<class 'int'> me=1 [1;30m[output.py at line 197][0m [0m
INFO: Creating files in directory /data/avalassi/GPU2023/madgraph4gpuX/MG5aMC/TMPOUT/CODEGEN_cudacpp_gq_ttq/SubProcesses/P1_Sigma_sm_gux_ttxux 
FileWriter <class 'PLUGIN.CUDACPP_OUTPUT.model_handling.PLUGIN_CPPWriter'> for /data/avalassi/GPU2023/madgraph4gpuX/MG5aMC/TMPOUT/CODEGEN_cudacpp_gq_ttq/SubProcesses/P1_Sigma_sm_gux_ttxux/./CPPProcess.h
FileWriter <class 'PLUGIN.CUDACPP_OUTPUT.model_handling.PLUGIN_CPPWriter'> for /data/avalassi/GPU2023/madgraph4gpuX/MG5aMC/TMPOUT/CODEGEN_cudacpp_gq_ttq/SubProcesses/P1_Sigma_sm_gux_ttxux/./CPPProcess.cc
INFO: Created files CPPProcess.h and CPPProcess.cc in directory /data/avalassi/GPU2023/madgraph4gpuX/MG5aMC/TMPOUT/CODEGEN_cudacpp_gq_ttq/SubProcesses/P1_Sigma_sm_gux_ttxux/. 
Generated helas calls for 2 subprocesses (10 diagrams) in 0.031 s
[1;32mDEBUG:  Entering PLUGIN_ProcessExporter.convert_model (create the model) [1;30m[output.py at line 202][0m [0m
ALOHA: aloha starts to compute helicity amplitudes
ALOHA: aloha creates FFV1 routines[0m
ALOHA: aloha creates VVV1 routines[0m
<<<<<<< HEAD
ALOHA: aloha creates 2 routines in  0.142 s
=======
ALOHA: aloha creates 2 routines in  0.146 s
>>>>>>> 80ff7164
<class 'aloha.create_aloha.AbstractRoutine'> FFV1
<class 'aloha.create_aloha.AbstractRoutine'> FFV1
<class 'aloha.create_aloha.AbstractRoutine'> FFV1
<class 'aloha.create_aloha.AbstractRoutine'> FFV1
<class 'aloha.create_aloha.AbstractRoutine'> VVV1
FileWriter <class 'PLUGIN.CUDACPP_OUTPUT.model_handling.PLUGIN_CPPWriter'> for /data/avalassi/GPU2023/madgraph4gpuX/MG5aMC/TMPOUT/CODEGEN_cudacpp_gq_ttq/src/./HelAmps_sm.h
INFO: Created file HelAmps_sm.h in directory /data/avalassi/GPU2023/madgraph4gpuX/MG5aMC/TMPOUT/CODEGEN_cudacpp_gq_ttq/src/. 
super_write_set_parameters_onlyfixMajorana (hardcoded=False)
super_write_set_parameters_onlyfixMajorana (hardcoded=True)
FileWriter <class 'PLUGIN.CUDACPP_OUTPUT.model_handling.PLUGIN_CPPWriter'> for /data/avalassi/GPU2023/madgraph4gpuX/MG5aMC/TMPOUT/CODEGEN_cudacpp_gq_ttq/src/./Parameters_sm.h
FileWriter <class 'PLUGIN.CUDACPP_OUTPUT.model_handling.PLUGIN_CPPWriter'> for /data/avalassi/GPU2023/madgraph4gpuX/MG5aMC/TMPOUT/CODEGEN_cudacpp_gq_ttq/src/./Parameters_sm.cc
INFO: Created files Parameters_sm.h and Parameters_sm.cc in directory 
INFO: /data/avalassi/GPU2023/madgraph4gpuX/MG5aMC/TMPOUT/CODEGEN_cudacpp_gq_ttq/src/. and /data/avalassi/GPU2023/madgraph4gpuX/MG5aMC/TMPOUT/CODEGEN_cudacpp_gq_ttq/src/. 
quit

<<<<<<< HEAD
real	0m0.799s
user	0m0.571s
sys	0m0.064s
=======
real	0m0.709s
user	0m0.586s
sys	0m0.064s
Code generation completed in 0 seconds
>>>>>>> 80ff7164
<|MERGE_RESOLUTION|>--- conflicted
+++ resolved
@@ -61,11 +61,7 @@
 define q = u c d s u~ c~ d~ s~
 INFO: load particles 
 INFO: load vertices 
-<<<<<<< HEAD
-[1;32mDEBUG: model prefixing  takes 0.005443096160888672 [0m
-=======
 [1;32mDEBUG: model prefixing  takes 0.0054836273193359375 [0m
->>>>>>> 80ff7164
 INFO: Restrict model sm with file models/sm/restrict_default.dat . 
 [1;32mDEBUG: Simplifying conditional expressions [0m
 [1;32mDEBUG: remove interactions: u s w+ at order: QED=1 [0m
@@ -174,11 +170,7 @@
 INFO: Crossed process found for g c~ > t t~ c~, reuse diagrams. 
 INFO: Crossed process found for g d~ > t t~ d~, reuse diagrams. 
 INFO: Crossed process found for g s~ > t t~ s~, reuse diagrams. 
-<<<<<<< HEAD
-8 processes with 40 diagrams generated in 0.078 s
-=======
 8 processes with 40 diagrams generated in 0.080 s
->>>>>>> 80ff7164
 Total: 8 processes with 40 diagrams
 output standalone_cudacpp ../TMPOUT/CODEGEN_cudacpp_gq_ttq
 Load PLUGIN.CUDACPP_OUTPUT
@@ -219,11 +211,7 @@
 ALOHA: aloha starts to compute helicity amplitudes
 ALOHA: aloha creates FFV1 routines[0m
 ALOHA: aloha creates VVV1 routines[0m
-<<<<<<< HEAD
-ALOHA: aloha creates 2 routines in  0.142 s
-=======
 ALOHA: aloha creates 2 routines in  0.146 s
->>>>>>> 80ff7164
 <class 'aloha.create_aloha.AbstractRoutine'> FFV1
 <class 'aloha.create_aloha.AbstractRoutine'> FFV1
 <class 'aloha.create_aloha.AbstractRoutine'> FFV1
@@ -239,13 +227,7 @@
 INFO: /data/avalassi/GPU2023/madgraph4gpuX/MG5aMC/TMPOUT/CODEGEN_cudacpp_gq_ttq/src/. and /data/avalassi/GPU2023/madgraph4gpuX/MG5aMC/TMPOUT/CODEGEN_cudacpp_gq_ttq/src/. 
 quit
 
-<<<<<<< HEAD
-real	0m0.799s
-user	0m0.571s
-sys	0m0.064s
-=======
 real	0m0.709s
 user	0m0.586s
 sys	0m0.064s
-Code generation completed in 0 seconds
->>>>>>> 80ff7164
+Code generation completed in 0 seconds